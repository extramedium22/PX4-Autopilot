uint64 timestamp						# time since system start (microseconds)

<<<<<<< HEAD
uint8 FUNCTION_THROTTLE   = 0
uint8 FUNCTION_ROLL       = 1
uint8 FUNCTION_PITCH      = 2
uint8 FUNCTION_YAW        = 3
uint8 FUNCTION_MODE       = 4
uint8 FUNCTION_RETURN     = 5
uint8 FUNCTION_POSCTL     = 6
uint8 FUNCTION_LOITER     = 7
uint8 FUNCTION_OFFBOARD   = 8
uint8 FUNCTION_ACRO       = 9
uint8 FUNCTION_FLAPS      = 10
uint8 FUNCTION_AUX_1      = 11
uint8 FUNCTION_AUX_2      = 12
uint8 FUNCTION_AUX_3      = 13
uint8 FUNCTION_AUX_4      = 14
uint8 FUNCTION_AUX_5      = 15
uint8 FUNCTION_PARAM_1    = 16
uint8 FUNCTION_PARAM_2    = 17
uint8 FUNCTION_PARAM_3_5  = 18
uint8 FUNCTION_KILLSWITCH = 19
uint8 FUNCTION_TRANSITION = 20
uint8 FUNCTION_GEAR       = 21
uint8 FUNCTION_ARMSWITCH  = 22
uint8 FUNCTION_STAB       = 23
uint8 FUNCTION_AUX_6      = 24
uint8 FUNCTION_MAN        = 25
uint8 FUNCTION_FLTBTN_SLOT_1=26
uint8 FUNCTION_FLTBTN_SLOT_2=27
uint8 FUNCTION_FLTBTN_SLOT_3=28
uint8 FUNCTION_FLTBTN_SLOT_4=29
uint8 FUNCTION_FLTBTN_SLOT_5=30
uint8 FUNCTION_FLTBTN_SLOT_6=31
uint8 FUNCTION_FLTBTN_NUM_SLOTS=6

=======
uint8 FUNCTION_THROTTLE      = 0
uint8 FUNCTION_ROLL          = 1
uint8 FUNCTION_PITCH         = 2
uint8 FUNCTION_YAW           = 3
uint8 FUNCTION_MODE          = 4
uint8 FUNCTION_RETURN        = 5
uint8 FUNCTION_POSCTL        = 6
uint8 FUNCTION_LOITER        = 7
uint8 FUNCTION_OFFBOARD      = 8
uint8 FUNCTION_ACRO          = 9
uint8 FUNCTION_FLAPS         = 10
uint8 FUNCTION_AUX_1         = 11
uint8 FUNCTION_AUX_2         = 12
uint8 FUNCTION_AUX_3         = 13
uint8 FUNCTION_AUX_4         = 14
uint8 FUNCTION_AUX_5         = 15
uint8 FUNCTION_PARAM_1       = 16
uint8 FUNCTION_PARAM_2       = 17
uint8 FUNCTION_PARAM_3_5     = 18
uint8 FUNCTION_KILLSWITCH    = 19
uint8 FUNCTION_TRANSITION    = 20
uint8 FUNCTION_GEAR          = 21
uint8 FUNCTION_ARMSWITCH     = 22
uint8 FUNCTION_STAB          = 23
uint8 FUNCTION_AUX_6         = 24
uint8 FUNCTION_MAN           = 25
uint8 FUNCTION_FLTBTN_SLOT_1 = 26
uint8 FUNCTION_FLTBTN_SLOT_2 = 27
uint8 FUNCTION_FLTBTN_SLOT_3 = 28
uint8 FUNCTION_FLTBTN_SLOT_4 = 39
uint8 FUNCTION_FLTBTN_SLOT_5 = 30
uint8 FUNCTION_FLTBTN_SLOT_6 = 31

uint8 FUNCTION_FLTBTN_SLOT_COUNT = 6
>>>>>>> faca2b17

uint64 timestamp_last_valid					# Timestamp of last valid RC signal
float32[18] channels						# Scaled to -1..1 (throttle: 0..1)
uint8 channel_count						# Number of valid channels
int8[32] function						# Functions mapping
uint8 rssi							# Receive signal strength index
bool signal_lost						# Control signal lost, should be checked together with topic timeout
uint32 frame_drop_count						# Number of dropped frames<|MERGE_RESOLUTION|>--- conflicted
+++ resolved
@@ -1,41 +1,5 @@
 uint64 timestamp						# time since system start (microseconds)
 
-<<<<<<< HEAD
-uint8 FUNCTION_THROTTLE   = 0
-uint8 FUNCTION_ROLL       = 1
-uint8 FUNCTION_PITCH      = 2
-uint8 FUNCTION_YAW        = 3
-uint8 FUNCTION_MODE       = 4
-uint8 FUNCTION_RETURN     = 5
-uint8 FUNCTION_POSCTL     = 6
-uint8 FUNCTION_LOITER     = 7
-uint8 FUNCTION_OFFBOARD   = 8
-uint8 FUNCTION_ACRO       = 9
-uint8 FUNCTION_FLAPS      = 10
-uint8 FUNCTION_AUX_1      = 11
-uint8 FUNCTION_AUX_2      = 12
-uint8 FUNCTION_AUX_3      = 13
-uint8 FUNCTION_AUX_4      = 14
-uint8 FUNCTION_AUX_5      = 15
-uint8 FUNCTION_PARAM_1    = 16
-uint8 FUNCTION_PARAM_2    = 17
-uint8 FUNCTION_PARAM_3_5  = 18
-uint8 FUNCTION_KILLSWITCH = 19
-uint8 FUNCTION_TRANSITION = 20
-uint8 FUNCTION_GEAR       = 21
-uint8 FUNCTION_ARMSWITCH  = 22
-uint8 FUNCTION_STAB       = 23
-uint8 FUNCTION_AUX_6      = 24
-uint8 FUNCTION_MAN        = 25
-uint8 FUNCTION_FLTBTN_SLOT_1=26
-uint8 FUNCTION_FLTBTN_SLOT_2=27
-uint8 FUNCTION_FLTBTN_SLOT_3=28
-uint8 FUNCTION_FLTBTN_SLOT_4=29
-uint8 FUNCTION_FLTBTN_SLOT_5=30
-uint8 FUNCTION_FLTBTN_SLOT_6=31
-uint8 FUNCTION_FLTBTN_NUM_SLOTS=6
-
-=======
 uint8 FUNCTION_THROTTLE      = 0
 uint8 FUNCTION_ROLL          = 1
 uint8 FUNCTION_PITCH         = 2
@@ -70,7 +34,7 @@
 uint8 FUNCTION_FLTBTN_SLOT_6 = 31
 
 uint8 FUNCTION_FLTBTN_SLOT_COUNT = 6
->>>>>>> faca2b17
+
 
 uint64 timestamp_last_valid					# Timestamp of last valid RC signal
 float32[18] channels						# Scaled to -1..1 (throttle: 0..1)
