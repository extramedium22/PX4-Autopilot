
px4_add_board(
	PLATFORM nuttx
	TOOLCHAIN arm-none-eabi
	ARCHITECTURE cortex-m7
	ROMFSROOT px4fmu_common
	IO px4_io-v2_default
	UAVCAN_INTERFACES 2
	SERIAL_PORTS
		GPS1:/dev/ttyS0
		TEL1:/dev/ttyS6
		TEL2:/dev/ttyS4
		TEL3:/dev/ttyS1
		GPS2:/dev/ttyS7
		PPB:/dev/ttyS3
	DRIVERS
		adc/ads1115
		adc/board_adc
		barometer # all available barometer drivers
		batt_smbus
		camera_capture
		camera_trigger
		differential_pressure # all available differential pressure drivers
		distance_sensor # all available distance sensor drivers
		dshot
		gps
		heater
		#imu # all available imu drivers
		#imu/analog_devices/adis16448
		imu/bosch/bmi088
		imu/invensense/icm20602
<<<<<<< HEAD
		#imu/invensense/icm20649
=======
		imu/invensense/icm20948 # required for ak09916 mag
		imu/invensense/icm20649
>>>>>>> faca2b17
		imu/invensense/icm42688p
		irlock
		lights # all available light drivers
		magnetometer # all available magnetometer drivers
		optical_flow # all available optical flow drivers
		osd
		pca9685
		pca9685_pwm_out
		power_monitor/ina226
		power_monitor/ina228
		#protocol_splitter
		pwm_input
		pwm_out_sim
		pwm_out
		px4io
		rc_input
		roboclaw
		rpm
		safety_button
		smart_battery/batmon
		telemetry # all available telemetry drivers
		tone_alarm
		uavcan
	MODULES
		airspeed_selector
		attitude_estimator_q
		camera_feedback
		commander
		dataman
		ekf2
		esc_battery
		events
		flight_mode_manager
		fw_att_control
		fw_autotune_attitude_control
		fw_pos_control_l1
		gyro_calibration
		gyro_fft
		land_detector
		landing_target_estimator
		load_mon
		#local_position_estimator
		logger
		mag_bias_estimator
		mavlink
		mc_att_control
		mc_autotune_attitude_control
		mc_hover_thrust_estimator
		mc_pos_control
		mc_rate_control
		#micrortps_bridge
		navigator
		rc_update
		rover_pos_control
		sensors
		sih
		temperature_compensation
		#uuv_att_control
		#uuv_pos_control
		vmount
		vtol_att_control
	SYSTEMCMDS
		bl_update
		dmesg
		esc_calib
		gpio
		hardfault_log
		i2cdetect
		led_control
		mft
		mixer
		motor_test
		mtd
		nshterm
		param
		perf
		pwm
		reboot
		sd_bench
		sd_stress
		serial_test
		system_time
		top
		topic_listener
		tune_control
		uorb
		usb_connected
		ver
		work_queue
	EXAMPLES
		fake_gps
<<<<<<< HEAD
		fake_gyro
		fake_magnetometer
=======
		#fake_imu
		#fake_magnetometer
>>>>>>> faca2b17
		#fixedwing_control # Tutorial code from https://px4.io/dev/example_fixedwing_control
		#hello
		#hwtest # Hardware test
		#matlab_csv_serial
<<<<<<< HEAD
		ext_update_checker
=======
>>>>>>> faca2b17
		#px4_mavlink_debug # Tutorial code from http://dev.px4.io/en/debug/debug_values.html
		#px4_simple_app # Tutorial code from http://dev.px4.io/en/apps/hello_sky.html
		#rover_steering_control # Rover example app
		#uuv_example_app
		#work_item
	)<|MERGE_RESOLUTION|>--- conflicted
+++ resolved
@@ -29,12 +29,8 @@
 		#imu/analog_devices/adis16448
 		imu/bosch/bmi088
 		imu/invensense/icm20602
-<<<<<<< HEAD
+		#imu/invensense/icm20948 # required for ak09916 mag
 		#imu/invensense/icm20649
-=======
-		imu/invensense/icm20948 # required for ak09916 mag
-		imu/invensense/icm20649
->>>>>>> faca2b17
 		imu/invensense/icm42688p
 		irlock
 		lights # all available light drivers
@@ -126,21 +122,13 @@
 		work_queue
 	EXAMPLES
 		fake_gps
-<<<<<<< HEAD
-		fake_gyro
-		fake_magnetometer
-=======
 		#fake_imu
 		#fake_magnetometer
->>>>>>> faca2b17
 		#fixedwing_control # Tutorial code from https://px4.io/dev/example_fixedwing_control
 		#hello
 		#hwtest # Hardware test
 		#matlab_csv_serial
-<<<<<<< HEAD
 		ext_update_checker
-=======
->>>>>>> faca2b17
 		#px4_mavlink_debug # Tutorial code from http://dev.px4.io/en/debug/debug_values.html
 		#px4_simple_app # Tutorial code from http://dev.px4.io/en/apps/hello_sky.html
 		#rover_steering_control # Rover example app
