
px4_add_board(
	PLATFORM nuttx
	TOOLCHAIN arm-none-eabi
	ARCHITECTURE cortex-m7
	ROMFSROOT px4fmu_common
	IO px4_io-v2_default
	UAVCAN_INTERFACES 2
	SERIAL_PORTS
		GPS1:/dev/ttyS0
		TEL1:/dev/ttyS6
		TEL2:/dev/ttyS4
		TEL3:/dev/ttyS1
		GPS2:/dev/ttyS7
	DRIVERS
		adc/ads1115
		adc/board_adc
		barometer # all available barometer drivers
		batt_smbus
		camera_capture
		camera_trigger
		differential_pressure # all available differential pressure drivers
		distance_sensor # all available distance sensor drivers
		dshot
		gps
		heater
		#imu # all available imu drivers
		#imu/analog_devices/adis16448
		imu/bosch/bmi088
		imu/invensense/icm20602
		imu/invensense/icm20948 # required for ak09916 mag
		imu/invensense/icm42688p
		irlock
		lights # all available light drivers
		magnetometer # all available magnetometer drivers
		optical_flow # all available optical flow drivers
		osd
		pca9685
		pca9685_pwm_out
		power_monitor/ina226
		#protocol_splitter
		pwm_input
		pwm_out_sim
		pwm_out
		px4io
		rc_input
		roboclaw
		rpm
		safety_button
		smart_battery/batmon
		telemetry # all available telemetry drivers
		tone_alarm
		uavcan
	MODULES
		airspeed_selector
		attitude_estimator_q
		camera_feedback
		commander
		dataman
		ekf2
		esc_battery
		events
		flight_mode_manager
		fw_att_control
		fw_autotune_attitude_control
		fw_pos_control_l1
		gyro_calibration
		gyro_fft
		land_detector
		landing_target_estimator
		load_mon
		local_position_estimator
		logger
		mag_bias_estimator
		mavlink
		mc_att_control
		mc_autotune_attitude_control
		mc_hover_thrust_estimator
		mc_pos_control
		mc_rate_control
		#micrortps_bridge
		navigator
		rc_update
		rover_pos_control
		sensors
		sih
		temperature_compensation
		#uuv_att_control
		#uuv_pos_control
		vmount
		vtol_att_control
	SYSTEMCMDS
		bl_update
		dmesg
		dumpfile
		esc_calib
		gpio
		hardfault_log
		i2cdetect
		led_control
		mft
		mixer
		motor_ramp
		motor_test
		mtd
		nshterm
		param
		perf
		pwm
		reboot
		reflect
		sd_bench
		serial_test
		system_time
<<<<<<< HEAD
		#tests # tests and test runner
=======
>>>>>>> faca2b17
		top
		topic_listener
		tune_control
		uorb
		usb_connected
		ver
		work_queue
	EXAMPLES
		fake_gps
<<<<<<< HEAD
		fake_gyro
		fake_magnetometer
=======
		#fake_imu
		#fake_magnetometer
>>>>>>> faca2b17
		#fixedwing_control # Tutorial code from https://px4.io/dev/example_fixedwing_control
		#hello
		#hwtest # Hardware test
		#matlab_csv_serial
<<<<<<< HEAD
		ext_update_checker
=======
>>>>>>> faca2b17
		#px4_mavlink_debug # Tutorial code from http://dev.px4.io/en/debug/debug_values.html
		#px4_simple_app # Tutorial code from http://dev.px4.io/en/apps/hello_sky.html
		#rover_steering_control # Rover example app
		#uuv_example_app
		#work_item
	)<|MERGE_RESOLUTION|>--- conflicted
+++ resolved
@@ -25,7 +25,7 @@
 		gps
 		heater
 		#imu # all available imu drivers
-		#imu/analog_devices/adis16448
+		imu/analog_devices/adis16448
 		imu/bosch/bmi088
 		imu/invensense/icm20602
 		imu/invensense/icm20948 # required for ak09916 mag
@@ -112,10 +112,6 @@
 		sd_bench
 		serial_test
 		system_time
-<<<<<<< HEAD
-		#tests # tests and test runner
-=======
->>>>>>> faca2b17
 		top
 		topic_listener
 		tune_control
@@ -125,21 +121,12 @@
 		work_queue
 	EXAMPLES
 		fake_gps
-<<<<<<< HEAD
-		fake_gyro
-		fake_magnetometer
-=======
 		#fake_imu
 		#fake_magnetometer
->>>>>>> faca2b17
 		#fixedwing_control # Tutorial code from https://px4.io/dev/example_fixedwing_control
 		#hello
 		#hwtest # Hardware test
 		#matlab_csv_serial
-<<<<<<< HEAD
-		ext_update_checker
-=======
->>>>>>> faca2b17
 		#px4_mavlink_debug # Tutorial code from http://dev.px4.io/en/debug/debug_values.html
 		#px4_simple_app # Tutorial code from http://dev.px4.io/en/apps/hello_sky.html
 		#rover_steering_control # Rover example app
