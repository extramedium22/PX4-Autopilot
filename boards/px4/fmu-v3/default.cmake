--- conflicted
+++ resolved
@@ -6,12 +6,7 @@
 	CONSTRAINED_MEMORY
 	ROMFSROOT px4fmu_common
 	IO px4_io-v2_default
-<<<<<<< HEAD
-	TESTING
-	UAVCAN_INTERFACES 1
-=======
 	UAVCAN_INTERFACES 2
->>>>>>> faca2b17
 	SERIAL_PORTS
 		GPS1:/dev/ttyS3
 		TEL1:/dev/ttyS1
