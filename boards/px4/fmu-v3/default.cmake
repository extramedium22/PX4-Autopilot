--- conflicted
+++ resolved
@@ -11,12 +11,7 @@
 	ROMFSROOT px4fmu_common
 	IO px4_io-v2_default
 	TESTING
-<<<<<<< HEAD
 	UAVCAN_INTERFACES 1
-
-=======
-	UAVCAN_INTERFACES 2
->>>>>>> 4c5e5ace
 	SERIAL_PORTS
 		GPS1:/dev/ttyS3
 		TEL1:/dev/ttyS1
