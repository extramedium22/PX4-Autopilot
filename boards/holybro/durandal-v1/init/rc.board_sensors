--- conflicted
+++ resolved
@@ -11,17 +11,7 @@
 bmi088 -A -R 2 -s start
 bmi088 -G -R 2 -s start
 
-<<<<<<< HEAD
-# Possible external compasses
-ist8310 -X start
-hmc5883 -T -X start
-qmc5883 -X start
-lis3mdl -X start
-
-# Possible internal compass
-=======
 # internal compass
->>>>>>> d791c8ba
 ist8310 -I start
 
 # Baro on internal SPI
