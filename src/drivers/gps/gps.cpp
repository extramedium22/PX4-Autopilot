--- conflicted
+++ resolved
@@ -169,11 +169,7 @@
 
 	float				_rate{0.0f};					///< position update rate
 	float				_rate_rtcm_injection{0.0f};			///< RTCM message injection rate
-<<<<<<< HEAD
-	unsigned			_last_rate_rtcm_injection_count{0}; 		///< counter for number of RTCM messages
-=======
 	unsigned			_last_rate_rtcm_injection_count{0};		///< counter for number of RTCM messages
->>>>>>> 48f125f1
 	unsigned			_num_bytes_read{0}; 				///< counter for number of read bytes from the UART (within update interval)
 	unsigned			_rate_reading{0}; 				///< reading rate in B/s
 
@@ -581,10 +577,6 @@
 
 	if (param_dump_comm != 1) {
 		return; //dumping disabled
-	}
-
-	if (_instance != Instance::Main) {
-		return;
 	}
 
 	_dump_from_device = new gps_dump_s();
