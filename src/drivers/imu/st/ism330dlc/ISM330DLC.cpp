--- conflicted
+++ resolved
@@ -267,17 +267,8 @@
 
 void ISM330DLC::DataReady()
 {
-<<<<<<< HEAD
 	_fifo_watermark_interrupt_timestamp = hrt_absolute_time();
 	_fifo_read_samples.store(_fifo_gyro_samples);
-=======
-	// _time_data_ready = hrt_absolute_time();
-
-	// perf_count(_drdy_count_perf);
-	// perf_count(_drdy_interval_perf);
-
-	// make another measurement
->>>>>>> 48f125f1
 	ScheduleNow();
 	perf_count(_drdy_interval_perf);
 }
@@ -290,11 +281,7 @@
 	// there are rare cases where timestamps/number of samples are not correct (data is overlapping when plotting)
 	if (_drdy_gpio != 0 && false) {
 		// Setup data ready on rising edge
-<<<<<<< HEAD
 		px4_arch_gpiosetevent(_drdy_gpio, true, false, true, &ISM330DLC::DataReadyInterruptCallback, this);
-=======
-		//px4_arch_gpiosetevent(_drdy_gpio, true, true, false, &ISM330DLC::DataReadyInterruptCallback, this);
->>>>>>> 48f125f1
 
 		_data_ready_interrupt_enabled = true;
 
