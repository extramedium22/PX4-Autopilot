/****************************************************************************
 *
 *   Copyright (c) 2017-2020 PX4 Development Team. All rights reserved.
 *
 * Redistribution and use in source and binary forms, with or without
 * modification, are permitted provided that the following conditions
 * are met:
 *
 * 1. Redistributions of source code must retain the above copyright
 *    notice, this list of conditions and the following disclaimer.
 * 2. Redistributions in binary form must reproduce the above copyright
 *    notice, this list of conditions and the following disclaimer in
 *    the documentation and/or other materials provided with the
 *    distribution.
 * 3. Neither the name PX4 nor the names of its contributors may be
 *    used to endorse or promote products derived from this software
 *    without specific prior written permission.
 *
 * THIS SOFTWARE IS PROVIDED BY THE COPYRIGHT HOLDERS AND CONTRIBUTORS
 * "AS IS" AND ANY EXPRESS OR IMPLIED WARRANTIES, INCLUDING, BUT NOT
 * LIMITED TO, THE IMPLIED WARRANTIES OF MERCHANTABILITY AND FITNESS
 * FOR A PARTICULAR PURPOSE ARE DISCLAIMED. IN NO EVENT SHALL THE
 * COPYRIGHT OWNER OR CONTRIBUTORS BE LIABLE FOR ANY DIRECT, INDIRECT,
 * INCIDENTAL, SPECIAL, EXEMPLARY, OR CONSEQUENTIAL DAMAGES (INCLUDING,
 * BUT NOT LIMITED TO, PROCUREMENT OF SUBSTITUTE GOODS OR SERVICES; LOSS
 * OF USE, DATA, OR PROFITS; OR BUSINESS INTERRUPTION) HOWEVER CAUSED
 * AND ON ANY THEORY OF LIABILITY, WHETHER IN CONTRACT, STRICT
 * LIABILITY, OR TORT (INCLUDING NEGLIGENCE OR OTHERWISE) ARISING IN
 * ANY WAY OUT OF THE USE OF THIS SOFTWARE, EVEN IF ADVISED OF THE
 * POSSIBILITY OF SUCH DAMAGE.
 *
 ****************************************************************************/

/**
 * @file tecs.cpp
 *
 * @author Paul Riseborough
 */

#pragma once

#include <mathlib/mathlib.h>
#include <matrix/math.hpp>
#include <lib/mathlib/math/filter/AlphaFilter.hpp>

#include <uORB/Publication.hpp>
#include <uORB/topics/tecs_status.h>
#include <uORB/uORB.h>
#include <motion_planning/VelocitySmoothing.hpp>
#include <motion_planning/ManualVelocitySmoothingZ.hpp>

class TECS
{
public:
	TECS() = default;
	~TECS() = default;

	// no copy, assignment, move, move assignment
	TECS(const TECS &) = delete;
	TECS &operator=(const TECS &) = delete;
	TECS(TECS &&) = delete;
	TECS &operator=(TECS &&) = delete;

	/**
	 * Get the current airspeed status
	 *
	 * @return true if airspeed is enabled for control
	 */
	bool airspeed_sensor_enabled() { return _airspeed_enabled; }

	/**
	 * Set the airspeed enable state
	 */
	void enable_airspeed(bool enabled) { _airspeed_enabled = enabled; }

	/**
	 * Updates the following vehicle kineamtic state estimates:
	 * Vertical position, velocity and acceleration.
	 * Speed derivative
	 * Must be called prior to udating tecs control loops
	 * Must be called at 50Hz or greater
	 */
	void update_vehicle_state_estimates(float equivalent_airspeed, const float speed_deriv_forward, bool altitude_lock,
					    bool in_air,
					    float altitude, float vz);

	/**
	 * Update the control loop calculations
	 */
	void update_pitch_throttle(float pitch, float baro_altitude, float hgt_setpoint,
				   float EAS_setpoint, float equivalent_airspeed, float eas_to_tas, bool climb_out_setpoint, float pitch_min_climbout,
				   float throttle_min, float throttle_setpoint_max, float throttle_cruise,
<<<<<<< HEAD
				   float throttle_lim_max,
				   float pitch_limit_min, float pitch_limit_max, float target_climbrate, float target_sinkrate, float hgt_rate_sp = NAN,
				   bool eco_mode_enabled = false);
=======
				   float pitch_limit_min, float pitch_limit_max, float target_climbrate, float target_sinkrate, float hgt_rate_sp = NAN);

	float get_throttle_setpoint() { return _last_throttle_setpoint; }
	float get_pitch_setpoint() { return _last_pitch_setpoint; }
	float get_speed_weight() { return _pitch_speed_weight; }
>>>>>>> faca2b17

	void reset_state() { _states_initialized = false; }

	enum ECL_TECS_MODE {
		ECL_TECS_MODE_NORMAL = 0,
		ECL_TECS_MODE_UNDERSPEED,
		ECL_TECS_MODE_BAD_DESCENT,
		ECL_TECS_MODE_CLIMBOUT,
		ECL_TECS_MODE_ECO
	};

	void set_detect_underspeed_enabled(bool enabled) { _detect_underspeed_enabled = enabled; }

	// setters for controller parameters
	void set_integrator_gain_throttle(float gain) { _integrator_gain_throttle = gain; }
	void set_integrator_gain_pitch(float gain) { _integrator_gain_pitch = gain; }

	void set_min_sink_rate(float rate) { _min_sink_rate = rate; }
	void set_max_sink_rate(float sink_rate) { _max_sink_rate = sink_rate; }
	void set_max_climb_rate(float climb_rate) { _max_climb_rate = climb_rate; }

	void set_heightrate_ff(float heightrate_ff) { _height_setpoint_gain_ff = heightrate_ff; }
	void set_height_error_time_constant(float time_const) { _height_error_gain = 1.0f / math::max(time_const, 0.1f); }

	void set_indicated_airspeed_cruise(float airspeed) { _indicated_airspeed_cruise = airspeed; }
	void set_equivalent_airspeed_max(float airspeed) { _equivalent_airspeed_max = airspeed; }
	void set_equivalent_airspeed_min(float airspeed) { _equivalent_airspeed_min = airspeed; }
	void set_equivalent_airspeed_cruise(float airspeed) { _equivalent_airspeed_cruise = airspeed; }

	void set_pitch_damping(float damping) { _pitch_damping_gain = damping; }
	void set_vertical_accel_limit(float limit) { _vert_accel_limit = limit; }

	void set_speed_comp_filter_omega(float omega) { _tas_estimate_freq = omega; }
	void set_speed_weight(float weight) { _pitch_speed_weight = weight; }
	void set_airspeed_error_time_constant(float time_const) { _airspeed_error_gain = 1.0f / math::max(time_const, 0.1f); }

	void set_throttle_damp(float throttle_damp) { _throttle_damping_gain = throttle_damp; }
	void set_throttle_slewrate(float slewrate) { _throttle_slewrate = slewrate; }

	void set_roll_throttle_compensation(float compensation) { _load_factor_correction = compensation; }
	void set_load_factor(float load_factor) { _load_factor = load_factor; }

	void set_ste_rate_time_const(float time_const) { _STE_rate_time_const = time_const; }
	void set_speed_derivative_time_constant(float time_const) { _speed_derivative_time_const = time_const; }

	void set_seb_rate_ff_gain(float ff_gain) { _SEB_rate_ff = ff_gain; }

	// eco mode settings
	void set_speed_weight_eco(float weight_eco) { _pitch_speed_weight_eco = weight_eco; }
	void set_height_error_time_constant_eco(float time_const_eco) { _height_error_gain_eco = 1.0f / math::max(time_const_eco, 0.1f); }
	void set_fw_eco_alt_err_u(float fw_eco_alt_err_u) { _fw_eco_alt_err_u = fw_eco_alt_err_u; }
	void set_fw_eco_alt_err_o(float fw_eco_alt_err_o) { _fw_eco_alt_err_o = fw_eco_alt_err_o; }

<<<<<<< HEAD
	// getters
	float get_throttle_setpoint() { return _last_throttle_setpoint; }
	float get_pitch_setpoint() { return _last_pitch_setpoint; }
=======
	// TECS status
	uint64_t timestamp() { return _pitch_update_timestamp; }
	ECL_TECS_MODE tecs_mode() { return _tecs_mode; }

	float hgt_setpoint() { return _hgt_setpoint; }
	float vert_pos_state() { return _vert_pos_state; }

	float TAS_setpoint_adj() { return _TAS_setpoint_adj; }
	float tas_state() { return _tas_state; }
	float getTASInnovation() { return _tas_innov; }

	float hgt_rate_setpoint() { return _hgt_rate_setpoint; }
	float vert_vel_state() { return _vert_vel_state; }

	float get_EAS_setpoint() { return _EAS_setpoint; };
	float TAS_rate_setpoint() { return _TAS_rate_setpoint; }
	float speed_derivative() { return _tas_rate_filtered; }
	float speed_derivative_raw() { return _tas_rate_raw; }

	float STE_error() { return _STE_error; }
	float STE_rate_error() { return _STE_rate_error; }

	float SEB_error() { return _SEB_error; }
	float SEB_rate_error() { return _SEB_rate_error; }

	float throttle_integ_state() { return _throttle_integ_state; }
	float pitch_integ_state() { return _pitch_integ_state; }

	float STE() { return _SPE_estimate + _SKE_estimate; }

	float STE_setpoint() { return _SPE_setpoint + _SKE_setpoint; }

	float STE_rate() { return _SPE_rate + _SKE_rate; }

	float STE_rate_setpoint() { return _SPE_rate_setpoint + _SKE_rate_setpoint; }

	float SEB() { return _SPE_estimate * _SPE_weighting - _SKE_estimate * _SKE_weighting; }

	float SEB_setpoint() { return _SPE_setpoint * _SPE_weighting - _SKE_setpoint * _SKE_weighting; }

	float SEB_rate() { return _SPE_rate * _SPE_weighting - _SKE_rate * _SKE_weighting; }
>>>>>>> faca2b17

	float get_hgt_setpoint() { return _hgt_setpoint; }
	float get_hgt_rate_setpoint() { return _hgt_rate_setpoint; }
	float get_STE() { return _SPE_estimate + _SKE_estimate; }
	float get_STE_setpoint() { return _SPE_setpoint + _SKE_setpoint; }
	float get_STE_rate() { return _SPE_rate + _SKE_rate; }
	float get_STE_rate_setpoint() { return _SPE_rate_setpoint + _SKE_rate_setpoint; }
	float get_SEB() { return _SPE_estimate * _SPE_weighting - _SKE_estimate * _SKE_weighting; }
	float get_SEB_setpoint() { return _SPE_setpoint * _SPE_weighting - _SKE_setpoint * _SKE_weighting; }
	float get_SEB_rate() { return _SPE_rate * _SPE_weighting - _SKE_rate * _SKE_weighting; }
	float get_SEB_rate_setpoint() { return _SPE_rate_setpoint * _SPE_weighting - _SKE_rate_setpoint * _SKE_weighting; }
	int get_flight_phase() { return _flight_phase; }

	void tecs_status_publish(const hrt_abstime &now);

	/**
	 * Handle the altitude reset
	 *
	 * If the estimation system resets the height in one discrete step this
	 * will gracefully even out the reset over time.
	 */
	void handle_alt_step(float delta_alt, float altitude)
	{
		_hgt_setpoint += delta_alt;

		// reset height states
		_vert_pos_state = altitude;
		_vert_vel_state = 0.0f;
	}

private:

	static constexpr float _jerk_max =
		1000.0f;	// maximum jerk for creating height rate trajectories, we want infinite jerk so set a high value

	uORB::Publication<tecs_status_s>	_tecs_status_pub{ORB_ID(tecs_status)};	///< TECS status publication

	enum ECL_TECS_MODE _tecs_mode {ECL_TECS_MODE_NORMAL};

	// timestamps
	uint64_t _state_update_timestamp{0};				///< last timestamp of the 50 Hz function call
	uint64_t _speed_update_timestamp{0};				///< last timestamp of the speed function call
	uint64_t _pitch_update_timestamp{0};				///< last timestamp of the pitch function call

	// controller parameters
	float _tas_estimate_freq{0.0f};					///< cross-over frequency of the true airspeed complementary filter (rad/sec)
	float _max_climb_rate{2.0f};					///< climb rate produced by max allowed throttle (m/sec)
	float _min_sink_rate{1.0f};					///< sink rate produced by min allowed throttle (m/sec)
	float _max_sink_rate{2.0f};					///< maximum safe sink rate (m/sec)
	float _pitch_damping_gain{0.0f};				///< damping gain of the pitch demand calculation (sec)
	float _throttle_damping_gain{0.0f};				///< damping gain of the throttle demand calculation (sec)
	float _integrator_gain_throttle{0.0f};				///< integrator gain used by the throttle demand calculation
	float _integrator_gain_pitch{0.0f};				///< integrator gain used by the pitch demand calculation
	float _vert_accel_limit{0.0f};					///< magnitude of the maximum vertical acceleration allowed (m/sec**2)
	float _load_factor{0.0f};					///< additional normal load factor
	float _load_factor_correction{0.0f};				///< gain from normal load factor increase to total energy rate demand (m**2/sec**3)
	float _pitch_speed_weight{1.0f};				///< speed control weighting used by pitch demand calculation
	float _height_error_gain{0.2f};					///< height error inverse time constant [1/s]
	float _height_setpoint_gain_ff{0.0f};				///< gain from height demand derivative to demanded climb rate
	float _airspeed_error_gain{0.1f};				///< airspeed error inverse time constant [1/s]
	float _indicated_airspeed_cruise{15.0f};			///< equivalent cruise airspeed for airspeed less mode (m/sec)
	float _equivalent_airspeed_min{3.0f};				///< equivalent airspeed demand lower limit (m/sec)
	float _equivalent_airspeed_max{30.0f};				///< equivalent airspeed demand upper limit (m/sec)
	float _equivalent_airspeed_cruise{15.0f};			///< equivalent cruise airspeed for airspeed less mode (m/sec)
	float _throttle_slewrate{0.0f};					///< throttle demand slew rate limit (1/sec)
	float _STE_rate_time_const{0.1f};				///< filter time constant for specific total energy rate (damping path) (s)
	float _speed_derivative_time_const{0.01f};			///< speed derivative filter time constant (s)
	float _SEB_rate_ff{1.0f};

	float _height_error_gain_eco{0.2f};				///< in eco mode: height error inverse time constant [1/s]
	float _pitch_speed_weight_eco{1.0f};				///< in eco mode: speed control weighting used by pitch demand calculation
	float _fw_eco_alt_err_u{10.f};					///< altitude difference low threshold for switching to flight mode descend
	float _fw_eco_alt_err_o{20.f};					///< altitude difference high threshold for switching to flight mode climb

	// complimentary filter states
	float _vert_vel_state{0.0f};					///< complimentary filter state - height rate (m/sec)
	float _vert_pos_state{0.0f};					///< complimentary filter state - height (m)
	float _tas_rate_state{0.0f};					///< complimentary filter state - true airspeed first derivative (m/sec**2)
	float _tas_state{0.0f};						///< complimentary filter state - true airspeed (m/sec)
	float _tas_innov{0.0f};						///< complimentary filter true airspeed innovation (m/sec)

	// controller states
	float _throttle_integ_state{0.0f};				///< throttle integrator state
	float _pitch_integ_state{0.0f};					///< pitch integrator state (rad)
	float _last_throttle_setpoint{0.0f};				///< throttle demand rate limiter state (1/sec)
	float _last_pitch_setpoint{0.0f};				///< pitch demand rate limiter state (rad/sec)
	float _tas_rate_filtered{0.0f};					///< low pass filtered rate of change of speed along X axis (m/sec**2)

	// speed demand calculations
	float _EAS{0.0f};						///< equivalent airspeed (m/sec)
	float _TAS_max{30.0f};						///< true airpeed demand upper limit (m/sec)
	float _TAS_min{3.0f};						///< true airpeed demand lower limit (m/sec)
	float _TAS_setpoint{0.0f};					///< current airpeed demand (m/sec)
	float _TAS_setpoint_last{0.0f};					///< previous true airpeed demand (m/sec)
	float _EAS_setpoint{0.0f};					///< Equivalent airspeed demand (m/sec)
	float _TAS_setpoint_adj{0.0f};					///< true airspeed demand tracked by the TECS algorithm (m/sec)
	float _TAS_rate_setpoint{0.0f};					///< true airspeed rate demand tracked by the TECS algorithm (m/sec**2)
	float _tas_rate_raw{0.0f};					///< true airspeed rate, calculated as inertial acceleration in body X direction

	// height demand calculations
	float _hgt_setpoint{0.0f};					///< demanded height tracked by the TECS algorithm (m)
	float _hgt_rate_setpoint{0.0f};					///< demanded climb rate tracked by the TECS algorithm

	// vehicle physical limits
	float _pitch_setpoint_unc{0.0f};				///< pitch demand before limiting (rad)
	float _STE_rate_max{0.0f};					///< specific total energy rate upper limit achieved when throttle is at _throttle_setpoint_max (m**2/sec**3)
	float _STE_rate_min{0.0f};					///< specific total energy rate lower limit acheived when throttle is at _throttle_setpoint_min (m**2/sec**3)
	float _throttle_setpoint_max{0.0f};				///< normalised throttle upper limit
	float _throttle_setpoint_min{0.0f};				///< normalised throttle lower limit
	float _throttle_limit_max{0.0f};				///< extra throttle limit, can be changed in air without having an effect on STE_rate_max
	float _pitch_setpoint_max{0.5f};				///< pitch demand upper limit (rad)
	float _pitch_setpoint_min{-0.5f};				///< pitch demand lower limit (rad)

	// specific energy quantities
	float _SPE_setpoint{0.0f};					///< specific potential energy demand (m**2/sec**2)
	float _SKE_setpoint{0.0f};					///< specific kinetic energy demand (m**2/sec**2)
	float _SPE_rate_setpoint{0.0f};					///< specific potential energy rate demand (m**2/sec**3)
	float _SKE_rate_setpoint{0.0f};					///< specific kinetic energy rate demand (m**2/sec**3)
	float _SPE_estimate{0.0f};					///< specific potential energy estimate (m**2/sec**2)
	float _SKE_estimate{0.0f};					///< specific kinetic energy estimate (m**2/sec**2)
	float _SPE_rate{0.0f};						///< specific potential energy rate estimate (m**2/sec**3)
	float _SKE_rate{0.0f};						///< specific kinetic energy rate estimate (m**2/sec**3)

	// specific energy error quantities
	float _STE_error{0.0f};						///< specific total energy error (m**2/sec**2)
	float _STE_rate_error{0.0f};					///< specific total energy rate error (m**2/sec**3)
	float _SEB_error{0.0f};						///< specific energy balance error (m**2/sec**2)
	float _SEB_rate_error{0.0f};					///< specific energy balance rate error (m**2/sec**3)

	// speed height weighting
	float _SPE_weighting{1.0f};
	float _SKE_weighting{1.0f};

	// time steps (non-fixed)
	float _dt{DT_DEFAULT};						///< Time since last update of main TECS loop (sec)
	static constexpr float DT_DEFAULT = 0.02f;			///< default value for _dt (sec)

	// controller mode logic
	bool _underspeed_detected{false};				///< true when an underspeed condition has been detected
	bool _detect_underspeed_enabled{true};				///< true when underspeed detection is enabled
	bool _uncommanded_descent_recovery{false};			///< true when a continuous descent caused by an unachievable airspeed demand has been detected
	bool _climbout_mode_active{false};				///< true when in climbout mode
	bool _airspeed_enabled{false};					///< true when airspeed use has been enabled
	bool _states_initialized{false};					///< true when TECS states have been iniitalized
	bool _in_air{false};						///< true when the vehicle is flying
	bool _eco_mode_enabled{false};

	// flight phase
	int _flight_phase{tecs_status_s::TECS_FLIGHT_PHASE_LEVEL};

	/**
	 * Update the airspeed internal state using a second order complementary filter
	 */
	void _update_speed_states(float airspeed_setpoint, float equivalent_airspeed, float cas_to_tas);

	/**
	 * Update the desired airspeed
	 */
	void _update_speed_setpoint();

	/**
	 * Calculate desired height rate from altitude demand
	 */
<<<<<<< HEAD
	void runAltitudeControllerSmoothVelocity(float alt_sp_amsl_m, float target_climbrate_m_s, float target_sinkrate_m_s,
			float alt_amsl);
=======
	void updateHeightRateSetpoint(float alt_sp_amsl_m, float target_climbrate_m_s, float target_sinkrate_m_s,
				      float alt_amsl);


	/**
	 * Update the desired height rate setpoint
	 */
	void _update_height_rate_setpoint(float hgt_rate_sp);
>>>>>>> faca2b17

	/**
	 * Detect if the system is not capable of maintaining airspeed
	 */
	void _detect_underspeed();

	/**
	 * Update specific energy
	 */
	void _update_energy_estimates();

	/**
	 * Update throttle setpoint
	 */
	void _update_throttle_setpoint(float throttle_cruise);

	/**
	 * Detect an uncommanded descent
	 */
	void _detect_uncommanded_descent();

	/**
	 * Update the pitch setpoint
	 */
	void _update_pitch_setpoint();

	void _updateTrajectoryGenerationConstraints();

	void _updateFlightPhase(float altitude_sp_amsl, float height_rate_setpoint);

	void _calculateHeightRateSetpoint(float altitude_sp_amsl, float height_rate_sp, float target_climbrate,
					  float target_sinkrate, float altitude_amsl);

	/**
	 * Initialize the controller
	 */
	void _initialize_states(float pitch, float throttle_cruise, float baro_altitude, float pitch_min_climbout,
				float eas_to_tas);

	/**
	 * Calculate specific total energy rate limits
	 */
	void _update_STE_rate_lim();

	void _adjust_settings_depending_on_mode();

	AlphaFilter<float> _STE_rate_error_filter;

	AlphaFilter<float> _TAS_rate_filter;

	VelocitySmoothing
	_alt_control_traj_generator;	// generates height rate and altitude setpoint trajectory when altitude is commanded
	ManualVelocitySmoothingZ
	_velocity_control_traj_generator;	// generates height rate and altitude setpoint trajectory when height rate is commanded

};<|MERGE_RESOLUTION|>--- conflicted
+++ resolved
@@ -90,17 +90,9 @@
 	void update_pitch_throttle(float pitch, float baro_altitude, float hgt_setpoint,
 				   float EAS_setpoint, float equivalent_airspeed, float eas_to_tas, bool climb_out_setpoint, float pitch_min_climbout,
 				   float throttle_min, float throttle_setpoint_max, float throttle_cruise,
-<<<<<<< HEAD
 				   float throttle_lim_max,
 				   float pitch_limit_min, float pitch_limit_max, float target_climbrate, float target_sinkrate, float hgt_rate_sp = NAN,
 				   bool eco_mode_enabled = false);
-=======
-				   float pitch_limit_min, float pitch_limit_max, float target_climbrate, float target_sinkrate, float hgt_rate_sp = NAN);
-
-	float get_throttle_setpoint() { return _last_throttle_setpoint; }
-	float get_pitch_setpoint() { return _last_pitch_setpoint; }
-	float get_speed_weight() { return _pitch_speed_weight; }
->>>>>>> faca2b17
 
 	void reset_state() { _states_initialized = false; }
 
@@ -154,53 +146,9 @@
 	void set_fw_eco_alt_err_u(float fw_eco_alt_err_u) { _fw_eco_alt_err_u = fw_eco_alt_err_u; }
 	void set_fw_eco_alt_err_o(float fw_eco_alt_err_o) { _fw_eco_alt_err_o = fw_eco_alt_err_o; }
 
-<<<<<<< HEAD
 	// getters
 	float get_throttle_setpoint() { return _last_throttle_setpoint; }
 	float get_pitch_setpoint() { return _last_pitch_setpoint; }
-=======
-	// TECS status
-	uint64_t timestamp() { return _pitch_update_timestamp; }
-	ECL_TECS_MODE tecs_mode() { return _tecs_mode; }
-
-	float hgt_setpoint() { return _hgt_setpoint; }
-	float vert_pos_state() { return _vert_pos_state; }
-
-	float TAS_setpoint_adj() { return _TAS_setpoint_adj; }
-	float tas_state() { return _tas_state; }
-	float getTASInnovation() { return _tas_innov; }
-
-	float hgt_rate_setpoint() { return _hgt_rate_setpoint; }
-	float vert_vel_state() { return _vert_vel_state; }
-
-	float get_EAS_setpoint() { return _EAS_setpoint; };
-	float TAS_rate_setpoint() { return _TAS_rate_setpoint; }
-	float speed_derivative() { return _tas_rate_filtered; }
-	float speed_derivative_raw() { return _tas_rate_raw; }
-
-	float STE_error() { return _STE_error; }
-	float STE_rate_error() { return _STE_rate_error; }
-
-	float SEB_error() { return _SEB_error; }
-	float SEB_rate_error() { return _SEB_rate_error; }
-
-	float throttle_integ_state() { return _throttle_integ_state; }
-	float pitch_integ_state() { return _pitch_integ_state; }
-
-	float STE() { return _SPE_estimate + _SKE_estimate; }
-
-	float STE_setpoint() { return _SPE_setpoint + _SKE_setpoint; }
-
-	float STE_rate() { return _SPE_rate + _SKE_rate; }
-
-	float STE_rate_setpoint() { return _SPE_rate_setpoint + _SKE_rate_setpoint; }
-
-	float SEB() { return _SPE_estimate * _SPE_weighting - _SKE_estimate * _SKE_weighting; }
-
-	float SEB_setpoint() { return _SPE_setpoint * _SPE_weighting - _SKE_setpoint * _SKE_weighting; }
-
-	float SEB_rate() { return _SPE_rate * _SPE_weighting - _SKE_rate * _SKE_weighting; }
->>>>>>> faca2b17
 
 	float get_hgt_setpoint() { return _hgt_setpoint; }
 	float get_hgt_rate_setpoint() { return _hgt_rate_setpoint; }
@@ -364,19 +312,8 @@
 	/**
 	 * Calculate desired height rate from altitude demand
 	 */
-<<<<<<< HEAD
 	void runAltitudeControllerSmoothVelocity(float alt_sp_amsl_m, float target_climbrate_m_s, float target_sinkrate_m_s,
 			float alt_amsl);
-=======
-	void updateHeightRateSetpoint(float alt_sp_amsl_m, float target_climbrate_m_s, float target_sinkrate_m_s,
-				      float alt_amsl);
-
-
-	/**
-	 * Update the desired height rate setpoint
-	 */
-	void _update_height_rate_setpoint(float hgt_rate_sp);
->>>>>>> faca2b17
 
 	/**
 	 * Detect if the system is not capable of maintaining airspeed
