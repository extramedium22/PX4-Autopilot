/****************************************************************************
 *
 *   Copyright (c) 2012-2018 PX4 Development Team. All rights reserved.
 *
 * Redistribution and use in source and binary forms, with or without
 * modification, are permitted provided that the following conditions
 * are met:
 *
 * 1. Redistributions of source code must retain the above copyright
 *    notice, this list of conditions and the following disclaimer.
 * 2. Redistributions in binary form must reproduce the above copyright
 *    notice, this list of conditions and the following disclaimer in
 *    the documentation and/or other materials provided with the
 *    distribution.
 * 3. Neither the name PX4 nor the names of its contributors may be
 *    used to endorse or promote products derived from this software
 *    without specific prior written permission.
 *
 * THIS SOFTWARE IS PROVIDED BY THE COPYRIGHT HOLDERS AND CONTRIBUTORS
 * "AS IS" AND ANY EXPRESS OR IMPLIED WARRANTIES, INCLUDING, BUT NOT
 * LIMITED TO, THE IMPLIED WARRANTIES OF MERCHANTABILITY AND FITNESS
 * FOR A PARTICULAR PURPOSE ARE DISCLAIMED. IN NO EVENT SHALL THE
 * COPYRIGHT OWNER OR CONTRIBUTORS BE LIABLE FOR ANY DIRECT, INDIRECT,
 * INCIDENTAL, SPECIAL, EXEMPLARY, OR CONSEQUENTIAL DAMAGES (INCLUDING,
 * BUT NOT LIMITED TO, PROCUREMENT OF SUBSTITUTE GOODS OR SERVICES; LOSS
 * OF USE, DATA, OR PROFITS; OR BUSINESS INTERRUPTION) HOWEVER CAUSED
 * AND ON ANY THEORY OF LIABILITY, WHETHER IN CONTRACT, STRICT
 * LIABILITY, OR TORT (INCLUDING NEGLIGENCE OR OTHERWISE) ARISING IN
 * ANY WAY OUT OF THE USE OF THIS SOFTWARE, EVEN IF ADVISED OF THE
 * POSSIBILITY OF SUCH DAMAGE.
 *
 ****************************************************************************/

/**
 * @file param.c
 *
 * Global parameter store.
 *
 * Note that it might make sense to convert this into a driver.  That would
 * offer some interesting options regarding state for e.g. ORB advertisements
 * and background parameter saving.
 */

#define PARAM_IMPLEMENTATION
#include "param.h"
#include "param_translation.h"
#include <parameters/px4_parameters.h>
#include "tinybson/tinybson.h"

#include <crc32.h>
#include <float.h>
#include <math.h>

#include <drivers/drv_hrt.h>
#include <lib/perf/perf_counter.h>
#include <px4_platform_common/px4_config.h>
#include <px4_platform_common/defines.h>
#include <px4_platform_common/posix.h>
#include <px4_platform_common/sem.h>
#include <px4_platform_common/shutdown.h>
#include <systemlib/uthash/utarray.h>

using namespace time_literals;

#include "uORB/uORB.h"
#include "uORB/topics/parameter_update.h"
#include <uORB/topics/actuator_armed.h>
#include <uORB/Subscription.hpp>

#if defined(FLASH_BASED_PARAMS)
#include "flashparams/flashparams.h"
static const char *param_default_file = nullptr; // nullptr means to store to FLASH
#else
inline static int flash_param_save(bool only_unsaved, param_filter_func filter) { return -1; }
inline static int flash_param_load() { return -1; }
inline static int flash_param_import() { return -1; }
static const char *param_default_file = PX4_ROOTFSDIR"/eeprom/parameters";
#endif

static char *param_user_file = nullptr;

#ifdef __PX4_QURT
#define PARAM_OPEN	px4_open
#define PARAM_CLOSE	px4_close
#else
#define PARAM_OPEN	open
#define PARAM_CLOSE	close
#endif

#include <px4_platform_common/workqueue.h>
/* autosaving variables */
static hrt_abstime last_autosave_timestamp = 0;
static struct work_s autosave_work {};
static volatile bool autosave_scheduled = false;
static bool autosave_disabled = false;

/**
 * Array of static parameter info.
 */
static const param_info_s *param_info_base = (const param_info_s *) &px4_parameters;
#define	param_info_count px4_parameters.param_count

/**
 * Storage for modified parameters.
 */
struct param_wbuf_s {
	union param_value_u	val;
	param_t			param;
	bool			unsaved;
};


uint8_t  *param_changed_storage = nullptr;
int size_param_changed_storage_bytes = 0;
const int bits_per_allocation_unit  = (sizeof(*param_changed_storage) * 8);


static unsigned
get_param_info_count()
{
	/* Singleton creation of and array of bits to track changed values */
	if (!param_changed_storage) {
		/* Note that we have a (highly unlikely) race condition here: in the worst case the allocation is done twice */
		size_param_changed_storage_bytes  = (param_info_count / bits_per_allocation_unit) + 1;
		param_changed_storage = (uint8_t *)calloc(size_param_changed_storage_bytes, 1);

		/* If the allocation fails we need to indicate failure in the
		 * API by returning PARAM_INVALID
		 */
		if (param_changed_storage == nullptr) {
			return 0;
		}
	}

	return param_info_count;
}

/** flexible array holding modified parameter values */
UT_array *param_values{nullptr};

/** array info for the modified parameters array */
const UT_icd param_icd = {sizeof(param_wbuf_s), nullptr, nullptr, nullptr};

/** parameter update topic handle */
static orb_advert_t param_topic = nullptr;
static unsigned int param_instance = 0;

static void param_set_used_internal(param_t param);

static param_t param_find_internal(const char *name, bool notification);

// the following implements an RW-lock using 2 semaphores (used as mutexes). It gives
// priority to readers, meaning a writer could suffer from starvation, but in our use-case
// we only have short periods of reads and writes are rare.
static px4_sem_t param_sem; ///< this protects against concurrent access to param_values
static int reader_lock_holders = 0;
static px4_sem_t reader_lock_holders_lock; ///< this protects against concurrent access to reader_lock_holders

static perf_counter_t param_export_perf;
static perf_counter_t param_find_perf;
static perf_counter_t param_get_perf;
static perf_counter_t param_set_perf;

static px4_sem_t param_sem_save; ///< this protects against concurrent param saves (file or flash access).
///< we use a separate lock to allow concurrent param reads and saves.
///< a param_set could still be blocked by a param save, because it
///< needs to take the reader lock

/** lock the parameter store for read access */
static void
param_lock_reader()
{
	do {} while (px4_sem_wait(&reader_lock_holders_lock) != 0);

	++reader_lock_holders;

	if (reader_lock_holders == 1) {
		// the first reader takes the lock, the next ones are allowed to just continue
		do {} while (px4_sem_wait(&param_sem) != 0);
	}

	px4_sem_post(&reader_lock_holders_lock);
}

/** lock the parameter store for write access */
static void
param_lock_writer()
{
	do {} while (px4_sem_wait(&param_sem) != 0);
}

/** unlock the parameter store */
static void
param_unlock_reader()
{
	do {} while (px4_sem_wait(&reader_lock_holders_lock) != 0);

	--reader_lock_holders;

	if (reader_lock_holders == 0) {
		// the last reader releases the lock
		px4_sem_post(&param_sem);
	}

	px4_sem_post(&reader_lock_holders_lock);
}

/** unlock the parameter store */
static void
param_unlock_writer()
{
	px4_sem_post(&param_sem);
}

/** assert that the parameter store is locked */
static void
param_assert_locked()
{
	/* XXX */
}

void
param_init()
{
	px4_sem_init(&param_sem, 0, 1);
	px4_sem_init(&param_sem_save, 0, 1);
	px4_sem_init(&reader_lock_holders_lock, 0, 1);

	param_export_perf = perf_alloc(PC_ELAPSED, "param_export");
	param_find_perf = perf_alloc(PC_COUNT, "param_find");
	param_get_perf = perf_alloc(PC_COUNT, "param_get");
	param_set_perf = perf_alloc(PC_ELAPSED, "param_set");
}

/**
 * Test whether a param_t is value.
 *
 * @param param			The parameter handle to test.
 * @return			True if the handle is valid.
 */
static bool
handle_in_range(param_t param)
{
	unsigned count = get_param_info_count();
	return (count && param < count);
}

/**
 * Compare two modifid parameter structures to determine ordering.
 *
 * This function is suitable for passing to qsort or bsearch.
 */
static int
param_compare_values(const void *a, const void *b)
{
	struct param_wbuf_s *pa = (struct param_wbuf_s *)a;
	struct param_wbuf_s *pb = (struct param_wbuf_s *)b;

	if (pa->param < pb->param) {
		return -1;
	}

	if (pa->param > pb->param) {
		return 1;
	}

	return 0;
}

/**
 * Locate the modified parameter structure for a parameter, if it exists.
 *
 * @param param			The parameter being searched.
 * @return			The structure holding the modified value, or
 *				nullptr if the parameter has not been modified.
 */
static param_wbuf_s *
param_find_changed(param_t param)
{
	param_wbuf_s	*s = nullptr;

	param_assert_locked();

	if (param_values != nullptr) {
		param_wbuf_s key{};
		key.param = param;
		s = (param_wbuf_s *)utarray_find(param_values, &key, param_compare_values);
	}

	return s;
}

static void
_param_notify_changes()
{
	parameter_update_s pup = {};
	pup.timestamp = hrt_absolute_time();
	pup.instance = param_instance++;

	/*
	 * If we don't have a handle to our topic, create one now; otherwise
	 * just publish.
	 */
	if (param_topic == nullptr) {
		param_topic = orb_advertise(ORB_ID(parameter_update), &pup);

	} else {
		orb_publish(ORB_ID(parameter_update), param_topic, &pup);
	}
}

void
param_notify_changes()
{
	_param_notify_changes();
}

param_t
param_find_internal(const char *name, bool notification)
{
	perf_count(param_find_perf);

	param_t middle;
	param_t front = 0;
	param_t last = get_param_info_count();

	/* perform a binary search of the known parameters */

	while (front <= last) {
		middle = front + (last - front) / 2;
		int ret = strcmp(name, param_info_base[middle].name);

		if (ret == 0) {
			if (notification) {
				param_set_used_internal(middle);
			}

			perf_end(param_find_perf);
			return middle;

		} else if (middle == front) {
			/* An end point has been hit, but there has been no match */
			break;

		} else if (ret < 0) {
			last = middle;

		} else {
			front = middle;
		}
	}

	/* not found */
	return PARAM_INVALID;
}

param_t
param_find(const char *name)
{
	return param_find_internal(name, true);
}

param_t
param_find_no_notification(const char *name)
{
	return param_find_internal(name, false);
}

unsigned
param_count()
{
	return get_param_info_count();
}

unsigned
param_count_used()
{
	unsigned count = 0;

	// ensure the allocation has been done
	if (get_param_info_count()) {

		for (int i = 0; i < size_param_changed_storage_bytes; i++) {
			for (int j = 0; j < bits_per_allocation_unit; j++) {
				if (param_changed_storage[i] & (1 << j)) {
					count++;
				}
			}
		}
	}

	return count;
}

param_t
param_for_index(unsigned index)
{
	unsigned count = get_param_info_count();

	if (count && index < count) {
		return (param_t)index;
	}

	return PARAM_INVALID;
}

param_t
param_for_used_index(unsigned index)
{
	int count = get_param_info_count();

	if (count && (int)index < count) {
		/* walk all params and count used params */
		unsigned used_count = 0;

		for (int i = 0; i < size_param_changed_storage_bytes; i++) {
			for (int j = 0; j < bits_per_allocation_unit; j++) {
				if (param_changed_storage[i] & (1 << j)) {

					/* we found the right used count,
					 * return the param value
					 */
					if (index == used_count) {
						return (param_t)(i * bits_per_allocation_unit + j);
					}

					used_count++;
				}
			}
		}
	}

	return PARAM_INVALID;
}

int
param_get_index(param_t param)
{
	if (handle_in_range(param)) {
		return (unsigned)param;
	}

	return -1;
}

int
param_get_used_index(param_t param)
{
	/* this tests for out of bounds and does a constant time lookup */
	if (!param_used(param)) {
		return -1;
	}

	/* walk all params and count, now knowing that it has a valid index */
	int used_count = 0;

	for (int i = 0; i < size_param_changed_storage_bytes; i++) {
		for (int j = 0; j < bits_per_allocation_unit; j++) {
			if (param_changed_storage[i] & (1 << j)) {

				if ((int)param == i * bits_per_allocation_unit + j) {
					return used_count;
				}

				used_count++;
			}
		}
	}

	return -1;
}

const char *
param_name(param_t param)
{
	return handle_in_range(param) ? param_info_base[param].name : nullptr;
}

bool
param_is_volatile(param_t param)
{
	return handle_in_range(param) ? param_info_base[param].volatile_param : false;
}

bool
param_value_is_default(param_t param)
{
	struct param_wbuf_s *s;
	param_lock_reader();
	s = param_find_changed(param);
	param_unlock_reader();
	return s == nullptr;
}

bool
param_value_unsaved(param_t param)
{
	struct param_wbuf_s *s;
	param_lock_reader();
	s = param_find_changed(param);
	bool ret = s && s->unsaved;
	param_unlock_reader();
	return ret;
}

param_type_t
param_type(param_t param)
{
	return handle_in_range(param) ? param_info_base[param].type : PARAM_TYPE_UNKNOWN;
}

size_t
param_size(param_t param)
{
	if (handle_in_range(param)) {
		switch (param_type(param)) {
		case PARAM_TYPE_INT32:
		case PARAM_TYPE_FLOAT:
			return 4;

		default:
			return 0;
		}
	}

	return 0;
}

/**
 * Obtain a pointer to the storage allocated for a parameter.
 *
 * @param param			The parameter whose storage is sought.
 * @return			A pointer to the parameter value, or nullptr
 *				if the parameter does not exist.
 */
static const void *
param_get_value_ptr(param_t param)
{
	const void *result = nullptr;

	param_assert_locked();

	if (handle_in_range(param)) {

		const union param_value_u *v;

		/* work out whether we're fetching the default or a written value */
		struct param_wbuf_s *s = param_find_changed(param);

		if (s != nullptr) {
			v = &s->val;

		} else {
			v = &param_info_base[param].val;
		}

		result = v;
	}

	return result;
}

int
param_get(param_t param, void *val)
{
	perf_count(param_get_perf);
	int result = -1;

	if (val) {
		param_lock_reader();
		const void *v = param_get_value_ptr(param);

		if (v) {
			memcpy(val, v, param_size(param));
			result = 0;
		}

		param_unlock_reader();
	}

	return result;
}

/**
 * worker callback method to save the parameters
 * @param arg unused
 */
static void
autosave_worker(void *arg)
{
	bool disabled = false;

	if (!param_get_default_file()) {
		// In case we save to FLASH, defer param writes until disarmed,
		// as writing to FLASH can stall the entire CPU (in rare cases around 300ms on STM32F7)
		uORB::SubscriptionData<actuator_armed_s> armed_sub{ORB_ID(actuator_armed)};

		if (armed_sub.get().armed) {
			work_queue(LPWORK, &autosave_work, (worker_t)&autosave_worker, nullptr, USEC2TICK(1_s));
			return;
		}
	}

	param_lock_writer();
	last_autosave_timestamp = hrt_absolute_time();
	autosave_scheduled = false;
	disabled = autosave_disabled;
	param_unlock_writer();

	if (disabled) {
		return;
	}

	PX4_DEBUG("Autosaving params");
	int ret = param_save_default();

	if (ret != 0) {
		PX4_ERR("param auto save failed (%i)", ret);
	}
}

/**
 * Automatically save the parameters after a timeout and limited rate.
 *
 * This needs to be called with the writer lock held (it's not necessary that it's the writer lock, but it
 * needs to be the same lock as autosave_worker() and param_control_autosave() use).
 */
static void
param_autosave()
{
	if (autosave_scheduled || autosave_disabled) {
		return;
	}

	// wait at least 300ms before saving, because:
	// - tasks often call param_set() for multiple params, so this avoids unnecessary save calls
	// - the logger stores changed params. He gets notified on a param change via uORB and then
	//   looks at all unsaved params.
	hrt_abstime delay = 300_ms;

	static constexpr const hrt_abstime rate_limit = 2_s; // rate-limit saving to 2 seconds
	const hrt_abstime last_save_elapsed = hrt_elapsed_time(&last_autosave_timestamp);

	if (last_save_elapsed < rate_limit && rate_limit > last_save_elapsed + delay) {
		delay = rate_limit - last_save_elapsed;
	}

	autosave_scheduled = true;
	work_queue(LPWORK, &autosave_work, (worker_t)&autosave_worker, nullptr, USEC2TICK(delay));
}

void
param_control_autosave(bool enable)
{
	param_lock_writer();

	if (!enable && autosave_scheduled) {
		work_cancel(LPWORK, &autosave_work);
		autosave_scheduled = false;
	}

	autosave_disabled = !enable;
	param_unlock_writer();
}

static int
param_set_internal(param_t param, const void *val, bool mark_saved, bool notify_changes)
{
	int result = -1;
	bool params_changed = false;

	param_lock_writer();
	perf_begin(param_set_perf);

	if (param_values == nullptr) {
		utarray_new(param_values, &param_icd);
	}

	if (param_values == nullptr) {
		PX4_ERR("failed to allocate modified values array");
		goto out;
	}

	if (handle_in_range(param)) {
		// check if param being set to default value
		bool set_to_default = false;

		switch (param_type(param)) {
		case PARAM_TYPE_INT32:
			set_to_default = (param_info_base[param].val.i == *(int32_t *)val);
			break;

		case PARAM_TYPE_FLOAT:
			set_to_default = (fabsf(param_info_base[param].val.f - * (float *)val) < FLT_EPSILON);
			break;
		}

		param_wbuf_s *s = param_find_changed(param);

		if (set_to_default) {
			if (s != nullptr) {
				// param in memory and set to non-default value, clear
				int pos = utarray_eltidx(param_values, s);
				utarray_erase(param_values, pos, 1);
				params_changed = true;
			}

			// do nothing if param not already set and being set to default

		} else {
			if (s == nullptr) {
				/* construct a new parameter */
				param_wbuf_s buf = {};
				buf.param = param;

				params_changed = true;

				/* add it to the array and sort */
				utarray_push_back(param_values, &buf);
				utarray_sort(param_values, param_compare_values);

				/* find it after sorting */
				s = param_find_changed(param);
			}

			/* update the changed value */
			switch (param_type(param)) {
			case PARAM_TYPE_INT32:
				params_changed = params_changed || s->val.i != *(int32_t *)val;
				s->val.i = *(int32_t *)val;
				break;

			case PARAM_TYPE_FLOAT:
				params_changed = params_changed || fabsf(s->val.f - * (float *)val) > FLT_EPSILON;
				s->val.f = *(float *)val;
				break;

			default:
				goto out;
			}

			s->unsaved = !mark_saved;
		}

		result = 0;

		if (!mark_saved) { // this is false when importing parameters
			param_autosave();
		}
	}

out:
	perf_end(param_set_perf);
	param_unlock_writer();

	/*
	 * If we set something, now that we have unlocked, go ahead and advertise that
	 * a thing has been set.
	 */
	if (params_changed && notify_changes) {
		_param_notify_changes();
	}

	return result;
}

#if defined(FLASH_BASED_PARAMS)
int param_set_external(param_t param, const void *val, bool mark_saved, bool notify_changes)
{
	return param_set_internal(param, val, mark_saved, notify_changes);
}

const void *param_get_value_ptr_external(param_t param)
{
	return param_get_value_ptr(param);
}
#endif

int
param_set(param_t param, const void *val)
{
	return param_set_internal(param, val, false, true);
}

int
param_set_no_notification(param_t param, const void *val)
{
	return param_set_internal(param, val, false, false);
}

bool
param_used(param_t param)
{
	int param_index = param_get_index(param);

	if (param_index < 0) {
		return false;
	}

	return param_changed_storage[param_index / bits_per_allocation_unit] &
	       (1 << param_index % bits_per_allocation_unit);
}

void param_set_used(param_t param)
{
	param_set_used_internal(param);
}

void param_set_used_internal(param_t param)
{
	int param_index = param_get_index(param);

	if (param_index < 0) {
		return;
	}

	// FIXME: this needs locking too
	param_changed_storage[param_index / bits_per_allocation_unit] |=
		(1 << param_index % bits_per_allocation_unit);
}

static int param_reset_internal(param_t param, bool notify = true)
{
	param_wbuf_s *s = nullptr;
	bool param_found = false;

	param_lock_writer();

	if (handle_in_range(param)) {

		/* look for a saved value */
		s = param_find_changed(param);

		/* if we found one, erase it */
		if (s != nullptr) {
			int pos = utarray_eltidx(param_values, s);
			utarray_erase(param_values, pos, 1);
		}

		param_found = true;
	}

	param_autosave();

	param_unlock_writer();

	if (s != nullptr && notify) {
		_param_notify_changes();
	}

	return (!param_found);
}

int param_reset(param_t param) { return param_reset_internal(param, true); }
int param_reset_no_notification(param_t param) { return param_reset_internal(param, false); }

static void
param_reset_all_internal(bool auto_save)
{
	param_lock_writer();

	if (param_values != nullptr) {
		utarray_free(param_values);
	}

	/* mark as reset / deleted */
	param_values = nullptr;

	if (auto_save) {
		param_autosave();
	}

	param_unlock_writer();

	_param_notify_changes();
}

void
param_reset_all()
{
	param_reset_all_internal(true);
}

void
param_reset_excludes(const char *excludes[], int num_excludes)
{
	param_t	param;

	for (param = 0; handle_in_range(param); param++) {
		const char *name = param_name(param);
		bool exclude = false;

		for (int index = 0; index < num_excludes; index ++) {
			int len = strlen(excludes[index]);

			if ((excludes[index][len - 1] == '*'
			     && strncmp(name, excludes[index], len - 1) == 0)
			    || strcmp(name, excludes[index]) == 0) {

				exclude = true;
				break;
			}
		}

		if (!exclude) {
			param_reset(param);
		}
	}
}

void
param_reset_specific(const char *resets[], int num_resets)
{
	param_t	param;

	for (param = 0; handle_in_range(param); param++) {
		const char *name = param_name(param);
		bool reset = false;

		for (int index = 0; index < num_resets; index++) {
			int len = strlen(resets[index]);

			if ((resets[index][len - 1] == '*'
			     && strncmp(name, resets[index], len - 1) == 0)
			    || strcmp(name, resets[index]) == 0) {

				reset = true;
				break;
			}
		}

		if (reset) {
			param_reset(param);
		}
	}
}

int
param_set_default_file(const char *filename)
{
#ifdef FLASH_BASED_PARAMS
	// the default for flash-based params is always the FLASH
	(void)filename;
#else

	if (param_user_file != nullptr) {
		// we assume this is not in use by some other thread
		free(param_user_file);
		param_user_file = nullptr;
	}

	if (filename) {
		param_user_file = strdup(filename);
	}

#endif /* FLASH_BASED_PARAMS */

	return 0;
}

const char *
param_get_default_file()
{
	return (param_user_file != nullptr) ? param_user_file : param_default_file;
}

int param_save_default()
{
	int res = PX4_ERROR;

	const char *filename = param_get_default_file();

	if (!filename) {
		param_lock_writer();
<<<<<<< HEAD
		res = flash_param_save(false, nullptr);
		param_unlock_writer();
=======
		perf_begin(param_export_perf);
		res = flash_param_save(false, nullptr);
>>>>>>> 48f125f1
		perf_end(param_export_perf);
		param_unlock_writer();
		return res;
	}

	/* write parameters to temp file */
	int fd = PARAM_OPEN(filename, O_WRONLY | O_CREAT, PX4_O_MODE_666);

	if (fd < 0) {
		PX4_ERR("failed to open param file: %s", filename);

		return PX4_ERROR;
	}

	int attempts = 5;

	while (res != OK && attempts > 0) {
		res = param_export(fd, false, nullptr);
		attempts--;

		if (res != PX4_OK) {
			PX4_ERR("param_export failed, retrying %d", attempts);
			lseek(fd, 0, SEEK_SET); // jump back to the beginning of the file
		}
	}

	if (res != OK) {
		PX4_ERR("failed to write parameters to file: %s", filename);
	}

	PARAM_CLOSE(fd);

	return res;
}

/**
 * @return 0 on success, 1 if all params have not yet been stored, -1 if device open failed, -2 if writing parameters failed
 */
int
param_load_default()
{
	int res = 0;
	const char *filename = param_get_default_file();

	if (!filename) {
		return flash_param_load();
	}

	int fd_load = PARAM_OPEN(filename, O_RDONLY);

	if (fd_load < 0) {
		/* no parameter file is OK, otherwise this is an error */
		if (errno != ENOENT) {
			PX4_ERR("open '%s' for reading failed", filename);
			return -1;
		}

		return 1;
	}

	int result = param_load(fd_load);
	PARAM_CLOSE(fd_load);

	if (result != 0) {
		PX4_ERR("error reading parameters from '%s'", filename);
		return -2;
	}

	return res;
}

int
param_export(int fd, bool only_unsaved, param_filter_func filter)
{
	int	result = -1;
	perf_begin(param_export_perf);

	if (fd < 0) {
		param_lock_writer();
		// flash_param_save() will take the shutdown lock
		result = flash_param_save(only_unsaved, filter);
		param_unlock_writer();
		perf_end(param_export_perf);
		return result;
	}

	param_wbuf_s *s = nullptr;
	struct bson_encoder_s encoder;

	int shutdown_lock_ret = px4_shutdown_lock();

	if (shutdown_lock_ret) {
		PX4_ERR("px4_shutdown_lock() failed (%i)", shutdown_lock_ret);
	}

	// take the file lock
	do {} while (px4_sem_wait(&param_sem_save) != 0);

	param_lock_reader();

	uint8_t bson_buffer[256];
	bson_encoder_init_buf_file(&encoder, fd, &bson_buffer, sizeof(bson_buffer));

	/* no modified parameters -> we are done */
	if (param_values == nullptr) {
		result = 0;
		goto out;
	}

	while ((s = (struct param_wbuf_s *)utarray_next(param_values, s)) != nullptr) {
		/*
		 * If we are only saving values changed since last save, and this
		 * one hasn't, then skip it
		 */
		if (only_unsaved && !s->unsaved) {
			continue;
		}

		if (filter && !filter(s->param)) {
			continue;
		}

		s->unsaved = false;

		const char *name = param_name(s->param);
		const size_t size = param_size(s->param);

		/* append the appropriate BSON type object */
		switch (param_type(s->param)) {

		case PARAM_TYPE_INT32: {
				const int32_t i = s->val.i;
				PX4_DEBUG("exporting: %s (%d) size: %lu val: %d", name, s->param, (long unsigned int)size, i);

				if (bson_encoder_append_int(&encoder, name, i)) {
					PX4_ERR("BSON append failed for '%s'", name);
					goto out;
				}
			}
			break;

		case PARAM_TYPE_FLOAT: {
				const double f = (double)s->val.f;
				PX4_DEBUG("exporting: %s (%d) size: %lu val: %.3f", name, s->param, (long unsigned int)size, (double)f);

				if (bson_encoder_append_double(&encoder, name, f)) {
					PX4_ERR("BSON append failed for '%s'", name);
					goto out;
				}
			}
			break;

		default:
			PX4_ERR("unrecognized parameter type");
			goto out;
		}
	}

	result = 0;

out:

	if (result == 0) {
		if (bson_encoder_fini(&encoder) != PX4_OK) {
			PX4_ERR("bson encoder finish failed");
		}
	}

	param_unlock_reader();

	px4_sem_post(&param_sem_save);

	if (shutdown_lock_ret == 0) {
		px4_shutdown_unlock();
	}

	perf_end(param_export_perf);

	return result;
}

struct param_import_state {
	bool mark_saved;
};

static int
param_import_callback(bson_decoder_t decoder, void *priv, bson_node_t node)
{
	float f = 0.0f;
	int32_t i = 0;
	void *tmp = nullptr;
	void *v = nullptr;
	int result = -1;
	param_import_state *state = (param_import_state *)priv;

	/*
	 * EOO means the end of the parameter object. (Currently not supporting
	 * nested BSON objects).
	 */
	if (node->type == BSON_EOO) {
		PX4_DEBUG("end of parameters");
		return 0;
	}

	param_modify_on_import(node);

	/*
	 * Find the parameter this node represents.  If we don't know it,
	 * ignore the node.
	 */
	param_t param = param_find_no_notification(node->name);

	if (param == PARAM_INVALID) {
		PX4_ERR("ignoring unrecognised parameter '%s'", node->name);
		return 1;
	}

	/*
	 * Handle setting the parameter from the node
	 */

	switch (node->type) {
	case BSON_INT32: {
			if (param_type(param) != PARAM_TYPE_INT32) {
				PX4_WARN("unexpected type for %s", node->name);
				result = 1; // just skip this entry
				goto out;
			}

			i = node->i;
			v = &i;

			PX4_DEBUG("Imported %s with value %d", param_name(param), i);
		}
		break;

	case BSON_DOUBLE: {
			if (param_type(param) != PARAM_TYPE_FLOAT) {
				PX4_WARN("unexpected type for %s", node->name);
				result = 1; // just skip this entry
				goto out;
			}

			f = node->d;
			v = &f;

			PX4_DEBUG("Imported %s with value %f", param_name(param), (double)f);
		}
		break;

	case BSON_BINDATA: {
			if (node->subtype != BSON_BIN_BINARY) {
				PX4_WARN("unexpected subtype for %s", node->name);
				result = 1; // just skip this entry
				goto out;
			}

			if (bson_decoder_data_pending(decoder) != param_size(param)) {
				PX4_WARN("bad size for '%s'", node->name);
				result = 1; // just skip this entry
				goto out;
			}

			/* XXX check actual file data size? */
			size_t psize = param_size(param);

			if (psize > 0) {
				tmp = malloc(psize);

			} else {
				tmp = nullptr;
			}

			if (tmp == nullptr) {
				PX4_ERR("failed allocating for '%s'", node->name);
				goto out;
			}

			if (bson_decoder_copy_data(decoder, tmp)) {
				PX4_ERR("failed copying data for '%s'", node->name);
				goto out;
			}

			v = tmp;
		}
		break;

	default:
		PX4_DEBUG("unrecognised node type");
		goto out;
	}

	if (param_set_internal(param, v, state->mark_saved, true)) {
		PX4_DEBUG("error setting value for '%s'", node->name);
		goto out;
	}

	if (tmp != nullptr) {
		free(tmp);
		tmp = nullptr;
	}

	/* don't return zero, that means EOF */
	result = 1;

out:

	if (tmp != nullptr) {
		free(tmp);
	}

	return result;
}

static int
param_import_internal(int fd, bool mark_saved)
{
	bson_decoder_s decoder;
	param_import_state state;
	int result = -1;

	if (bson_decoder_init_file(&decoder, fd, param_import_callback, &state)) {
		PX4_ERR("decoder init failed");
		return PX4_ERROR;
	}

	state.mark_saved = mark_saved;

	do {
		result = bson_decoder_next(&decoder);

	} while (result > 0);

	return result;
}

int
param_import(int fd, bool mark_saved)
{
	if (fd < 0) {
		return flash_param_import();
	}

	return param_import_internal(fd, mark_saved);
}

int
param_load(int fd)
{
	if (fd < 0) {
		return flash_param_load();
	}

	param_reset_all_internal(false);
	return param_import_internal(fd, true);
}

void
param_foreach(void (*func)(void *arg, param_t param), void *arg, bool only_changed, bool only_used)
{
	param_t	param;

	for (param = 0; handle_in_range(param); param++) {

		/* if requested, skip unchanged values */
		if (only_changed && (param_find_changed(param) == nullptr)) {
			continue;
		}

		if (only_used && !param_used(param)) {
			continue;
		}

		func(arg, param);
	}
}

uint32_t param_hash_check()
{
	uint32_t param_hash = 0;

	param_lock_reader();

	/* compute the CRC32 over all string param names and 4 byte values */
	for (param_t param = 0; handle_in_range(param); param++) {
		if (!param_used(param) || param_is_volatile(param)) {
			continue;
		}

		const char *name = param_name(param);
		const void *val = param_get_value_ptr(param);
		param_hash = crc32part((const uint8_t *)name, strlen(name), param_hash);
		param_hash = crc32part((const uint8_t *)val, param_size(param), param_hash);
	}

	param_unlock_reader();

	return param_hash;
}

void param_print_status()
{
	PX4_INFO("summary: %d/%d (used/total)", param_count_used(), param_count());

#ifndef FLASH_BASED_PARAMS
	const char *filename = param_get_default_file();

	if (filename != nullptr) {
		PX4_INFO("file: %s", param_get_default_file());
	}

#endif /* FLASH_BASED_PARAMS */

	if (param_values != nullptr) {
		PX4_INFO("storage array: %d/%d elements (%zu bytes total)",
			 utarray_len(param_values), param_values->n, param_values->n * sizeof(UT_icd));
	}

	PX4_INFO("auto save: %s", autosave_disabled ? "off" : "on");

	if (!autosave_disabled && (last_autosave_timestamp > 0)) {
		PX4_INFO("last auto save: %.3f seconds ago", hrt_elapsed_time(&last_autosave_timestamp) * 1e-6);
	}

	perf_print_counter(param_export_perf);
	perf_print_counter(param_find_perf);
	perf_print_counter(param_get_perf);
	perf_print_counter(param_set_perf);
}<|MERGE_RESOLUTION|>--- conflicted
+++ resolved
@@ -972,13 +972,8 @@
 
 	if (!filename) {
 		param_lock_writer();
-<<<<<<< HEAD
-		res = flash_param_save(false, nullptr);
-		param_unlock_writer();
-=======
 		perf_begin(param_export_perf);
 		res = flash_param_save(false, nullptr);
->>>>>>> 48f125f1
 		perf_end(param_export_perf);
 		param_unlock_writer();
 		return res;
