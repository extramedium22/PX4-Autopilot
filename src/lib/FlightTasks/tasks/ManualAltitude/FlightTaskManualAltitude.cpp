/****************************************************************************
 *
 *   Copyright (c) 2018 PX4 Development Team. All rights reserved.
 *
 * Redistribution and use in source and binary forms, with or without
 * modification, are permitted provided that the following conditions
 * are met:
 *
 * 1. Redistributions of source code must retain the above copyright
 *    notice, this list of conditions and the following disclaimer.
 * 2. Redistributions in binary form must reproduce the above copyright
 *    notice, this list of conditions and the following disclaimer in
 *    the documentation and/or other materials provided with the
 *    distribution.
 * 3. Neither the name PX4 nor the names of its contributors may be
 *    used to endorse or promote products derived from this software
 *    without specific prior written permission.
 *
 * THIS SOFTWARE IS PROVIDED BY THE COPYRIGHT HOLDERS AND CONTRIBUTORS
 * "AS IS" AND ANY EXPRESS OR IMPLIED WARRANTIES, INCLUDING, BUT NOT
 * LIMITED TO, THE IMPLIED WARRANTIES OF MERCHANTABILITY AND FITNESS
 * FOR A PARTICULAR PURPOSE ARE DISCLAIMED. IN NO EVENT SHALL THE
 * COPYRIGHT OWNER OR CONTRIBUTORS BE LIABLE FOR ANY DIRECT, INDIRECT,
 * INCIDENTAL, SPECIAL, EXEMPLARY, OR CONSEQUENTIAL DAMAGES (INCLUDING,
 * BUT NOT LIMITED TO, PROCUREMENT OF SUBSTITUTE GOODS OR SERVICES; LOSS
 * OF USE, DATA, OR PROFITS; OR BUSINESS INTERRUPTION) HOWEVER CAUSED
 * AND ON ANY THEORY OF LIABILITY, WHETHER IN CONTRACT, STRICT
 * LIABILITY, OR TORT (INCLUDING NEGLIGENCE OR OTHERWISE) ARISING IN
 * ANY WAY OUT OF THE USE OF THIS SOFTWARE, EVEN IF ADVISED OF THE
 * POSSIBILITY OF SUCH DAMAGE.
 *
 ****************************************************************************/

/**
 * @file FlightManualAltitude.cpp
 */

#include "FlightTaskManualAltitude.hpp"
#include <float.h>
#include <mathlib/mathlib.h>

using namespace matrix;

bool FlightTaskManualAltitude::initializeSubscriptions(SubscriptionArray &subscription_array)
{
	if (!FlightTaskManual::initializeSubscriptions(subscription_array)) {
		return false;
	}

	if (!subscription_array.get(ORB_ID(home_position), _sub_home_position)) {
		return false;
	}

	return true;
}

bool FlightTaskManualAltitude::updateInitialize()
{
	bool ret = FlightTaskManual::updateInitialize();
	// in addition to manual require valid position and velocity in D-direction and valid yaw
	return ret && PX4_ISFINITE(_position(2)) && PX4_ISFINITE(_velocity(2)) && PX4_ISFINITE(_yaw);
}

bool FlightTaskManualAltitude::activate()
{
	bool ret = FlightTaskManual::activate();
	_yaw_setpoint = NAN;
	_yawspeed_setpoint = 0.0f;
	_thrust_setpoint = matrix::Vector3f(0.0f, 0.0f, NAN); // altitude is controlled from position/velocity
	_position_setpoint(2) = _position(2);
	_velocity_setpoint(2) = 0.0f;
	_setDefaultConstraints();

	_constraints.tilt = math::radians(_param_mpc_man_tilt_max.get());

	if (PX4_ISFINITE(_sub_vehicle_local_position->get().hagl_min)) {
		_constraints.min_distance_to_ground = _sub_vehicle_local_position->get().hagl_min;

	} else {
		_constraints.min_distance_to_ground = -INFINITY;
	}

	if (PX4_ISFINITE(_sub_vehicle_local_position->get().hagl_max)) {
		_constraints.max_distance_to_ground = _sub_vehicle_local_position->get().hagl_max;

	} else {
		_constraints.max_distance_to_ground = INFINITY;
	}

	_max_speed_up = _constraints.speed_up;
	_min_speed_down = _constraints.speed_down;

	return ret;
}

void FlightTaskManualAltitude::_scaleSticks()
{
	// Use sticks input with deadzone and exponential curve for vertical velocity and yawspeed
	// Use sticks input with deadzone and exponential curve for vertical velocity and yawspeed
	float alpha = 10.f * _deltatime;
	_yawspeed_setpoint = (1.f - alpha) * _yawspeed_setpoint + alpha * _sticks_expo(3) * math::radians(
				     _param_mpc_man_y_max.get());

	const float vel_max_z = (_sticks(2) > 0.0f) ? _constraints.speed_down : _constraints.speed_up;
	_velocity_setpoint(2) = vel_max_z * _sticks_expo(2);
}

void FlightTaskManualAltitude::_updateAltitudeLock()
{
	// Depending on stick inputs and velocity, position is locked.
	// If not locked, altitude setpoint is set to NAN.

	// Check if user wants to break
	const bool apply_brake = fabsf(_sticks_expo(2)) <= FLT_EPSILON;

	// Check if vehicle has stopped
	const bool stopped = (_param_mpc_hold_max_z.get() < FLT_EPSILON || fabsf(_velocity(2)) < _param_mpc_hold_max_z.get());

	// Manage transition between use of distance to ground and distance to local origin
	// when terrain hold behaviour has been selected.
	if (_param_mpc_alt_mode.get() == 2) {
		// Use horizontal speed as a transition criteria
		float spd_xy = Vector2f(_velocity).length();

		// Use presence of horizontal stick inputs as a transition criteria
		float stick_xy = Vector2f(&_sticks_expo(0)).length();
		bool stick_input = stick_xy > 0.001f;

		if (_terrain_hold) {
			bool too_fast = spd_xy > _param_mpc_hold_max_xy.get();

			if (stick_input || too_fast || !PX4_ISFINITE(_dist_to_bottom)) {
				// Stop using distance to ground
				_terrain_hold = false;
				_terrain_follow = false;

				// Adjust the setpoint to maintain the same height error to reduce control transients
				if (PX4_ISFINITE(_dist_to_ground_lock) && PX4_ISFINITE(_dist_to_bottom)) {
					_position_setpoint(2) = _position(2) + (_dist_to_ground_lock - _dist_to_bottom);

				} else {
					_position_setpoint(2) = _position(2);
				}
			}

		} else {
			bool not_moving = spd_xy < 0.5f * _param_mpc_hold_max_xy.get();

			if (!stick_input && not_moving && PX4_ISFINITE(_dist_to_bottom)) {
				// Start using distance to ground
				_terrain_hold = true;
				_terrain_follow = true;

				// Adjust the setpoint to maintain the same height error to reduce control transients
				if (PX4_ISFINITE(_position_setpoint(2))) {
					_dist_to_ground_lock = _dist_to_bottom + (_position_setpoint(2) - _position(2));
				}
			}
		}

	}

	if ((_param_mpc_alt_mode.get() == 1 || _terrain_follow) && PX4_ISFINITE(_dist_to_bottom)) {
		// terrain following
		_terrainFollowing(apply_brake, stopped);
		// respect maximum altitude
		_respectMaxAltitude();

	} else {
		// normal mode where height is dependent on local frame

		if (apply_brake && stopped && !PX4_ISFINITE(_position_setpoint(2))) {
			// lock position
			_position_setpoint(2) = _position(2);

			// Ensure that minimum altitude is respected if
			// there is a distance sensor and distance to bottom is below minimum.
			if (PX4_ISFINITE(_dist_to_bottom) && _dist_to_bottom < _constraints.min_distance_to_ground) {
				_terrainFollowing(apply_brake, stopped);

			} else {
				_dist_to_ground_lock = NAN;
			}

		} else if (PX4_ISFINITE(_position_setpoint(2)) && apply_brake) {
			// Position is locked but check if a reset event has happened.
			// We will shift the setpoints.
			if (_sub_vehicle_local_position->get().z_reset_counter != _reset_counter) {
				_position_setpoint(2) = _position(2);
				_reset_counter = _sub_vehicle_local_position->get().z_reset_counter;
			}

		} else  {
			// user demands velocity change
			_position_setpoint(2) = NAN;
			// ensure that maximum altitude is respected
			_respectMaxAltitude();
		}
	}
}

void FlightTaskManualAltitude::_respectMinAltitude()
{
	const bool respectAlt = PX4_ISFINITE(_dist_to_bottom)
				&& _dist_to_bottom < _constraints.min_distance_to_ground;

	// Height above ground needs to be limited (flow / range-finder)
	if (respectAlt) {
		// increase altitude to minimum flow distance
		_position_setpoint(2) = _position(2)
					- (_constraints.min_distance_to_ground - _dist_to_bottom);
	}
}

void FlightTaskManualAltitude::_terrainFollowing(bool apply_brake, bool stopped)
{
	if (apply_brake && stopped && !PX4_ISFINITE(_dist_to_ground_lock)) {
		// User wants to break and vehicle reached zero velocity. Lock height to ground.

		// lock position
		_position_setpoint(2) = _position(2);
		// ensure that minimum altitude is respected
		_respectMinAltitude();
		// lock distance to ground but adjust first for minimum altitude
		_dist_to_ground_lock = _dist_to_bottom - (_position_setpoint(2) - _position(2));

	} else if (apply_brake && PX4_ISFINITE(_dist_to_ground_lock)) {
		// vehicle needs to follow terrain

		// difference between the current distance to ground and the desired distance to ground
		const float delta_distance_to_ground = _dist_to_ground_lock - _dist_to_bottom;
		// adjust position setpoint for the delta (note: NED frame)
		_position_setpoint(2) = _position(2) - delta_distance_to_ground;

	} else {
		// user demands velocity change in D-direction
		_dist_to_ground_lock = _position_setpoint(2) = NAN;
	}
}

void FlightTaskManualAltitude::_respectMaxAltitude()
{
	if (PX4_ISFINITE(_dist_to_bottom)) {

		// if there is a valid maximum distance to ground, linearly increase speed limit with distance
		// below the maximum, preserving control loop vertical position error gain.
		if (PX4_ISFINITE(_constraints.max_distance_to_ground)) {
			_constraints.speed_up = math::constrain(_param_mpc_z_p.get() * (_constraints.max_distance_to_ground - _dist_to_bottom),
								-_min_speed_down, _max_speed_up);

		} else {
			_constraints.speed_up = _max_speed_up;
		}

		// if distance to bottom exceeded maximum distance, slowly approach maximum distance
		if (_dist_to_bottom >  _constraints.max_distance_to_ground) {
			// difference between current distance to ground and maximum distance to ground
			const float delta_distance_to_max = _dist_to_bottom - _constraints.max_distance_to_ground;
			// set position setpoint to maximum distance to ground
			_position_setpoint(2) = _position(2) +  delta_distance_to_max;
			// limit speed downwards to 0.7m/s
			_constraints.speed_down = math::min(_min_speed_down, 0.7f);

		} else {
			_constraints.speed_down = _min_speed_down;

		}
	}
}

void FlightTaskManualAltitude::_respectGroundSlowdown()
{
	float dist_to_ground = NAN;

	// if there is a valid distance to bottom or vertical distance to home
	if (PX4_ISFINITE(_dist_to_bottom)) {
		dist_to_ground = _dist_to_bottom;

	} else if (_sub_home_position->get().valid_alt) {
		dist_to_ground = -(_position(2) - _sub_home_position->get().z);
	}

	// limit speed gradually within the altitudes MPC_LAND_ALT1 and MPC_LAND_ALT2
	if (PX4_ISFINITE(dist_to_ground)) {
		const float limit_down = math::gradual(dist_to_ground,
						       _param_mpc_land_alt2.get(), _param_mpc_land_alt1.get(),
						       _param_mpc_land_speed.get(), _constraints.speed_down);
		const float limit_up = math::gradual(dist_to_ground,
						     _param_mpc_land_alt2.get(), _param_mpc_land_alt1.get(),
						     _param_mpc_tko_speed.get(), _constraints.speed_up);
		_velocity_setpoint(2) = math::constrain(_velocity_setpoint(2), -limit_up, limit_down);
	}
}

void FlightTaskManualAltitude::_rotateIntoHeadingFrame(Vector2f &v)
{
	float yaw_rotate = PX4_ISFINITE(_yaw_setpoint) ? _yaw_setpoint : _yaw;
	Vector3f v_r = Vector3f(Dcmf(Eulerf(0.0f, 0.0f, yaw_rotate)) * Vector3f(v(0), v(1), 0.0f));
	v(0) = v_r(0);
	v(1) = v_r(1);
}

void FlightTaskManualAltitude::_updateHeadingSetpoints()
{
	/* Yaw-lock depends on stick input. If not locked,
	 * yaw_sp is set to NAN.
	 * TODO: add yawspeed to get threshold.*/
	if (fabsf(_yawspeed_setpoint) > FLT_EPSILON) {
		// no fixed heading when rotating around yaw by stick
		_yaw_setpoint = NAN;

	} else {
		// hold the current heading when no more rotation commanded
		if (!PX4_ISFINITE(_yaw_setpoint)) {
			_yaw_setpoint = _yaw;

		} else {
			// check reset counter and update yaw setpoint if necessary
			if (_sub_attitude->get().quat_reset_counter != _heading_reset_counter) {
				_yaw_setpoint += matrix::Eulerf(matrix::Quatf(_sub_attitude->get().delta_q_reset)).psi();
				_heading_reset_counter = _sub_attitude->get().quat_reset_counter;
			}
		}
	}
}

void FlightTaskManualAltitude::_updateSetpoints()
{
	_updateHeadingSetpoints(); // get yaw setpoint

	// Thrust in xy are extracted directly from stick inputs. A magnitude of
	// 1 means that maximum thrust along xy is demanded. A magnitude of 0 means no
	// thrust along xy is demanded. The maximum thrust along xy depends on the thrust
	// setpoint along z-direction, which is computed in PositionControl.cpp.

	Vector2f sp(&_sticks(0));
	_rotateIntoHeadingFrame(sp);

	if (sp.length() > 1.0f) {
		sp.normalize();
	}

	_thrust_setpoint(0) = sp(0);
	_thrust_setpoint(1) = sp(1);
	_thrust_setpoint(2) = NAN;

	_updateAltitudeLock();
	_respectGroundSlowdown();
}

<<<<<<< HEAD
bool FlightTaskManualAltitude::_checkTakeoff() {
	// stick is deflected above the middle 15% of the range
=======
bool FlightTaskManualAltitude::_checkTakeoff()
{
	// stick is deflected above 65% throttle (_sticks(2) is in the range [-1,1])
>>>>>>> ea48cd49
	return _sticks(2) < -0.3f;
}

bool FlightTaskManualAltitude::update()
{
	_scaleSticks();
	_updateSetpoints();
	_constraints.want_takeoff = _checkTakeoff();

	return true;
}<|MERGE_RESOLUTION|>--- conflicted
+++ resolved
@@ -348,14 +348,9 @@
 	_respectGroundSlowdown();
 }
 
-<<<<<<< HEAD
-bool FlightTaskManualAltitude::_checkTakeoff() {
-	// stick is deflected above the middle 15% of the range
-=======
 bool FlightTaskManualAltitude::_checkTakeoff()
 {
 	// stick is deflected above 65% throttle (_sticks(2) is in the range [-1,1])
->>>>>>> ea48cd49
 	return _sticks(2) < -0.3f;
 }
 
