/****************************************************************************
 *
 *   Copyright (c) 2019 PX4 Development Team. All rights reserved.
 *
 * Redistribution and use in source and binary forms, with or without
 * modification, are permitted provided that the following conditions
 * are met:
 *
 * 1. Redistributions of source code must retain the above copyright
 *    notice, this list of conditions and the following disclaimer.
 * 2. Redistributions in binary form must reproduce the above copyright
 *    notice, this list of conditions and the following disclaimer in
 *    the documentation and/or other materials provided with the
 *    distribution.
 * 3. Neither the name PX4 nor the names of its contributors may be
 *    used to endorse or promote products derived from this software
 *    without specific prior written permission.
 *
 * THIS SOFTWARE IS PROVIDED BY THE COPYRIGHT HOLDERS AND CONTRIBUTORS
 * "AS IS" AND ANY EXPRESS OR IMPLIED WARRANTIES, INCLUDING, BUT NOT
 * LIMITED TO, THE IMPLIED WARRANTIES OF MERCHANTABILITY AND FITNESS
 * FOR A PARTICULAR PURPOSE ARE DISCLAIMED. IN NO EVENT SHALL THE
 * COPYRIGHT OWNER OR CONTRIBUTORS BE LIABLE FOR ANY DIRECT, INDIRECT,
 * INCIDENTAL, SPECIAL, EXEMPLARY, OR CONSEQUENTIAL DAMAGES (INCLUDING,
 * BUT NOT LIMITED TO, PROCUREMENT OF SUBSTITUTE GOODS OR SERVICES; LOSS
 * OF USE, DATA, OR PROFITS; OR BUSINESS INTERRUPTION) HOWEVER CAUSED
 * AND ON ANY THEORY OF LIABILITY, WHETHER IN CONTRACT, STRICT
 * LIABILITY, OR TORT (INCLUDING NEGLIGENCE OR OTHERWISE) ARISING IN
 * ANY WAY OUT OF THE USE OF THIS SOFTWARE, EVEN IF ADVISED OF THE
 * POSSIBILITY OF SUCH DAMAGE.
 *
 ****************************************************************************/

/**
 * @file ObstacleAvoidance.hpp
 * This class is used to inject the setpoints of an obstacle avoidance system
 * into the FlightTasks
 *
 * @author Martina Rivizzigno
 */

#pragma once

#include <px4_defines.h>
#include <px4_module_params.h>
#include <commander/px4_custom_mode.h>
#include <drivers/drv_hrt.h>

#include <uORB/Publication.hpp>
#include <uORB/PublicationQueued.hpp>
#include <uORB/topics/position_controller_status.h>
#include <uORB/topics/vehicle_command.h>
#include <uORB/topics/vehicle_status.h>
#include <uORB/topics/vehicle_trajectory_waypoint.h>
#include <uORB/topics/position_setpoint.h>

#include <lib/hysteresis/hysteresis.h>

#include <matrix/matrix/math.hpp>

#include <SubscriptionArray.hpp>

class ObstacleAvoidance : public ModuleParams
{
public:
	ObstacleAvoidance(ModuleParams *parent);
	~ObstacleAvoidance() = default;

	bool initializeSubscriptions(SubscriptionArray &subscription_array);

	/**
	 * Inject setpoints from obstacle avoidance system into FlightTasks.
	 * @param pos_sp, position setpoint
	 * @param vel_sp, velocity setpoint
	 * @param yaw_sp, yaw setpoint
	 * @param yaw_speed_sp, yaw speed setpoint
	 */
	void injectAvoidanceSetpoints(matrix::Vector3f &pos_sp, matrix::Vector3f &vel_sp, float &yaw_sp, float &yaw_speed_sp);

	/**
	 * Updates the desired waypoints to send to the obstacle avoidance system. These messages don't have any direct impact on the flight.
	 * @param curr_wp, current position triplet
	 * @param curr_yaw, current yaw triplet
	 * @param curr_yawspeed, current yaw speed triplet
	 * @param next_wp, next position triplet
	 * @param next_yaw, next yaw triplet
	 * @param next_yawspeed, next yaw speed triplet
	 * @param wp_type, current triplet type
	 */
	void updateAvoidanceDesiredWaypoints(const matrix::Vector3f &curr_wp, const float curr_yaw, const float curr_yawspeed,
					     const matrix::Vector3f &next_wp, const float next_yaw, const float next_yawspeed, const bool ext_yaw_active,
					     const int wp_type);
	/**
	 * Updates the desired setpoints to send to the obstacle avoidance system.
	 * @param pos_sp, desired position setpoint computed by the active FlightTask
	 * @param vel_sp, desired velocity setpoint computed by the active FlightTask
	 * @param type, current triplet type
	 */
	void updateAvoidanceDesiredSetpoints(const matrix::Vector3f &pos_sp, const matrix::Vector3f &vel_sp, const int type);

	/**
	 * Checks the vehicle progress between previous and current position waypoint of the triplet.
	 * @param pos, vehicle position
	 * @param prev_wp, previous position triplet
	 * @param target_acceptance_radius, current position triplet xy acceptance radius
	 * @param closest_pt, closest point to the vehicle on the line previous-current position triplet
	 */
	void checkAvoidanceProgress(const matrix::Vector3f &pos, const matrix::Vector3f &prev_wp,
				    float target_acceptance_radius, const matrix::Vector2f &closest_pt);

private:

	uORB::SubscriptionPollable<vehicle_trajectory_waypoint_s> *_sub_vehicle_trajectory_waypoint{nullptr}; /**< vehicle trajectory waypoint subscription */
	uORB::SubscriptionPollable<vehicle_status_s> *_sub_vehicle_status{nullptr}; /**< vehicle status subscription */

	DEFINE_PARAMETERS(
		(ParamFloat<px4::params::NAV_MC_ALT_RAD>) _param_nav_mc_alt_rad    /**< Acceptance radius for multicopter altitude */
	);

	vehicle_trajectory_waypoint_s _desired_waypoint{};  /**< desired vehicle trajectory waypoint to be sent to OA */

	uORB::Publication<vehicle_trajectory_waypoint_s> _pub_traj_wp_avoidance_desired{ORB_ID(vehicle_trajectory_waypoint_desired)};	/**< trajectory waypoint desired publication */
	uORB::Publication<position_controller_status_s> _pub_pos_control_status{ORB_ID(position_controller_status)};	/**< position controller status publication */
	uORB::PublicationQueued<vehicle_command_s> _pub_vehicle_command{ORB_ID(vehicle_command)};	/**< vehicle command do publication */

	matrix::Vector3f _curr_wp = {}; /**< current position triplet */
	matrix::Vector3f _position = {}; /**< current vehicle position */
	matrix::Vector3f _failsafe_position = {}; /**< vehicle position when entered in failsafe */

	systemlib::Hysteresis _avoidance_point_not_valid_hysteresis{false}; /**< becomes true if the companion doesn't start sending valid setpoints */
	systemlib::Hysteresis _no_progress_z_hysteresis{false}; /**< becomes true if the vehicle is not making progress towards the z component of the goal */
<<<<<<< HEAD

	float _prev_pos_to_target_z = -1.f; /**< z distance to the goal */
=======
>>>>>>> c66fc856

	float _prev_pos_to_target_z = -1.f; /**< z distance to the goal */

	bool _ext_yaw_active = false; /**< true, if external yaw handling is active */

	/**
	 * Publishes vehicle command.
	 */
	void _publishVehicleCmdDoLoiter();

};<|MERGE_RESOLUTION|>--- conflicted
+++ resolved
@@ -129,11 +129,6 @@
 
 	systemlib::Hysteresis _avoidance_point_not_valid_hysteresis{false}; /**< becomes true if the companion doesn't start sending valid setpoints */
 	systemlib::Hysteresis _no_progress_z_hysteresis{false}; /**< becomes true if the vehicle is not making progress towards the z component of the goal */
-<<<<<<< HEAD
-
-	float _prev_pos_to_target_z = -1.f; /**< z distance to the goal */
-=======
->>>>>>> c66fc856
 
 	float _prev_pos_to_target_z = -1.f; /**< z distance to the goal */
 
