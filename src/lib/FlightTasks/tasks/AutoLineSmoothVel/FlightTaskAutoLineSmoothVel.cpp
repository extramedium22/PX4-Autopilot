--- conflicted
+++ resolved
@@ -57,18 +57,12 @@
 
 void FlightTaskAutoLineSmoothVel::reActivate()
 {
-<<<<<<< HEAD
-	for (int i = 0; i < 3; ++i) {
-		_trajectory[i].reset(0.f, 0.f, _position(i));
-	}
-=======
 	// On ground, reset acceleration and velocity to zero
 	for (int i = 0; i < 2; ++i) {
 		_trajectory[i].reset(0.f, 0.f, _position(i));
 	}
 
 	_trajectory[2].reset(0.f, 0.7f, _position(2));
->>>>>>> ea48cd49
 }
 
 void FlightTaskAutoLineSmoothVel::_generateSetpoints()
