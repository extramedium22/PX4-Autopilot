--- conflicted
+++ resolved
@@ -55,222 +55,4 @@
 			math::radians((float)rot_lookup[rot].roll),
 			math::radians((float)rot_lookup[rot].pitch),
 			math::radians((float)rot_lookup[rot].yaw)}};
-<<<<<<< HEAD
-}
-
-__EXPORT void
-rotate_3f(enum Rotation rot, float &x, float &y, float &z)
-{
-	switch (rot) {
-	case ROTATION_NONE:
-		break;
-
-	case ROTATION_YAW_90: {
-			float tmp = x;
-			x = -y;
-			y = tmp;
-		}
-		break;
-
-	case ROTATION_YAW_180: {
-			x = -x;
-			y = -y;
-		}
-		break;
-
-	case ROTATION_YAW_270: {
-			float tmp = x;
-			x = y;
-			y = -tmp;
-		}
-		break;
-
-	case ROTATION_ROLL_180: {
-			y = -y;
-			z = -z;
-		}
-		break;
-
-	case ROTATION_ROLL_180_YAW_90:
-
-	// FALLTHROUGH
-	case ROTATION_PITCH_180_YAW_270: {
-			float tmp = x;
-			x = y;
-			y = tmp;
-			z = -z;
-		}
-		break;
-
-	case ROTATION_PITCH_180: {
-			x = -x;
-			z = -z;
-		}
-		break;
-
-	case ROTATION_ROLL_180_YAW_270:
-
-	// FALLTHROUGH
-	case ROTATION_PITCH_180_YAW_90: {
-			float tmp = x;
-			x = -y;
-			y = -tmp;
-			z = -z;
-		}
-		break;
-
-	case ROTATION_ROLL_90: {
-			float tmp = z;
-			z = y;
-			y = -tmp;
-		}
-		break;
-
-	case ROTATION_ROLL_90_YAW_90: {
-			float tmp = x;
-			x = z;
-			z = y;
-			y = tmp;
-		}
-		break;
-
-	case ROTATION_ROLL_270: {
-			float tmp = z;
-			z = -y;
-			y = tmp;
-		}
-		break;
-
-	case ROTATION_ROLL_270_YAW_90: {
-			float tmp = x;
-			x = -z;
-			z = -y;
-			y = tmp;
-		}
-		break;
-
-	case ROTATION_PITCH_90: {
-			float tmp = z;
-			z = -x;
-			x = tmp;
-		}
-		break;
-
-	case ROTATION_PITCH_270: {
-			float tmp = z;
-			z = x;
-			x = -tmp;
-		}
-		break;
-
-	case ROTATION_ROLL_180_PITCH_270: {
-			float tmp = z;
-			z = x;
-			x = tmp;
-			y = -y;
-		}
-		break;
-
-	case ROTATION_ROLL_90_YAW_270: {
-			float tmp = x;
-			x = -z;
-			z = y;
-			y = -tmp;
-		}
-		break;
-
-	case ROTATION_ROLL_90_PITCH_90: {
-			float tmp = x;
-			x = y;
-			y = -z;
-			z = -tmp;
-		}
-		break;
-
-	case ROTATION_ROLL_180_PITCH_90: {
-			float tmp = x;
-			x = -z;
-			y = -y;
-			z = -tmp;
-		}
-		break;
-
-	case ROTATION_ROLL_270_PITCH_90: {
-			float tmp = x;
-			x = -y;
-			y = z;
-			z = -tmp;
-		}
-		break;
-
-	case ROTATION_ROLL_90_PITCH_180: {
-			float tmp = y;
-			x = -x;
-			y = -z;
-			z = -tmp;
-		}
-		break;
-
-	case ROTATION_ROLL_270_PITCH_180: {
-			float tmp = y;
-			x = -x;
-			y = z;
-			z = tmp;
-		}
-		break;
-
-	case ROTATION_ROLL_90_PITCH_270: {
-			float tmp = x;
-			x = -y;
-			y = -z;
-			z = tmp;
-		}
-		break;
-
-	case ROTATION_ROLL_270_PITCH_270: {
-			float tmp = x;
-			x = y;
-			y = z;
-			z = tmp;
-		}
-		break;
-
-	case ROTATION_ROLL_90_PITCH_180_YAW_90: {
-			float tmp = x;
-			x = z;
-			z = -y;
-			y = -tmp;
-		}
-		break;
-
-	case ROTATION_ROLL_270_YAW_225: {
-			float tmp = z; z = -y; y = tmp;
-			tmp = M_SQRT1_2_F * (y - x);
-			y   = -M_SQRT1_2_F * (x + y);
-			x = tmp;
-			break;
-		}
-
-	case ROTATION_ROLL_270_YAW_315: {
-			float tmp = z; z = -y; y = tmp;
-			tmp = M_SQRT1_2_F * (x + y);
-			y   = M_SQRT1_2_F * (y - x);
-			x = tmp;
-			break;
-		}
-
-	default:
-
-		// otherwise use full rotation matrix for valid rotations
-		if (rot < ROTATION_MAX) {
-			const matrix::Vector3f r{get_rot_matrix(rot) *matrix::Vector3f{x, y, z}};
-			x = r(0);
-			y = r(1);
-			z = r(2);
-		}
-
-		break;
-	}
-=======
->>>>>>> 0f29b871
 }