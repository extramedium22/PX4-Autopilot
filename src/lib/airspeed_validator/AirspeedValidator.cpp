/****************************************************************************
 *
 *   Copyright (c) 2019 PX4 Development Team. All rights reserved.
 *
 * Redistribution and use in source and binary forms, with or without
 * modification, are permitted provided that the following conditions
 * are met:
 *
 * 1. Redistributions of source code must retain the above copyright
 *    notice, this list of conditions and the following disclaimer.
 * 2. Redistributions in binary form must reproduce the above copyright
 *    notice, this list of conditions and the following disclaimer in
 *    the documentation and/or other materials provided with the
 *    distribution.
 * 3. Neither the name PX4 nor the names of its contributors may be
 *    used to endorse or promote products derived from this software
 *    without specific prior written permission.
 *
 * THIS SOFTWARE IS PROVIDED BY THE COPYRIGHT HOLDERS AND CONTRIBUTORS
 * "AS IS" AND ANY EXPRESS OR IMPLIED WARRANTIES, INCLUDING, BUT NOT
 * LIMITED TO, THE IMPLIED WARRANTIES OF MERCHANTABILITY AND FITNESS
 * FOR A PARTICULAR PURPOSE ARE DISCLAIMED. IN NO EVENT SHALL THE
 * COPYRIGHT OWNER OR CONTRIBUTORS BE LIABLE FOR ANY DIRECT, INDIRECT,
 * INCIDENTAL, SPECIAL, EXEMPLARY, OR CONSEQUENTIAL DAMAGES (INCLUDING,
 * BUT NOT LIMITED TO, PROCUREMENT OF SUBSTITUTE GOODS OR SERVICES; LOSS
 * OF USE, DATA, OR PROFITS; OR BUSINESS INTERRUPTION) HOWEVER CAUSED
 * AND ON ANY THEORY OF LIABILITY, WHETHER IN CONTRACT, STRICT
 * LIABILITY, OR TORT (INCLUDING NEGLIGENCE OR OTHERWISE) ARISING IN
 * ANY WAY OUT OF THE USE OF THIS SOFTWARE, EVEN IF ADVISED OF THE
 * POSSIBILITY OF SUCH DAMAGE.
 *
 ****************************************************************************/

/**
 * @file AirspeedValidator.cpp
 * Estimates airspeed scale error (from indicated to calibrated airspeed), performes
 * checks on airspeed measurement input and reports airspeed valid or invalid.
 */

#include "AirspeedValidator.hpp"


void
AirspeedValidator::update_airspeed_validator(const airspeed_validator_update_data &input_data)
{
	// get indicated airspeed from input data (raw airspeed)
	_IAS = input_data.airspeed_indicated_raw;

<<<<<<< HEAD
=======
	// to be able to detect missing data, save timestamp (used in data_missing check)
	if (input_data.airspeed_timestamp != _previous_airspeed_timestamp && input_data.airspeed_timestamp > 0) {
		_time_last_airspeed = input_data.timestamp;
		_previous_airspeed_timestamp = input_data.airspeed_timestamp;
	}

>>>>>>> 48f125f1
	update_CAS_scale();
	update_CAS_TAS(input_data.air_pressure_pa, input_data.air_temperature_celsius);
	update_wind_estimator(input_data.timestamp, input_data.airspeed_true_raw, input_data.lpos_valid, input_data.lpos_vx,
			      input_data.lpos_vy,
			      input_data.lpos_vz, input_data.lpos_evh, input_data.lpos_evv, input_data.att_q);
	update_in_fixed_wing_flight(input_data.in_fixed_wing_flight);
	check_airspeed_innovation(input_data.timestamp, input_data.vel_test_ratio, input_data.mag_test_ratio);
	check_load_factor(input_data.accel_z);
	update_airspeed_valid_status(input_data.timestamp);
}

void
AirspeedValidator::reset_airspeed_to_invalid(const uint64_t timestamp)
{
	_airspeed_valid = false;
	_time_checks_failed = timestamp;
}

void
AirspeedValidator::update_wind_estimator(const uint64_t time_now_usec, float airspeed_true_raw, bool lpos_valid,
		float lpos_vx, float lpos_vy,
		float lpos_vz, float lpos_evh, float lpos_evv, const float att_q[4])
{
	_wind_estimator.update(time_now_usec);

	if (lpos_valid && _in_fixed_wing_flight) {

		Vector3f vI(lpos_vx, lpos_vy, lpos_vz);
		Quatf q(att_q);

		// airspeed fusion (with raw TAS)
		const Vector3f vel_var{Dcmf(q) *Vector3f{lpos_evh, lpos_evh, lpos_evv}};
		_wind_estimator.fuse_airspeed(time_now_usec, airspeed_true_raw, vI, Vector2f{vel_var(0), vel_var(1)});

		// sideslip fusion
		_wind_estimator.fuse_beta(time_now_usec, vI, q);
<<<<<<< HEAD
=======


>>>>>>> 48f125f1
	}
}

// this function returns the current states of the wind estimator to be published in the airspeed module
wind_estimate_s
AirspeedValidator::get_wind_estimator_states(uint64_t timestamp)
{
	wind_estimate_s wind_est = {};

	wind_est.timestamp = timestamp;
	float wind[2];
	_wind_estimator.get_wind(wind);
	wind_est.windspeed_north = wind[0];
	wind_est.windspeed_east = wind[1];
	float wind_cov[2];
	_wind_estimator.get_wind_var(wind_cov);
	wind_est.variance_north = wind_cov[0];
	wind_est.variance_east = wind_cov[1];
	wind_est.tas_innov = _wind_estimator.get_tas_innov();
	wind_est.tas_innov_var = _wind_estimator.get_tas_innov_var();
	wind_est.beta_innov = _wind_estimator.get_beta_innov();
	wind_est.beta_innov_var = _wind_estimator.get_beta_innov_var();
	wind_est.tas_scale = _wind_estimator.get_tas_scale();
	return wind_est;
}

void
AirspeedValidator::set_airspeed_scale_manual(float airspeed_scale_manual)
{
	_airspeed_scale_manual = airspeed_scale_manual;
	_wind_estimator.enforce_airspeed_scale(1.0f / airspeed_scale_manual); // scale is inverted inside the wind estimator
}

void
AirspeedValidator::update_CAS_scale()
{
	if (_wind_estimator.is_estimate_valid()) {
		_CAS_scale = 1.0f / math::constrain(_wind_estimator.get_tas_scale(), 0.5f, 2.0f);

	} else {
		_CAS_scale = _airspeed_scale_manual;
	}
}

void
AirspeedValidator::update_CAS_TAS(float air_pressure_pa, float air_temperature_celsius)
{
	_CAS = calc_CAS_from_IAS(_IAS, _CAS_scale);
	_TAS = calc_TAS_from_CAS(_CAS, air_pressure_pa, air_temperature_celsius);
}

void
AirspeedValidator::check_airspeed_innovation(uint64_t time_now, float estimator_status_vel_test_ratio,
		float estimator_status_mag_test_ratio)
{
	// Check normalised innovation levels with requirement for continuous data and use of hysteresis
	// to prevent false triggering.

	if (_wind_estimator.get_wind_estimator_reset()) {
		_time_wind_estimator_initialized = time_now;
	}

	// reset states if we are not flying or wind estimator was just initialized/reset
	if (!_in_fixed_wing_flight || (time_now - _time_wind_estimator_initialized) < 10_s) {
		_innovations_check_failed = false;
		_time_last_tas_pass = time_now;

	} else {
		const float dt_s = math::constrain((time_now - _time_last_aspd_innov_check) / 1e6f, 0.01f, 0.2f); // limit to [100,5] Hz

		if ((estimator_status_vel_test_ratio < 1.f) && (estimator_status_mag_test_ratio < 1.f)) {
			// nav velocity data is likely good so airspeed innovations are able to be used
			// compute the ratio of innovation to gate size
			const float tas_test_ratio = _wind_estimator.get_tas_innov() * _wind_estimator.get_tas_innov()
						     / (fmaxf(_tas_gate, 1.0f) * fmaxf(_tas_gate, 1.f) * _wind_estimator.get_tas_innov_var());

			if (tas_test_ratio > _tas_innov_threshold) {
				_apsd_innov_integ_state += dt_s * (tas_test_ratio - _tas_innov_threshold); // integrate exceedance

			} else {
				// reset integrator used to trigger and record pass if integrator check is disabled
				_apsd_innov_integ_state = 0.f;

				if (_tas_innov_integ_threshold <= 0.f) {
					_time_last_tas_pass = time_now;
				}
			}

			if (_tas_innov_integ_threshold > 0.f && _apsd_innov_integ_state < _tas_innov_integ_threshold) {
				_time_last_tas_pass = time_now;
			}
		}

		_innovations_check_failed = (time_now - _time_last_tas_pass) > TAS_INNOV_FAIL_DELAY;
	}

	_time_last_aspd_innov_check = time_now;
}


void
AirspeedValidator::check_load_factor(float accel_z)
{
	// Check if the airpeed reading is lower than physically possible given the load factor

	if (_in_fixed_wing_flight) {

<<<<<<< HEAD
		float max_lift_ratio = fmaxf(_CAS, 0.7f) / fmaxf(_airspeed_stall, 1.0f);
		max_lift_ratio *= max_lift_ratio;
		_load_factor_ratio = 0.95f * _load_factor_ratio + 0.05f * (fabsf(accel_z) / 9.81f) / max_lift_ratio;
		_load_factor_ratio = math::constrain(_load_factor_ratio, 0.25f, 2.0f);
		_load_factor_check_failed = (_load_factor_ratio > 1.1f);
=======
		if (!bad_number_fail) {
			float max_lift_ratio = fmaxf(_CAS, 0.7f) / fmaxf(_airspeed_stall, 1.0f);
			max_lift_ratio *= max_lift_ratio;

			_load_factor_ratio = 0.95f * _load_factor_ratio + 0.05f * (fabsf(accel_z) / 9.81f) / max_lift_ratio;
			_load_factor_ratio = math::constrain(_load_factor_ratio, 0.25f, 2.0f);
			_load_factor_check_failed = (_load_factor_ratio > 1.1f);

		} else {
			_load_factor_check_failed = true; // bad number fail
		}
>>>>>>> 48f125f1

	} else {
		_load_factor_ratio = 0.5f; // reset if not in fixed-wing flight (and not in takeoff condition)
	}
}


void
AirspeedValidator::update_airspeed_valid_status(const uint64_t timestamp)
{
	if (_innovations_check_failed || _load_factor_check_failed) {
		// either innovation or load factor check failed, so record timestamp
		_time_checks_failed = timestamp;

	} else if (!_innovations_check_failed && !_load_factor_check_failed) {
		// both innovation or load factor checks must pass to declare airspeed good
		_time_checks_passed = timestamp;
	}

	if (_airspeed_valid) {
		// A simultaneous load factor and innovaton check fail makes it more likely that a large
		// airspeed measurement fault has developed, so a fault should be declared immediately
		const bool both_checks_failed = (_innovations_check_failed && _load_factor_check_failed);

		// Because the innovation and load factor checks are subject to short duration false positives
		// a timeout period is applied.
		const bool single_check_fail_timeout = (timestamp - _time_checks_passed) > _checks_fail_delay * 1_s;

		if (both_checks_failed || single_check_fail_timeout) {

			_airspeed_valid = false;
		}

	} else if (_checks_clear_delay > 0.f && (timestamp - _time_checks_failed) > _checks_clear_delay * 1_s) {
		// disable the re-enabling if the clear delay is negative
		_airspeed_valid = true;
	}
}<|MERGE_RESOLUTION|>--- conflicted
+++ resolved
@@ -46,15 +46,6 @@
 	// get indicated airspeed from input data (raw airspeed)
 	_IAS = input_data.airspeed_indicated_raw;
 
-<<<<<<< HEAD
-=======
-	// to be able to detect missing data, save timestamp (used in data_missing check)
-	if (input_data.airspeed_timestamp != _previous_airspeed_timestamp && input_data.airspeed_timestamp > 0) {
-		_time_last_airspeed = input_data.timestamp;
-		_previous_airspeed_timestamp = input_data.airspeed_timestamp;
-	}
-
->>>>>>> 48f125f1
 	update_CAS_scale();
 	update_CAS_TAS(input_data.air_pressure_pa, input_data.air_temperature_celsius);
 	update_wind_estimator(input_data.timestamp, input_data.airspeed_true_raw, input_data.lpos_valid, input_data.lpos_vx,
@@ -89,13 +80,10 @@
 		const Vector3f vel_var{Dcmf(q) *Vector3f{lpos_evh, lpos_evh, lpos_evv}};
 		_wind_estimator.fuse_airspeed(time_now_usec, airspeed_true_raw, vI, Vector2f{vel_var(0), vel_var(1)});
 
+
+
 		// sideslip fusion
 		_wind_estimator.fuse_beta(time_now_usec, vI, q);
-<<<<<<< HEAD
-=======
-
-
->>>>>>> 48f125f1
 	}
 }
 
@@ -203,25 +191,11 @@
 
 	if (_in_fixed_wing_flight) {
 
-<<<<<<< HEAD
 		float max_lift_ratio = fmaxf(_CAS, 0.7f) / fmaxf(_airspeed_stall, 1.0f);
 		max_lift_ratio *= max_lift_ratio;
 		_load_factor_ratio = 0.95f * _load_factor_ratio + 0.05f * (fabsf(accel_z) / 9.81f) / max_lift_ratio;
 		_load_factor_ratio = math::constrain(_load_factor_ratio, 0.25f, 2.0f);
 		_load_factor_check_failed = (_load_factor_ratio > 1.1f);
-=======
-		if (!bad_number_fail) {
-			float max_lift_ratio = fmaxf(_CAS, 0.7f) / fmaxf(_airspeed_stall, 1.0f);
-			max_lift_ratio *= max_lift_ratio;
-
-			_load_factor_ratio = 0.95f * _load_factor_ratio + 0.05f * (fabsf(accel_z) / 9.81f) / max_lift_ratio;
-			_load_factor_ratio = math::constrain(_load_factor_ratio, 0.25f, 2.0f);
-			_load_factor_check_failed = (_load_factor_ratio > 1.1f);
-
-		} else {
-			_load_factor_check_failed = true; // bad number fail
-		}
->>>>>>> 48f125f1
 
 	} else {
 		_load_factor_ratio = 0.5f; // reset if not in fixed-wing flight (and not in takeoff condition)
