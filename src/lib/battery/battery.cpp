/****************************************************************************
 *
 *   Copyright (c) 2019-2020 PX4 Development Team. All rights reserved.
 *
 * Redistribution and use in source and binary forms, with or without
 * modification, are permitted provided that the following conditions
 * are met:
 *
 * 1. Redistributions of source code must retain the above copyright
 *    notice, this list of conditions and the following disclaimer.
 * 2. Redistributions in binary form must reproduce the above copyright
 *    notice, this list of conditions and the following disclaimer in
 *    the documentation and/or other materials provided with the
 *    distribution.
 * 3. Neither the name PX4 nor the names of its contributors may be
 *    used to endorse or promote products derived from this software
 *    without specific prior written permission.
 *
 * THIS SOFTWARE IS PROVIDED BY THE COPYRIGHT HOLDERS AND CONTRIBUTORS
 * "AS IS" AND ANY EXPRESS OR IMPLIED WARRANTIES, INCLUDING, BUT NOT
 * LIMITED TO, THE IMPLIED WARRANTIES OF MERCHANTABILITY AND FITNESS
 * FOR A PARTICULAR PURPOSE ARE DISCLAIMED. IN NO EVENT SHALL THE
 * COPYRIGHT OWNER OR CONTRIBUTORS BE LIABLE FOR ANY DIRECT, INDIRECT,
 * INCIDENTAL, SPECIAL, EXEMPLARY, OR CONSEQUENTIAL DAMAGES (INCLUDING,
 * BUT NOT LIMITED TO, PROCUREMENT OF SUBSTITUTE GOODS OR SERVICES; LOSS
 * OF USE, DATA, OR PROFITS; OR BUSINESS INTERRUPTION) HOWEVER CAUSED
 * AND ON ANY THEORY OF LIABILITY, WHETHER IN CONTRACT, STRICT
 * LIABILITY, OR TORT (INCLUDING NEGLIGENCE OR OTHERWISE) ARISING IN
 * ANY WAY OUT OF THE USE OF THIS SOFTWARE, EVEN IF ADVISED OF THE
 * POSSIBILITY OF SUCH DAMAGE.
 *
 ****************************************************************************/

/**
 * @file battery.cpp
 *
 * Library calls for battery functionality.
 *
 * @author Julian Oes <julian@oes.ch>
 * @author Timothy Scott <timothy@auterion.com>
 */

#include "battery.h"
#include <mathlib/mathlib.h>
#include <cstring>
#include <px4_platform_common/defines.h>

using namespace time_literals;

Battery::Battery(int index, ModuleParams *parent, const int sample_interval_us) :
	ModuleParams(parent),
	_index(index < 1 || index > 9 ? 1 : index)
{
	const float expected_filter_dt = static_cast<float>(sample_interval_us) / 1_s;
	_voltage_filter_v.setParameters(expected_filter_dt, 1.f);
	_current_filter_a.setParameters(expected_filter_dt, .5f);
	_throttle_filter.setParameters(expected_filter_dt, 1.f);

	if (index > 9 || index < 1) {
		PX4_ERR("Battery index must be between 1 and 9 (inclusive). Received %d. Defaulting to 1.", index);
	}

	// 16 chars for parameter name + null terminator
	char param_name[17];

	snprintf(param_name, sizeof(param_name), "BAT%d_V_EMPTY", _index);
	_param_handles.v_empty = param_find(param_name);

	if (_param_handles.v_empty == PARAM_INVALID) {
		PX4_ERR("Could not find parameter with name %s", param_name);
	}

	snprintf(param_name, sizeof(param_name), "BAT%d_V_CHARGED", _index);
	_param_handles.v_charged = param_find(param_name);

	snprintf(param_name, sizeof(param_name), "BAT%d_N_CELLS", _index);
	_param_handles.n_cells = param_find(param_name);

	snprintf(param_name, sizeof(param_name), "BAT%d_CAPACITY", _index);
	_param_handles.capacity = param_find(param_name);

	snprintf(param_name, sizeof(param_name), "BAT%d_V_LOAD_DROP", _index);
	_param_handles.v_load_drop = param_find(param_name);

	snprintf(param_name, sizeof(param_name), "BAT%d_R_INTERNAL", _index);
	_param_handles.r_internal = param_find(param_name);

	snprintf(param_name, sizeof(param_name), "BAT%d_SOURCE", _index);
	_param_handles.source = param_find(param_name);

	_param_handles.low_thr = param_find("BAT_LOW_THR");
	_param_handles.crit_thr = param_find("BAT_CRIT_THR");
	_param_handles.emergen_thr = param_find("BAT_EMERGEN_THR");

	_param_handles.v_empty_old = param_find("BAT_V_EMPTY");
	_param_handles.v_charged_old = param_find("BAT_V_CHARGED");
	_param_handles.n_cells_old = param_find("BAT_N_CELLS");
	_param_handles.capacity_old = param_find("BAT_CAPACITY");
	_param_handles.v_load_drop_old = param_find("BAT_V_LOAD_DROP");
	_param_handles.r_internal_old = param_find("BAT_R_INTERNAL");
	_param_handles.source_old = param_find("BAT_SOURCE");

	updateParams();
}

void Battery::reset()
{
	memset(&_battery_status, 0, sizeof(_battery_status));
	_battery_status.current_a = -1.f;
	_battery_status.remaining = 1.f;
	_battery_status.scale = 1.f;
	// Publish at least one cell such that the total voltage gets into MAVLink BATTERY_STATUS
	_battery_status.cell_count = math::max(_params.n_cells, 1);
	// TODO: check if it is sane to reset warning to NONE
	_battery_status.warning = battery_status_s::BATTERY_WARNING_NONE;
	_battery_status.connected = false;
	_battery_status.capacity = _params.capacity > 0.0f ? (uint16_t)_params.capacity : 0;
	_battery_status.temperature = NAN;
	_battery_status.id = (uint8_t) _index;
}

void Battery::updateBatteryStatus(const hrt_abstime &timestamp, float voltage_v, float current_a, bool connected,
				  int source, int priority, float throttle_normalized)
{
	reset();

	if (!_battery_initialized) {
		_voltage_filter_v.reset(voltage_v);
		_current_filter_a.reset(current_a);
		_throttle_filter.reset(throttle_normalized);
	}

	_voltage_filter_v.update(voltage_v);
	_current_filter_a.update(current_a);
	_throttle_filter.update(throttle_normalized);
	sumDischarged(timestamp, current_a);
	estimateStateOfCharge(_voltage_filter_v.getState(), _current_filter_a.getState(), _throttle_filter.getState());
	computeScale();

	if (_battery_initialized) {
		determineWarning(connected);
	}

	if (_voltage_filter_v.getState() > 2.1f) {
		_battery_initialized = true;
		_battery_status.voltage_v = voltage_v;
		_battery_status.voltage_filtered_v = _voltage_filter_v.getState();
		_battery_status.scale = _scale;
		_battery_status.current_a = current_a;
		_battery_status.current_filtered_a = _current_filter_a.getState();
		_battery_status.discharged_mah = _discharged_mah;
		_battery_status.warning = _warning;
		_battery_status.remaining = _state_of_charge;
		_battery_status.connected = connected;
		_battery_status.source = source;
		_battery_status.priority = priority;

		static constexpr int uorb_max_cells = sizeof(_battery_status.voltage_cell_v) / sizeof(
				_battery_status.voltage_cell_v[0]);

<<<<<<< HEAD
		// Fill cell voltages with average values to work around MAVLink BATTERY_STATUS not allowing to report just total voltage
		for (int i = 0; (i < _battery_status.cell_count) && (i < uorb_max_cells); i++) {
			_battery_status.voltage_cell_v[i] = _battery_status.voltage_filtered_v / _battery_status.cell_count;
=======
		int max_cells = math::min(_battery_status.cell_count, uorb_max_cells);

		// Fill cell voltages with average values to work around MAVLink BATTERY_STATUS not allowing to report just total voltage
		for (int i = 0; i < max_cells; i++) {
			_battery_status.voltage_cell_v[i] = _battery_status.voltage_filtered_v / max_cells;
>>>>>>> 0f29b871
		}
	}

	if (source == _params.source) {
		publish();
	}
}

void Battery::publish()
{
	_battery_status.timestamp = hrt_absolute_time();
	_battery_status_pub.publish(_battery_status);
}

void Battery::sumDischarged(const hrt_abstime &timestamp, float current_a)
{
	// Not a valid measurement
	if (current_a < 0.f) {
		// Because the measurement was invalid we need to stop integration
		// and re-initialize with the next valid measurement
		_last_timestamp = 0;
		return;
	}

	// Ignore first update because we don't know dt.
	if (_last_timestamp != 0) {
		const float dt = (timestamp - _last_timestamp) / 1e6;
		// mAh since last loop: (current[A] * 1000 = [mA]) * (dt[s] / 3600 = [h])
		_discharged_mah_loop = (current_a * 1e3f) * (dt / 3600.f);
		_discharged_mah += _discharged_mah_loop;
	}

	_last_timestamp = timestamp;
}

void Battery::estimateStateOfCharge(const float voltage_v, const float current_a, const float throttle)
{
	// remaining battery capacity based on voltage
	float cell_voltage = voltage_v / _params.n_cells;

	// correct battery voltage locally for load drop to avoid estimation fluctuations
	if (_params.r_internal >= 0.f) {
		cell_voltage += _params.r_internal * current_a;

	} else {
		// assume linear relation between throttle and voltage drop
		cell_voltage += throttle * _params.v_load_drop;
	}

	_state_of_charge_volt_based = math::gradual(cell_voltage, _params.v_empty, _params.v_charged, 0.f, 1.f);

	// choose which quantity we're using for final reporting
	if (_params.capacity > 0.f) {
		// if battery capacity is known, fuse voltage measurement with used capacity
		if (!_battery_initialized) {
			// initialization of the estimation state
			_state_of_charge = _state_of_charge_volt_based;

		} else {
			// The lower the voltage the more adjust the estimate with it to avoid deep discharge
			const float weight_v = 3e-4f * (1 - _state_of_charge_volt_based);
			_state_of_charge = (1 - weight_v) * _state_of_charge + weight_v * _state_of_charge_volt_based;
			// directly apply current capacity slope calculated using current
			_state_of_charge -= _discharged_mah_loop / _params.capacity;
			_state_of_charge = math::max(_state_of_charge, 0.f);

			const float state_of_charge_current_based = math::max(1.f - _discharged_mah / _params.capacity, 0.f);
			_state_of_charge = math::min(state_of_charge_current_based, _state_of_charge);

		}

	} else {
		_state_of_charge = _state_of_charge_volt_based;
	}
}

void Battery::determineWarning(bool connected)
{
	if (connected) {
		// propagate warning state only if the state is higher, otherwise remain in current warning state
		if (_state_of_charge < _params.emergen_thr) {
			_warning = battery_status_s::BATTERY_WARNING_EMERGENCY;

		} else if (_state_of_charge < _params.crit_thr) {
			_warning = battery_status_s::BATTERY_WARNING_CRITICAL;

		} else if (_state_of_charge < _params.low_thr) {
			_warning = battery_status_s::BATTERY_WARNING_LOW;

		} else {
			_warning = battery_status_s::BATTERY_WARNING_NONE;
		}
	}
}

void Battery::computeScale()
{
	const float voltage_range = (_params.v_charged - _params.v_empty);

	// reusing capacity calculation to get single cell voltage before drop
	const float bat_v = _params.v_empty + (voltage_range * _state_of_charge_volt_based);

	_scale = _params.v_charged / bat_v;

	if (_scale > 1.3f) { // Allow at most 30% compensation
		_scale = 1.3f;

	} else if (!PX4_ISFINITE(_scale) || _scale < 1.f) { // Shouldn't ever be more than the power at full battery
		_scale = 1.f;
	}
}

void Battery::updateParams()
{
	if (_index == 1) {
		migrateParam<float>(_param_handles.v_empty_old, _param_handles.v_empty, &_params.v_empty_old, &_params.v_empty,
				    _first_parameter_update);
		migrateParam<float>(_param_handles.v_charged_old, _param_handles.v_charged, &_params.v_charged_old, &_params.v_charged,
				    _first_parameter_update);
		migrateParam<int>(_param_handles.n_cells_old, _param_handles.n_cells, &_params.n_cells_old, &_params.n_cells,
				  _first_parameter_update);
		migrateParam<float>(_param_handles.capacity_old, _param_handles.capacity, &_params.capacity_old, &_params.capacity,
				    _first_parameter_update);
		migrateParam<float>(_param_handles.v_load_drop_old, _param_handles.v_load_drop, &_params.v_load_drop_old,
				    &_params.v_load_drop, _first_parameter_update);
		migrateParam<float>(_param_handles.r_internal_old, _param_handles.r_internal, &_params.r_internal_old,
				    &_params.r_internal, _first_parameter_update);
		migrateParam<int>(_param_handles.source_old, _param_handles.source, &_params.source_old, &_params.source,
				  _first_parameter_update);

	} else {
		param_get(_param_handles.v_empty, &_params.v_empty);
		param_get(_param_handles.v_charged, &_params.v_charged);
		param_get(_param_handles.n_cells, &_params.n_cells);
		param_get(_param_handles.capacity, &_params.capacity);
		param_get(_param_handles.v_load_drop, &_params.v_load_drop);
		param_get(_param_handles.r_internal, &_params.r_internal);
		param_get(_param_handles.source, &_params.source);
	}

	param_get(_param_handles.low_thr, &_params.low_thr);
	param_get(_param_handles.crit_thr, &_params.crit_thr);
	param_get(_param_handles.emergen_thr, &_params.emergen_thr);

	ModuleParams::updateParams();

	_first_parameter_update = false;
}<|MERGE_RESOLUTION|>--- conflicted
+++ resolved
@@ -158,17 +158,11 @@
 		static constexpr int uorb_max_cells = sizeof(_battery_status.voltage_cell_v) / sizeof(
 				_battery_status.voltage_cell_v[0]);
 
-<<<<<<< HEAD
-		// Fill cell voltages with average values to work around MAVLink BATTERY_STATUS not allowing to report just total voltage
-		for (int i = 0; (i < _battery_status.cell_count) && (i < uorb_max_cells); i++) {
-			_battery_status.voltage_cell_v[i] = _battery_status.voltage_filtered_v / _battery_status.cell_count;
-=======
 		int max_cells = math::min(_battery_status.cell_count, uorb_max_cells);
 
 		// Fill cell voltages with average values to work around MAVLink BATTERY_STATUS not allowing to report just total voltage
 		for (int i = 0; i < max_cells; i++) {
 			_battery_status.voltage_cell_v[i] = _battery_status.voltage_filtered_v / max_cells;
->>>>>>> 0f29b871
 		}
 	}
 
