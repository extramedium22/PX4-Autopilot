/****************************************************************************
 *
 *   Copyright (c) 2019-2021 PX4 Development Team. All rights reserved.
 *
 * Redistribution and use in source and binary forms, with or without
 * modification, are permitted provided that the following conditions
 * are met:
 *
 * 1. Redistributions of source code must retain the above copyright
 *    notice, this list of conditions and the following disclaimer.
 * 2. Redistributions in binary form must reproduce the above copyright
 *    notice, this list of conditions and the following disclaimer in
 *    the documentation and/or other materials provided with the
 *    distribution.
 * 3. Neither the name PX4 nor the names of its contributors may be
 *    used to endorse or promote products derived from this software
 *    without specific prior written permission.
 *
 * THIS SOFTWARE IS PROVIDED BY THE COPYRIGHT HOLDERS AND CONTRIBUTORS
 * "AS IS" AND ANY EXPRESS OR IMPLIED WARRANTIES, INCLUDING, BUT NOT
 * LIMITED TO, THE IMPLIED WARRANTIES OF MERCHANTABILITY AND FITNESS
 * FOR A PARTICULAR PURPOSE ARE DISCLAIMED. IN NO EVENT SHALL THE
 * COPYRIGHT OWNER OR CONTRIBUTORS BE LIABLE FOR ANY DIRECT, INDIRECT,
 * INCIDENTAL, SPECIAL, EXEMPLARY, OR CONSEQUENTIAL DAMAGES (INCLUDING,
 * BUT NOT LIMITED TO, PROCUREMENT OF SUBSTITUTE GOODS OR SERVICES; LOSS
 * OF USE, DATA, OR PROFITS; OR BUSINESS INTERRUPTION) HOWEVER CAUSED
 * AND ON ANY THEORY OF LIABILITY, WHETHER IN CONTRACT, STRICT
 * LIABILITY, OR TORT (INCLUDING NEGLIGENCE OR OTHERWISE) ARISING IN
 * ANY WAY OUT OF THE USE OF THIS SOFTWARE, EVEN IF ADVISED OF THE
 * POSSIBILITY OF SUCH DAMAGE.
 *
 ****************************************************************************/

/**
 * @file battery.h
 *
 * Library calls for battery functionality.
 *
 * @author Julian Oes <julian@oes.ch>
 * @author Timothy Scott <timothy@auterion.com>
 */

#pragma once

#include <math.h>
#include <float.h>

#include <board_config.h>
#include <px4_platform_common/board_common.h>
#include <px4_platform_common/module_params.h>
#include <matrix/math.hpp>

#include <drivers/drv_hrt.h>
#include <lib/parameters/param.h>
#include <lib/mathlib/math/filter/AlphaFilter.hpp>
#include <uORB/PublicationMulti.hpp>
#include <uORB/topics/battery_status.h>

/**
 * BatteryBase is a base class for any type of battery.
 *
 * You can use this class on its own. Or, if you need to implement a custom battery type,
 * you can inherit from this class. See, for example, src/modules/battery_status/AnalogBattery.h
 */
class Battery : public ModuleParams
{
public:
	Battery(int index, ModuleParams *parent, const int sample_interval_us);
	~Battery() = default;

	/**
	 * Get the battery cell count
	 */
	int cell_count() { return _params.n_cells; }

	/**
	 * Get the empty voltage per cell
	 */
	float empty_cell_voltage() { return _params.v_empty; }

	/**
	 * Get the full voltage per cell
	 */
	float full_cell_voltage() { return _params.v_charged; }

	/**
	 * The function that returns pointer to the battery status
	 */

	battery_status_s *getBatteryStatus() { return &_battery_status; }

	/**
	 * Update current battery status message.
	 *
	 * @param timestamp: Time at which the ADC was read (use hrt_absolute_time())
	 * @param voltage_v: Battery voltage, in Volts
	 * @param current_a: Battery current, in Amps
	 * @param connected: Flag indicating battery connection
	 * @param source: Source type in relation to BAT%d_SOURCE param.
	 * @param priority: The brick number -1. The term priority refers to the Vn connection on the LTC4417
	 * @param throttle_normalized: Throttle of the vehicle, between 0 and 1
	 * @param publish: The flag that can disable publishing battery status. It is true by default
	 */
	void updateBatteryStatus(const hrt_abstime &timestamp, float voltage_v, float current_a, bool connected,
				 int source, int priority, float throttle_normalized, bool publish = true);

protected:
	struct {
		param_t v_empty;
		param_t v_charged;
		param_t n_cells;
		param_t capacity;
		param_t v_load_drop;
		param_t r_internal;
		param_t low_thr;
		param_t crit_thr;
		param_t emergen_thr;
		param_t source;
	} _param_handles{};

	struct {
		float v_empty;
		float v_charged;
		int32_t  n_cells;
		float capacity;
		float v_load_drop;
		float r_internal;
		float low_thr;
		float crit_thr;
		float emergen_thr;
		int32_t source;
	} _params{};

	const int _index;

	bool _first_parameter_update{true};
	void updateParams() override;

<<<<<<< HEAD
	/**
	 * This function helps migrating and syncing from/to deprecated parameters. BAT_* BAT1_*
	 * @tparam T Type of the parameter (int or float)
	 * @param old_param Handle to the old deprecated parameter (for example, param_find("BAT_N_CELLS"))
	 * @param new_param Handle to the new replacement parameter (for example, param_find("BAT1_N_CELLS"))
	 * @param old_val Pointer to the value of the old deprecated parameter
	 * @param new_val Pointer to the value of the new replacement parameter
	 * @param firstcall If true, this function prefers migrating old to new
	 */
	template<typename T>
	void migrateParam(param_t old_param, param_t new_param, T *old_val, T *new_val, bool firstcall)
	{
		T previous_old_val = *old_val;
		T previous_new_val = *new_val;

		// Update both the old and new parameter values
		param_get(old_param, old_val);
		param_get(new_param, new_val);

		// Check if the parameter values are different
		if (!matrix::isEqualF((float)*old_val, (float)*new_val)) {
			// If so, copy the new value over to the unchanged parameter
			// Note: If they differ from the beginning we migrate old to new
			if (firstcall || !matrix::isEqualF((float)*old_val, (float)previous_old_val)) {
				param_set_no_notification(new_param, old_val);
				param_get(new_param, new_val);

			} else if (!matrix::isEqualF((float)*new_val, (float)previous_new_val)) {
				param_set_no_notification(old_param, new_val);
				param_get(old_param, old_val);
			}
		}
	}

=======
>>>>>>> faca2b17
private:
	void sumDischarged(const hrt_abstime &timestamp, float current_a);
	void estimateStateOfCharge(const float voltage_v, const float current_a, const float throttle);
	uint8_t determineWarning(float state_of_charge);
	void computeScale();
	float computeRemainingTime(float current_a);

	uORB::PublicationMulti<battery_status_s> _battery_status_pub{ORB_ID(battery_status)};

	battery_status_s _battery_status{};
	bool _battery_initialized{false};
	AlphaFilter<float> _voltage_filter_v;
	AlphaFilter<float> _current_filter_a;
	AlphaFilter<float> _current_average_filter_a;
	AlphaFilter<float> _throttle_filter;
	float _discharged_mah{0.f};
	float _discharged_mah_loop{0.f};
	float _state_of_charge_volt_based{-1.f}; // [0,1]
	float _state_of_charge{-1.f}; // [0,1]
	float _scale{1.f};
	uint8_t _warning{battery_status_s::BATTERY_WARNING_NONE};
	hrt_abstime _last_timestamp{0};
};<|MERGE_RESOLUTION|>--- conflicted
+++ resolved
@@ -136,43 +136,6 @@
 	bool _first_parameter_update{true};
 	void updateParams() override;
 
-<<<<<<< HEAD
-	/**
-	 * This function helps migrating and syncing from/to deprecated parameters. BAT_* BAT1_*
-	 * @tparam T Type of the parameter (int or float)
-	 * @param old_param Handle to the old deprecated parameter (for example, param_find("BAT_N_CELLS"))
-	 * @param new_param Handle to the new replacement parameter (for example, param_find("BAT1_N_CELLS"))
-	 * @param old_val Pointer to the value of the old deprecated parameter
-	 * @param new_val Pointer to the value of the new replacement parameter
-	 * @param firstcall If true, this function prefers migrating old to new
-	 */
-	template<typename T>
-	void migrateParam(param_t old_param, param_t new_param, T *old_val, T *new_val, bool firstcall)
-	{
-		T previous_old_val = *old_val;
-		T previous_new_val = *new_val;
-
-		// Update both the old and new parameter values
-		param_get(old_param, old_val);
-		param_get(new_param, new_val);
-
-		// Check if the parameter values are different
-		if (!matrix::isEqualF((float)*old_val, (float)*new_val)) {
-			// If so, copy the new value over to the unchanged parameter
-			// Note: If they differ from the beginning we migrate old to new
-			if (firstcall || !matrix::isEqualF((float)*old_val, (float)previous_old_val)) {
-				param_set_no_notification(new_param, old_val);
-				param_get(new_param, new_val);
-
-			} else if (!matrix::isEqualF((float)*new_val, (float)previous_new_val)) {
-				param_set_no_notification(old_param, new_val);
-				param_get(old_param, old_val);
-			}
-		}
-	}
-
-=======
->>>>>>> faca2b17
 private:
 	void sumDischarged(const hrt_abstime &timestamp, float current_a);
 	void estimateStateOfCharge(const float voltage_v, const float current_a, const float throttle);
