/****************************************************************************
 *
 *   Copyright (c) 2019 PX4 Development Team. All rights reserved.
 *
 * Redistribution and use in source and binary forms, with or without
 * modification, are permitted provided that the following conditions
 * are met:
 *
 * 1. Redistributions of source code must retain the above copyright
 *    notice, this list of conditions and the following disclaimer.
 * 2. Redistributions in binary form must reproduce the above copyright
 *    notice, this list of conditions and the following disclaimer in
 *    the documentation and/or other materials provided with the
 *    distribution.
 * 3. Neither the name PX4 nor the names of its contributors may be
 *    used to endorse or promote products derived from this software
 *    without specific prior written permission.
 *
 * THIS SOFTWARE IS PROVIDED BY THE COPYRIGHT HOLDERS AND CONTRIBUTORS
 * "AS IS" AND ANY EXPRESS OR IMPLIED WARRANTIES, INCLUDING, BUT NOT
 * LIMITED TO, THE IMPLIED WARRANTIES OF MERCHANTABILITY AND FITNESS
 * FOR A PARTICULAR PURPOSE ARE DISCLAIMED. IN NO EVENT SHALL THE
 * COPYRIGHT OWNER OR CONTRIBUTORS BE LIABLE FOR ANY DIRECT, INDIRECT,
 * INCIDENTAL, SPECIAL, EXEMPLARY, OR CONSEQUENTIAL DAMAGES (INCLUDING,
 * BUT NOT LIMITED TO, PROCUREMENT OF SUBSTITUTE GOODS OR SERVICES; LOSS
 * OF USE, DATA, OR PROFITS; OR BUSINESS INTERRUPTION) HOWEVER CAUSED
 * AND ON ANY THEORY OF LIABILITY, WHETHER IN CONTRACT, STRICT
 * LIABILITY, OR TORT (INCLUDING NEGLIGENCE OR OTHERWISE) ARISING IN
 * ANY WAY OUT OF THE USE OF THIS SOFTWARE, EVEN IF ADVISED OF THE
 * POSSIBILITY OF SUCH DAMAGE.
 *
 ****************************************************************************/

/**
 * @file ControlAllocationPseudoInverse.hpp
 *
 * Simple Control Allocation Algorithm
 *
 * @author Julien Lecoeur <julien.lecoeur@gmail.com>
 */

#include "ControlAllocationPseudoInverse.hpp"

void
ControlAllocationPseudoInverse::setEffectivenessMatrix(
	const matrix::Matrix<float, ControlAllocation::NUM_AXES, ControlAllocation::NUM_ACTUATORS> &effectiveness,
	const matrix::Vector<float, ControlAllocation::NUM_ACTUATORS> &actuator_trim, int num_actuators)
{
	ControlAllocation::setEffectivenessMatrix(effectiveness, actuator_trim, num_actuators);
	_mix_update_needed = true;
}

void
ControlAllocationPseudoInverse::updatePseudoInverse()
{
	if (_mix_update_needed) {
		matrix::geninv(_effectiveness, _mix);
		normalizeControlAllocationMatrix();
		_mix_update_needed = false;
	}
}

void
ControlAllocationPseudoInverse::normalizeControlAllocationMatrix()
{
	// Same scale on roll and pitch
	const float roll_norm_sq = _mix.col(0).norm_squared();
	const float pitch_norm_sq = _mix.col(1).norm_squared();
<<<<<<< HEAD
	const float roll_pitch_scale = sqrtf(fmaxf(roll_norm_sq, pitch_norm_sq) / (_num_actuators / 2.f));

	if (roll_pitch_scale > FLT_EPSILON) {
		_mix.col(0) /= roll_pitch_scale;
		_mix.col(1) /= roll_pitch_scale;
	}

	// Scale yaw separately
	const float yaw_scale = _mix.col(2).max();

	if (yaw_scale > FLT_EPSILON) {
		_mix.col(2) /= yaw_scale;
	}

	// Same scale on X and Y
	const float xy_scale = fmaxf(_mix.col(3).max(), _mix.col(4).max());

	if (xy_scale > FLT_EPSILON) {
		_mix.col(3) /= xy_scale;
		_mix.col(4) /= xy_scale;
=======
	_control_allocation_scale(0) = sqrtf(fmaxf(roll_norm_sq, pitch_norm_sq) / (_num_actuators / 2.f));
	_control_allocation_scale(1) = _control_allocation_scale(0);

	if (_control_allocation_scale(0) > FLT_EPSILON) {
		_mix.col(0) /= _control_allocation_scale(0);
		_mix.col(1) /= _control_allocation_scale(1);
	}

	// Scale yaw separately
	_control_allocation_scale(2) = _mix.col(2).max();

	if (_control_allocation_scale(2) > FLT_EPSILON) {
		_mix.col(2) /= _control_allocation_scale(2);
	}

	// Same scale on X and Y
	_control_allocation_scale(3) = fmaxf(_mix.col(3).max(), _mix.col(4).max());
	_control_allocation_scale(4) = _control_allocation_scale(3);

	if (_control_allocation_scale(3) > FLT_EPSILON) {
		_mix.col(3) /= _control_allocation_scale(3);
		_mix.col(4) /= _control_allocation_scale(4);
>>>>>>> 94884594
	}

	// Scale Z thrust separately
	float z_sum = 0.f;
	auto z_col = _mix.col(5);

	for (int i = 0; i < _num_actuators; i++) {
		z_sum += z_col(i, 0);
	}

	if ((-z_sum > FLT_EPSILON) && (_num_actuators > 0)) {
<<<<<<< HEAD
		_mix.col(5) /= -z_sum / _num_actuators;
=======
		_control_allocation_scale(5) = -z_sum / _num_actuators;
		_mix.col(5) /= _control_allocation_scale(5);
>>>>>>> 94884594
	}

	// Set all the small elements to 0 to avoid issues
	// in the control allocation algorithms
	for (int i = 0; i < _num_actuators; i++) {
		for (int j = 0; j < NUM_AXES; j++) {
			if (fabsf(_mix(i, j)) < 1e-3f) {
				_mix(i, j) = 0.f;
			}
		}
	}
}

void
ControlAllocationPseudoInverse::allocate()
{
	//Compute new gains if needed
	updatePseudoInverse();

	// Allocate
	_actuator_sp = _actuator_trim + _mix * (_control_sp - _control_trim);

	// Clip
	clipActuatorSetpoint(_actuator_sp);
}<|MERGE_RESOLUTION|>--- conflicted
+++ resolved
@@ -66,28 +66,6 @@
 	// Same scale on roll and pitch
 	const float roll_norm_sq = _mix.col(0).norm_squared();
 	const float pitch_norm_sq = _mix.col(1).norm_squared();
-<<<<<<< HEAD
-	const float roll_pitch_scale = sqrtf(fmaxf(roll_norm_sq, pitch_norm_sq) / (_num_actuators / 2.f));
-
-	if (roll_pitch_scale > FLT_EPSILON) {
-		_mix.col(0) /= roll_pitch_scale;
-		_mix.col(1) /= roll_pitch_scale;
-	}
-
-	// Scale yaw separately
-	const float yaw_scale = _mix.col(2).max();
-
-	if (yaw_scale > FLT_EPSILON) {
-		_mix.col(2) /= yaw_scale;
-	}
-
-	// Same scale on X and Y
-	const float xy_scale = fmaxf(_mix.col(3).max(), _mix.col(4).max());
-
-	if (xy_scale > FLT_EPSILON) {
-		_mix.col(3) /= xy_scale;
-		_mix.col(4) /= xy_scale;
-=======
 	_control_allocation_scale(0) = sqrtf(fmaxf(roll_norm_sq, pitch_norm_sq) / (_num_actuators / 2.f));
 	_control_allocation_scale(1) = _control_allocation_scale(0);
 
@@ -110,7 +88,6 @@
 	if (_control_allocation_scale(3) > FLT_EPSILON) {
 		_mix.col(3) /= _control_allocation_scale(3);
 		_mix.col(4) /= _control_allocation_scale(4);
->>>>>>> 94884594
 	}
 
 	// Scale Z thrust separately
@@ -122,12 +99,8 @@
 	}
 
 	if ((-z_sum > FLT_EPSILON) && (_num_actuators > 0)) {
-<<<<<<< HEAD
-		_mix.col(5) /= -z_sum / _num_actuators;
-=======
 		_control_allocation_scale(5) = -z_sum / _num_actuators;
 		_mix.col(5) /= _control_allocation_scale(5);
->>>>>>> 94884594
 	}
 
 	// Set all the small elements to 0 to avoid issues
