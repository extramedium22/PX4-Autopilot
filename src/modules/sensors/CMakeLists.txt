--- conflicted
+++ resolved
@@ -55,10 +55,7 @@
 		mathlib
 		vehicle_acceleration
 		vehicle_angular_velocity
-<<<<<<< HEAD
-		mag_compensation
-=======
 		vehicle_air_data
 		vehicle_imu
->>>>>>> 1f4b2d1d
+		mag_compensation
 	)