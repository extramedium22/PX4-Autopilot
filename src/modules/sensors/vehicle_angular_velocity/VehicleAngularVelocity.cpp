--- conflicted
+++ resolved
@@ -174,10 +174,6 @@
 			_notch_filter_velocity[axis].reset(angular_velocity_uncalibrated(axis));
 
 			// angular acceleration low pass
-<<<<<<< HEAD
-			_lp_filter_acceleration[axis].setCutoffFreq(_filter_sample_rate_hz, _param_imu_dgyro_cutoff.get());
-			_lp_filter_acceleration[axis].reset(angular_acceleration_uncalibrated(axis));
-=======
 			if ((_param_imu_dgyro_cutoff.get() > 0.f)
 			    && (_lp_filter_acceleration[axis].setCutoffFreq(_filter_sample_rate_hz, _param_imu_dgyro_cutoff.get()))) {
 				_lp_filter_acceleration[axis].reset(angular_acceleration_uncalibrated(axis));
@@ -186,7 +182,6 @@
 				// disable filtering
 				_lp_filter_acceleration[axis].setAlpha(1.f);
 			}
->>>>>>> 94884594
 		}
 
 		// force reset notch filters on any scale change
@@ -718,11 +713,7 @@
 	float angular_acceleration_filtered = 0.f;
 
 	for (int n = 0; n < N; n++) {
-<<<<<<< HEAD
-		const float angular_acceleration = (data[n] - _angular_velocity_raw_prev(axis)) / dt_s;
-=======
 		const float angular_acceleration = (data[n] - _angular_velocity_raw_prev(axis)) * inverse_dt_s;
->>>>>>> 94884594
 		angular_acceleration_filtered = _lp_filter_acceleration[axis].update(angular_acceleration);
 		_angular_velocity_raw_prev(axis) = data[n];
 	}
