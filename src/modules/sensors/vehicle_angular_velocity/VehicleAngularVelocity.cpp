/****************************************************************************
 *
 *   Copyright (c) 2019 PX4 Development Team. All rights reserved.
 *
 * Redistribution and use in source and binary forms, with or without
 * modification, are permitted provided that the following conditions
 * are met:
 *
 * 1. Redistributions of source code must retain the above copyright
 *    notice, this list of conditions and the following disclaimer.
 * 2. Redistributions in binary form must reproduce the above copyright
 *    notice, this list of conditions and the following disclaimer in
 *    the documentation and/or other materials provided with the
 *    distribution.
 * 3. Neither the name PX4 nor the names of its contributors may be
 *    used to endorse or promote products derived from this software
 *    without specific prior written permission.
 *
 * THIS SOFTWARE IS PROVIDED BY THE COPYRIGHT HOLDERS AND CONTRIBUTORS
 * "AS IS" AND ANY EXPRESS OR IMPLIED WARRANTIES, INCLUDING, BUT NOT
 * LIMITED TO, THE IMPLIED WARRANTIES OF MERCHANTABILITY AND FITNESS
 * FOR A PARTICULAR PURPOSE ARE DISCLAIMED. IN NO EVENT SHALL THE
 * COPYRIGHT OWNER OR CONTRIBUTORS BE LIABLE FOR ANY DIRECT, INDIRECT,
 * INCIDENTAL, SPECIAL, EXEMPLARY, OR CONSEQUENTIAL DAMAGES (INCLUDING,
 * BUT NOT LIMITED TO, PROCUREMENT OF SUBSTITUTE GOODS OR SERVICES; LOSS
 * OF USE, DATA, OR PROFITS; OR BUSINESS INTERRUPTION) HOWEVER CAUSED
 * AND ON ANY THEORY OF LIABILITY, WHETHER IN CONTRACT, STRICT
 * LIABILITY, OR TORT (INCLUDING NEGLIGENCE OR OTHERWISE) ARISING IN
 * ANY WAY OUT OF THE USE OF THIS SOFTWARE, EVEN IF ADVISED OF THE
 * POSSIBILITY OF SUCH DAMAGE.
 *
 ****************************************************************************/

#include "VehicleAngularVelocity.hpp"

#include <px4_log.h>

using namespace matrix;
using namespace time_literals;

VehicleAngularVelocity::VehicleAngularVelocity() :
	ModuleParams(nullptr),
	WorkItem(px4::wq_configurations::rate_ctrl),
	_cycle_perf(perf_alloc(PC_ELAPSED, "vehicle_angular_velocity: cycle time")),
	_interval_perf(perf_alloc(PC_INTERVAL, "vehicle_angular_velocity: interval")),
	_sensor_latency_perf(perf_alloc(PC_ELAPSED, "vehicle_angular_velocity: sensor latency"))
{
}

VehicleAngularVelocity::~VehicleAngularVelocity()
{
	Stop();

	perf_free(_cycle_perf);
	perf_free(_interval_perf);
	perf_free(_sensor_latency_perf);
}

bool
VehicleAngularVelocity::Start()
{
	// initialize thermal corrections as we might not immediately get a topic update (only non-zero values)
	_scale = Vector3f{1.0f, 1.0f, 1.0f};
	_offset.zero();
	_bias.zero();

	// force initial updates
	ParametersUpdate(true);
	SensorBiasUpdate(true);

	// needed to change the active sensor if the primary stops updating
	_sensor_selection_sub.register_callback();

	return SensorCorrectionsUpdate(true);
}

void
VehicleAngularVelocity::Stop()
{
	Deinit();

	// clear all registered callbacks
	for (auto &sub : _sensor_sub) {
		sub.unregister_callback();
	}

	_sensor_selection_sub.unregister_callback();
}

void
VehicleAngularVelocity::SensorBiasUpdate(bool force)
{
	if (_sensor_bias_sub.updated() || force) {
		sensor_bias_s bias;

		if (_sensor_bias_sub.copy(&bias)) {
			// TODO: should be checking device ID
			_bias = Vector3f{bias.gyro_bias};
		}
	}
}

bool
VehicleAngularVelocity::SensorCorrectionsUpdate(bool force)
{
	if (_sensor_selection_sub.updated() || force) {
		sensor_selection_s sensor_selection;

		if (_sensor_selection_sub.copy(&sensor_selection)) {
			if (_selected_sensor_device_id != sensor_selection.gyro_device_id) {
				_selected_sensor_device_id = sensor_selection.gyro_device_id;
				force = true;
			}
		}
	}

	// check if the selected sensor has updated
	if (_sensor_correction_sub.updated() || force) {

		sensor_correction_s corrections{};
		_sensor_correction_sub.copy(&corrections);

		// TODO: should be checking device ID
		if (_selected_sensor == 0) {
			_offset = Vector3f{corrections.gyro_offset_0};
			_scale = Vector3f{corrections.gyro_scale_0};

		} else if (_selected_sensor == 1) {
			_offset = Vector3f{corrections.gyro_offset_1};
			_scale = Vector3f{corrections.gyro_scale_1};

		} else if (_selected_sensor == 2) {
			_offset = Vector3f{corrections.gyro_offset_2};
			_scale = Vector3f{corrections.gyro_scale_2};

		} else {
			_offset = Vector3f{0.0f, 0.0f, 0.0f};
			_scale = Vector3f{1.0f, 1.0f, 1.0f};
		}

		// update the latest sensor selection
		if ((_selected_sensor != corrections.selected_gyro_instance) || force) {
			if (corrections.selected_gyro_instance < MAX_SENSOR_COUNT) {
				// clear all registered callbacks
<<<<<<< HEAD
=======
				for (auto &sub : _sensor_control_sub) {
					sub.unregister_callback();
				}

>>>>>>> c3529baa
				for (auto &sub : _sensor_sub) {
					sub.unregister_callback();
				}

				const int sensor_new = corrections.selected_gyro_instance;

				// subscribe to sensor_gyro_control if available
				//  currently not all drivers (eg df_*) provide sensor_gyro_control
				for (int i = 0; i < MAX_SENSOR_COUNT; i++) {
					sensor_gyro_control_s report{};
					_sensor_control_sub[i].copy(&report);

					if ((report.device_id != 0) && (report.device_id == _selected_sensor_device_id)) {
						if (_sensor_control_sub[i].register_callback()) {
							PX4_DEBUG("selected sensor (control) changed %d -> %d", _selected_sensor, i);
							_selected_sensor_control = i;

							_sensor_control_available = true;

							// record selected sensor (sensor_gyro orb index)
							_selected_sensor = sensor_new;

							return true;
						}
					}
				}

				// otherwise fallback to using sensor_gyro (legacy that will be removed)
				_sensor_control_available = false;

				if (_sensor_sub[sensor_new].register_callback()) {
					PX4_DEBUG("selected sensor changed %d -> %d", _selected_sensor, sensor_new);
					_selected_sensor = sensor_new;

					return true;
				}
			}
		}
	}

	return false;
}

void
VehicleAngularVelocity::ParametersUpdate(bool force)
{
	// Check if parameters have changed
	if (_params_sub.updated() || force) {
		// clear update
		parameter_update_s param_update;
		_params_sub.copy(&param_update);

		updateParams();

		// get transformation matrix from sensor/board to body frame
		const matrix::Dcmf board_rotation = get_rot_matrix((enum Rotation)_param_sens_board_rot.get());

		// fine tune the rotation
		const Dcmf board_rotation_offset(Eulerf(
				math::radians(_param_sens_board_x_off.get()),
				math::radians(_param_sens_board_y_off.get()),
				math::radians(_param_sens_board_z_off.get())));

		_board_rotation = board_rotation_offset * board_rotation;
	}
}

void
VehicleAngularVelocity::Run()
{
	perf_begin(_cycle_perf);
	perf_count(_interval_perf);

	// update corrections first to set _selected_sensor
	SensorCorrectionsUpdate();

	if (_sensor_control_available) {
		//  using sensor_gyro_control is preferred, but currently not all drivers (eg df_*) provide sensor_gyro_control
		sensor_gyro_control_s sensor_data;

		if (_sensor_control_sub[_selected_sensor].update(&sensor_data)) {
			perf_set_elapsed(_sensor_latency_perf, hrt_elapsed_time(&sensor_data.timestamp));

			ParametersUpdate();
			SensorBiasUpdate();

			// get the sensor data and correct for thermal errors (apply offsets and scale)
			Vector3f rates{(Vector3f{sensor_data.xyz} - _offset).emult(_scale)};

			// rotate corrected measurements from sensor to body frame
			rates = _board_rotation * rates;

			// correct for in-run bias errors
			rates -= _bias;

			vehicle_angular_velocity_s angular_velocity;
			angular_velocity.timestamp_sample = sensor_data.timestamp_sample;
			rates.copyTo(angular_velocity.xyz);
			angular_velocity.timestamp = hrt_absolute_time();

			_vehicle_angular_velocity_pub.publish(angular_velocity);
		}

	} else {
		// otherwise fallback to using sensor_gyro (legacy that will be removed)
		sensor_gyro_s sensor_data;

		if (_sensor_sub[_selected_sensor].update(&sensor_data)) {
			perf_set_elapsed(_sensor_latency_perf, hrt_elapsed_time(&sensor_data.timestamp));

			ParametersUpdate();
			SensorBiasUpdate();

			// get the sensor data and correct for thermal errors
			const Vector3f val{sensor_data.x, sensor_data.y, sensor_data.z};

			// apply offsets and scale
			Vector3f rates{(val - _offset).emult(_scale)};

			// rotate corrected measurements from sensor to body frame
			rates = _board_rotation * rates;

			// correct for in-run bias errors
			rates -= _bias;

			vehicle_angular_velocity_s angular_velocity;
			angular_velocity.timestamp_sample = sensor_data.timestamp;
			rates.copyTo(angular_velocity.xyz);
			angular_velocity.timestamp = hrt_absolute_time();

			_vehicle_angular_velocity_pub.publish(angular_velocity);
		}
	}

	perf_end(_cycle_perf);
}

void
VehicleAngularVelocity::PrintStatus()
{
	PX4_INFO("selected sensor: %d", _selected_sensor);

	if (_selected_sensor_device_id != 0) {
		PX4_INFO("using sensor_gyro_control: %d (%d)", _selected_sensor_device_id, _selected_sensor_control);

	} else {
		PX4_WARN("sensor_gyro_control unavailable for selected sensor: %d (%d)", _selected_sensor_device_id,  _selected_sensor);
	}

	perf_print_counter(_cycle_perf);
	perf_print_counter(_interval_perf);
	perf_print_counter(_sensor_latency_perf);
}<|MERGE_RESOLUTION|>--- conflicted
+++ resolved
@@ -142,13 +142,6 @@
 		if ((_selected_sensor != corrections.selected_gyro_instance) || force) {
 			if (corrections.selected_gyro_instance < MAX_SENSOR_COUNT) {
 				// clear all registered callbacks
-<<<<<<< HEAD
-=======
-				for (auto &sub : _sensor_control_sub) {
-					sub.unregister_callback();
-				}
-
->>>>>>> c3529baa
 				for (auto &sub : _sensor_sub) {
 					sub.unregister_callback();
 				}
