--- conflicted
+++ resolved
@@ -2132,10 +2132,6 @@
 				} else if (!status_flags.circuit_breaker_flight_termination_disabled &&
 					   !_flight_termination_triggered) {
 
-<<<<<<< HEAD
-				mavlink_log_emergency(&mavlink_log_pub, "Critical failure detected: terminate flight");
-				set_tune_override(TONE_PARACHUTE_RELEASE_TUNE);
-=======
 					armed.force_failsafe = true;
 					_flight_termination_triggered = true;
 					_status_changed = true;
@@ -2143,7 +2139,6 @@
 					mavlink_log_emergency(&mavlink_log_pub, "Critical failure detected: terminate flight");
 					set_tune_override(TONE_PARACHUTE_RELEASE_TUNE);
 				}
->>>>>>> 1f4b2d1d
 			}
 		}
 
@@ -3634,11 +3629,7 @@
 						status.data_link_lost = false;
 						_status_changed = true;
 
-<<<<<<< HEAD
-						if (!armed.armed) {
-=======
 						if (!armed.armed && !status_flags.condition_calibration_enabled) {
->>>>>>> 1f4b2d1d
 							// make sure to report preflight check failures to a connecting GCS
 							PreFlightCheck::preflightCheck(&mavlink_log_pub, status, status_flags,
 										       _arm_requirements.global_position, true, true, hrt_elapsed_time(&_boot_timestamp));
@@ -3735,7 +3726,6 @@
 	    && (hrt_elapsed_time(&_datalink_last_heartbeat_logging_system) > 5_s)
 	    && !_logging_system_lost) {
 
-<<<<<<< HEAD
 		mavlink_log_critical(&mavlink_log_pub, "Logging System lost");
 		status_flags.onboard_logging_system_valid = false;
 		_logging_system_lost = true;
@@ -3745,8 +3735,6 @@
 	// AVOIDANCE SYSTEM state check (only if it is enabled)
 	if (status_flags.avoidance_system_required && !_onboard_controller_lost) {
 
-=======
->>>>>>> 1f4b2d1d
 		//if heartbeats stop
 		if (!_avoidance_system_lost && (_datalink_last_heartbeat_avoidance_system > 0)
 		    && (hrt_elapsed_time(&_datalink_last_heartbeat_avoidance_system) > 5_s)) {
@@ -3794,7 +3782,7 @@
 
 void Commander::avoidance_check()
 {
-<<<<<<< HEAD
+
 	for (unsigned i = 0; i < ORB_MULTI_MAX_INSTANCES; i++) {
 		if (_sub_distance_sensor[i].updated()) {
 			distance_sensor_s distance_sensor {};
@@ -3825,39 +3813,6 @@
 	const bool sensor_oa_enabled = ((auto_mode && status_flags.avoidance_system_required) || (pos_ctl_mode && cp_enabled));
 	const bool sensor_oa_healthy = ((auto_mode && status_flags.avoidance_system_valid) || (pos_ctl_mode && cp_healthy));
 
-=======
-
-	for (unsigned i = 0; i < ORB_MULTI_MAX_INSTANCES; i++) {
-		if (_sub_distance_sensor[i].updated()) {
-			distance_sensor_s distance_sensor {};
-			_sub_distance_sensor[i].copy(&distance_sensor);
-
-			if ((distance_sensor.orientation != distance_sensor_s::ROTATION_DOWNWARD_FACING) &&
-			    (distance_sensor.orientation != distance_sensor_s::ROTATION_UPWARD_FACING)) {
-				_valid_distance_sensor_time_us = distance_sensor.timestamp;
-			}
-		}
-	}
-
-	const bool cp_enabled =  _param_cp_dist.get() > 0.f;
-
-	const bool distance_sensor_valid = hrt_elapsed_time(&_valid_distance_sensor_time_us) < 500_ms;
-	const bool cp_healthy = status_flags.avoidance_system_valid || distance_sensor_valid;
-
-	const bool sensor_oa_present = cp_healthy || status_flags.avoidance_system_required || cp_enabled;
-
-	const bool auto_mode = _internal_state.main_state == commander_state_s::MAIN_STATE_AUTO_MISSION
-			       || _internal_state.main_state == commander_state_s::MAIN_STATE_AUTO_LOITER
-			       || _internal_state.main_state == commander_state_s::MAIN_STATE_AUTO_RTL
-			       || _internal_state.main_state == commander_state_s::MAIN_STATE_OFFBOARD
-			       || _internal_state.main_state == commander_state_s::MAIN_STATE_AUTO_TAKEOFF
-			       || _internal_state.main_state == commander_state_s::MAIN_STATE_AUTO_LAND;
-	const bool pos_ctl_mode = _internal_state.main_state == commander_state_s::MAIN_STATE_POSCTL;
-
-	const bool sensor_oa_enabled = ((auto_mode && status_flags.avoidance_system_required) || (pos_ctl_mode && cp_enabled));
-	const bool sensor_oa_healthy = ((auto_mode && status_flags.avoidance_system_valid) || (pos_ctl_mode && cp_healthy));
-
->>>>>>> 1f4b2d1d
 	set_health_flags(subsystem_info_s::SUBSYSTEM_TYPE_OBSTACLE_AVOIDANCE, sensor_oa_present, sensor_oa_enabled,
 			 sensor_oa_healthy, status);
 }
@@ -3912,7 +3867,6 @@
 
 	bool battery_warning_level_increased_while_armed = false;
 	bool update_internal_battery_state = false;
-<<<<<<< HEAD
 
 	if (armed.armed) {
 		if (worst_warning > _battery_warning) {
@@ -3944,39 +3898,6 @@
 				 (low_battery_action_t)_param_com_low_bat_act.get());
 	}
 
-=======
-
-	if (armed.armed) {
-		if (worst_warning > _battery_warning) {
-			battery_warning_level_increased_while_armed = true;
-			update_internal_battery_state = true;
-		}
-
-	} else {
-		if (_battery_warning != worst_warning) {
-			update_internal_battery_state = true;
-		}
-	}
-
-	if (update_internal_battery_state) {
-		_battery_warning = worst_warning;
-	}
-
-	status_flags.condition_battery_healthy =
-		// All connected batteries are regularly being published
-		(hrt_elapsed_time(&oldest_update) < 5_s)
-		// There is at least one connected battery (in any slot)
-		&& (num_connected_batteries > 0)
-		// No currently-connected batteries have any warning
-		&& (_battery_warning == battery_status_s::BATTERY_WARNING_NONE);
-
-	// execute battery failsafe if the state has gotten worse while we are armed
-	if (battery_warning_level_increased_while_armed) {
-		battery_failsafe(&mavlink_log_pub, status, status_flags, &_internal_state, _battery_warning,
-				 (low_battery_action_t)_param_com_low_bat_act.get());
-	}
-
->>>>>>> 1f4b2d1d
 	// Handle shutdown request from emergency battery action
 	if (update_internal_battery_state) {
 
