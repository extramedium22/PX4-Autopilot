--- conflicted
+++ resolved
@@ -1105,7 +1105,6 @@
 		}
 	}
 
-<<<<<<< HEAD
 	if (status_flags.onboard_logging_system_required && !status_flags.onboard_logging_system_valid) {
 		if (prearm_ok && reportFailures) {
 			mavlink_log_critical(mavlink_log_pub, "ARMING DENIED: Onboard logging system not ready");
@@ -1114,7 +1113,7 @@
 		prearm_ok = false;
 
 	}
-=======
+
 	// Arm Requirements: authorization
 	// check last, and only if everything else has passed
 	if ((arm_requirements & ARM_REQ_ARM_AUTH_BIT) && prearm_ok) {
@@ -1124,8 +1123,6 @@
 		}
 	}
 
->>>>>>> ffefd458
-
 	return prearm_ok;
 }
 
