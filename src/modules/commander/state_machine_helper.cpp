--- conflicted
+++ resolved
@@ -935,7 +935,6 @@
 			    status_flags.condition_local_position_valid) {
 				status.nav_state = vehicle_status_s::NAVIGATION_STATE_AUTO_LAND;
 
-<<<<<<< HEAD
 			} else  if (status_flags.condition_local_altitude_valid) {
 				// Switch to Descend state if MC or if FW and 5 min of loitering have passed
 				if (status.vehicle_type == vehicle_status_s::VEHICLE_TYPE_ROTARY_WING ||
@@ -946,11 +945,6 @@
 				} else {
 					status.nav_state = vehicle_status_s::NAVIGATION_STATE_FIXED_BANK_LOITER;
 				}
-=======
-			} else if (status_flags.condition_local_altitude_valid) {
-
-				status.nav_state = vehicle_status_s::NAVIGATION_STATE_DESCEND;
->>>>>>> 94884594
 
 			} else {
 				status.nav_state = vehicle_status_s::NAVIGATION_STATE_TERMINATION;
