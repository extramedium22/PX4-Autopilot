/****************************************************************************
 *
 *   Copyright (c) 2018 PX4 Development Team. All rights reserved.
 *
 * Redistribution and use in source and binary forms, with or without
 * modification, are permitted provided that the following conditions
 * are met:
 *
 * 1. Redistributions of source code must retain the above copyright
 *    notice, this list of conditions and the following disclaimer.
 * 2. Redistributions in binary form must reproduce the above copyright
 *    notice, this list of conditions and the following disclaimer in
 *    the documentation and/or other materials provided with the
 *    distribution.
 * 3. Neither the name PX4 nor the names of its contributors may be
 *    used to endorse or promote products derived from this software
 *    without specific prior written permission.
 *
 * THIS SOFTWARE IS PROVIDED BY THE COPYRIGHT HOLDERS AND CONTRIBUTORS
 * "AS IS" AND ANY EXPRESS OR IMPLIED WARRANTIES, INCLUDING, BUT NOT
 * LIMITED TO, THE IMPLIED WARRANTIES OF MERCHANTABILITY AND FITNESS
 * FOR A PARTICULAR PURPOSE ARE DISCLAIMED. IN NO EVENT SHALL THE
 * COPYRIGHT OWNER OR CONTRIBUTORS BE LIABLE FOR ANY DIRECT, INDIRECT,
 * INCIDENTAL, SPECIAL, EXEMPLARY, OR CONSEQUENTIAL DAMAGES (INCLUDING,
 * BUT NOT LIMITED TO, PROCUREMENT OF SUBSTITUTE GOODS OR SERVICES; LOSS
 * OF USE, DATA, OR PROFITS; OR BUSINESS INTERRUPTION) HOWEVER CAUSED
 * AND ON ANY THEORY OF LIABILITY, WHETHER IN CONTRACT, STRICT
 * LIABILITY, OR TORT (INCLUDING NEGLIGENCE OR OTHERWISE) ARISING IN
 * ANY WAY OUT OF THE USE OF THIS SOFTWARE, EVEN IF ADVISED OF THE
 * POSSIBILITY OF SUCH DAMAGE.
 *
 ****************************************************************************/

/**
 * @file failure_detector_params.c
 *
 * Parameters used by the Failure Detector.
 *
 * @author Mathieu Bresciani <brescianimathieu@gmail.com>
 */

#include <px4_platform_common/px4_config.h>
#include <parameters/param.h>

/**
 * FailureDetector Max Roll
 *
 * Maximum roll angle before FailureDetector triggers the attitude_failure flag.
 * The flag triggers flight termination (if @CBRK_FLIGHTTERM = 0),
 * which sets outputs to their failsafe values.
 * On takeoff the flag triggers lockdown (irrespective of @CBRK_FLIGHTTERM),
 * which disarms motors but does not set outputs to failsafe values.
 *
 * Setting this parameter to 0 disables the check
 *
 * @min 60
 * @max 180
 * @unit degrees
 * @group Failure Detector
 */
PARAM_DEFINE_INT32(FD_FAIL_R, 60);

/**
 * FailureDetector Max Pitch
 *
 * Maximum pitch angle before FailureDetector triggers the attitude_failure flag.
 * The flag triggers flight termination (if @CBRK_FLIGHTTERM = 0),
 * which sets outputs to their failsafe values.
 * On takeoff the flag triggers lockdown (irrespective of @CBRK_FLIGHTTERM),
 * which disarms motors but does not set outputs to failsafe values.
 *
 * Setting this parameter to 0 disables the check
 *
 * @min 60
 * @max 180
 * @unit degrees
 * @group Failure Detector
 */
PARAM_DEFINE_INT32(FD_FAIL_P, 60);

/**
 * Roll failure trigger time
 *
 * Seconds (decimal) that roll has to exceed FD_FAIL_R before being considered as a failure.
 *
 * @unit s
 * @min 0.02
 * @max 5
 * @decimal 2
 *
 * @group Failure Detector
 */
PARAM_DEFINE_FLOAT(FD_FAIL_R_TTRI, 0.3);

/**
 * Pitch failure trigger time
 *
 * Seconds (decimal) that pitch has to exceed FD_FAIL_P before being considered as a failure.
 *
 * @unit s
 * @min 0.02
 * @max 5
 * @decimal 2
 *
 * @group Failure Detector
 */
PARAM_DEFINE_FLOAT(FD_FAIL_P_TTRI, 0.3);

/**
 * Enable PWM input on AUX5 or MAIN5 (depending on board) for engaging failsafe from an external
 * automatic trigger system (ATS).
 *
 * External ATS is required by ASTM F3322-18.
 *
 * @boolean
 * @reboot_required true
 * @group Failure Detector
 */
PARAM_DEFINE_INT32(FD_EXT_ATS_EN, 0);

/**
 * The PWM threshold from external automatic trigger system for engaging failsafe.
 *
 * External ATS is required by ASTM F3322-18.
 *
 * @unit microseconds
 * @decimal 2
 *
 * @group Failure Detector
 */
PARAM_DEFINE_INT32(FD_EXT_ATS_TRIG, 1900);

/**
 * Enable checks on ESCs that report their arming state.
<<<<<<< HEAD
 *
=======
 * If enabled, failure detector will verify that all the ESCs have successfully armed when the vehicle has transitioned to the armed state.
 * Timeout for receiving an acknowledgement from the ESCs is 0.3s, if no feedback is received the failure detector will auto disarm the vehicle.
>>>>>>> d791c8ba
 *
 * @boolean
 * @reboot_required true
 *
 * @group Failure Detector
 */
PARAM_DEFINE_INT32(FD_ESCS_EN, 1);<|MERGE_RESOLUTION|>--- conflicted
+++ resolved
@@ -132,12 +132,8 @@
 
 /**
  * Enable checks on ESCs that report their arming state.
-<<<<<<< HEAD
- *
-=======
  * If enabled, failure detector will verify that all the ESCs have successfully armed when the vehicle has transitioned to the armed state.
  * Timeout for receiving an acknowledgement from the ESCs is 0.3s, if no feedback is received the failure detector will auto disarm the vehicle.
->>>>>>> d791c8ba
  *
  * @boolean
  * @reboot_required true
