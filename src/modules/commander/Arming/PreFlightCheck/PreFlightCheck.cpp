/****************************************************************************
 *
 *   Copyright (c) 2019-2020 PX4 Development Team. All rights reserved.
 *
 * Redistribution and use in source and binary forms, with or without
 * modification, are permitted provided that the following conditions
 * are met:
 *
 * 1. Redistributions of source code must retain the above copyright
 *    notice, this list of conditions and the following disclaimer.
 * 2. Redistributions in binary form must reproduce the above copyright
 *    notice, this list of conditions and the following disclaimer in
 *    the documentation and/or other materials provided with the
 *    distribution.
 * 3. Neither the name PX4 nor the names of its contributors may be
 *    used to endorse or promote products derived from this software
 *    without specific prior written permission.
 *
 * THIS SOFTWARE IS PROVIDED BY THE COPYRIGHT HOLDERS AND CONTRIBUTORS
 * "AS IS" AND ANY EXPRESS OR IMPLIED WARRANTIES, INCLUDING, BUT NOT
 * LIMITED TO, THE IMPLIED WARRANTIES OF MERCHANTABILITY AND FITNESS
 * FOR A PARTICULAR PURPOSE ARE DISCLAIMED. IN NO EVENT SHALL THE
 * COPYRIGHT OWNER OR CONTRIBUTORS BE LIABLE FOR ANY DIRECT, INDIRECT,
 * INCIDENTAL, SPECIAL, EXEMPLARY, OR CONSEQUENTIAL DAMAGES (INCLUDING,
 * BUT NOT LIMITED TO, PROCUREMENT OF SUBSTITUTE GOODS OR SERVICES; LOSS
 * OF USE, DATA, OR PROFITS; OR BUSINESS INTERRUPTION) HOWEVER CAUSED
 * AND ON ANY THEORY OF LIABILITY, WHETHER IN CONTRACT, STRICT
 * LIABILITY, OR TORT (INCLUDING NEGLIGENCE OR OTHERWISE) ARISING IN
 * ANY WAY OUT OF THE USE OF THIS SOFTWARE, EVEN IF ADVISED OF THE
 * POSSIBILITY OF SUCH DAMAGE.
 *
 ****************************************************************************/

/**
 * @file PreFlightCheck.cpp
 */

#include "PreFlightCheck.hpp"

#include <drivers/drv_hrt.h>
#include <HealthFlags.h>
#include <lib/parameters/param.h>
#include <systemlib/mavlink_log.h>
#include <uORB/Subscription.hpp>

using namespace time_literals;

static constexpr unsigned max_mandatory_gyro_count = 1;
static constexpr unsigned max_optional_gyro_count = 4;
static constexpr unsigned max_mandatory_accel_count = 1;
static constexpr unsigned max_optional_accel_count = 4;
static constexpr unsigned max_mandatory_mag_count = 1;
static constexpr unsigned max_optional_mag_count = 4;
static constexpr unsigned max_mandatory_baro_count = 1;
static constexpr unsigned max_optional_baro_count = 4;

bool PreFlightCheck::preflightCheck(orb_advert_t *mavlink_log_pub, vehicle_status_s &status,
				    vehicle_status_flags_s &status_flags, bool report_failures, const bool prearm,
				    const hrt_abstime &time_since_boot)
{
	report_failures = (report_failures && status_flags.condition_system_hotplug_timeout
			   && !status_flags.condition_calibration_enabled);

	bool failed = false;

	failed = failed || !externalUpdateCheck(mavlink_log_pub, report_failures);
	failed = failed || !airframeCheck(mavlink_log_pub, status);
	failed = failed || !sdcardCheck(mavlink_log_pub, report_failures);

	/* ---- MAG ---- */
	{
		int32_t sys_has_mag = 1;
		param_get(param_find("SYS_HAS_MAG"), &sys_has_mag);

		if (sys_has_mag == 1) {

			/* check all sensors individually, but fail only for mandatory ones */
			for (unsigned i = 0; i < max_optional_mag_count; i++) {
				const bool required = (i < max_mandatory_mag_count) && (sys_has_mag == 1);
				bool report_fail = report_failures;

				int32_t device_id = -1;

				if (!magnetometerCheck(mavlink_log_pub, status, i, !required, device_id, report_fail)) {
					if (required) {
						failed = true;
					}

					report_fail = false; // only report the first failure
				}
			}

			// TODO: highest priority mag

			/* mag consistency checks (need to be performed after the individual checks) */
			if (!magConsistencyCheck(mavlink_log_pub, status, report_failures)) {
				failed = true;
			}
		}
	}

	/* ---- ACCEL ---- */
	{
		/* check all sensors individually, but fail only for mandatory ones */
		for (unsigned i = 0; i < max_optional_accel_count; i++) {
			const bool required = (i < max_mandatory_accel_count);
			bool report_fail = report_failures;

			int32_t device_id = -1;

			if (!accelerometerCheck(mavlink_log_pub, status, i, !required, device_id, report_fail)) {
				if (required) {
					failed = true;
				}

				report_fail = false; // only report the first failure
			}
		}

		// TODO: highest priority (from params)
	}

	/* ---- GYRO ---- */
	{
		/* check all sensors individually, but fail only for mandatory ones */
		for (unsigned i = 0; i < max_optional_gyro_count; i++) {
			const bool required = (i < max_mandatory_gyro_count);
			bool report_fail = report_failures;

			int32_t device_id = -1;

			if (!gyroCheck(mavlink_log_pub, status, i, !required, device_id, report_fail)) {
				if (required) {
					failed = true;
				}

				report_fail = false; // only report the first failure
			}
		}

		// TODO: highest priority (from params)
	}

	/* ---- BARO ---- */
	{
		int32_t sys_has_baro = 1;
		param_get(param_find("SYS_HAS_BARO"), &sys_has_baro);

		bool baro_fail_reported = false;

		/* check all sensors, but fail only for mandatory ones */
		for (unsigned i = 0; i < max_optional_baro_count; i++) {
			const bool required = (i < max_mandatory_baro_count) && (sys_has_baro == 1);
			bool report_fail = (required && report_failures && !baro_fail_reported);

			int32_t device_id = -1;

			if (!baroCheck(mavlink_log_pub, status, i, !required, device_id, report_fail)) {
				if (required) {
					baro_fail_reported = true;
				}

				report_fail = false; // only report the first failure
			}
		}
	}

	/* ---- IMU CONSISTENCY ---- */
	// To be performed after the individual sensor checks have completed
	{
		if (!imuConsistencyCheck(mavlink_log_pub, status, report_failures)) {
			failed = true;
		}
	}

	/* ---- AIRSPEED ---- */
	/* Perform airspeed check only if circuit breaker is not engaged and it's not a rotary wing */
	if (!status_flags.circuit_breaker_engaged_airspd_check &&
	    (status.vehicle_type == vehicle_status_s::VEHICLE_TYPE_FIXED_WING || status.is_vtol)) {
		int32_t optional = 0;
		param_get(param_find("FW_ARSP_MODE"), &optional);

		int32_t max_airspeed_check_en = 0;
		param_get(param_find("COM_ARM_ARSP_EN"), &max_airspeed_check_en);

<<<<<<< HEAD
=======
		int32_t max_airspeed_check_en = 0;
		param_get(param_find("COM_ARM_ARSP_EN"), &max_airspeed_check_en);

>>>>>>> 0f29b871
		float airspeed_stall = 10.0f;
		param_get(param_find("ASPD_STALL"), &airspeed_stall);

		const float arming_max_airspeed_allowed = airspeed_stall / 2.0f; // set to half of stall speed

<<<<<<< HEAD
		if (!airspeedCheck(mavlink_log_pub, status, (bool)optional, report_failures, prearm, (bool)max_airspeed_check_en,
=======
		if (!airspeedCheck(mavlink_log_pub, status, optional, report_failures, prearm, (bool)max_airspeed_check_en,
>>>>>>> 0f29b871
				   arming_max_airspeed_allowed)
		    && !(bool)optional) {
			failed = true;
		}
	}

	/* ---- RC CALIBRATION ---- */
	if (status.rc_input_mode == vehicle_status_s::RC_IN_MODE_DEFAULT) {
		if (rcCalibrationCheck(mavlink_log_pub, report_failures, status.is_vtol) != OK) {
			if (report_failures) {
				mavlink_log_critical(mavlink_log_pub, "RC calibration check failed");
			}

			failed = true;

			set_health_flags(subsystem_info_s::SUBSYSTEM_TYPE_RCRECEIVER, status_flags.rc_signal_found_once, true, false, status);
			status_flags.rc_calibration_valid = false;

		} else {
			// The calibration is fine, but only set the overall health state to true if the signal is not currently lost
			status_flags.rc_calibration_valid = true;
			set_health_flags(subsystem_info_s::SUBSYSTEM_TYPE_RCRECEIVER, status_flags.rc_signal_found_once, true,
					 !status.rc_signal_lost, status);
		}
	}

	/* ---- SYSTEM POWER ---- */
	if (status_flags.condition_power_input_valid && !status_flags.circuit_breaker_engaged_power_check) {
		if (!powerCheck(mavlink_log_pub, status, report_failures, prearm)) {
			failed = true;
		}
	}

	/* ---- Navigation EKF ---- */
	// only check EKF2 data if EKF2 is selected as the estimator and GNSS checking is enabled
	int32_t estimator_type = -1;

	if (status.vehicle_type == vehicle_status_s::VEHICLE_TYPE_ROTARY_WING && !status.is_vtol) {
		param_get(param_find("SYS_MC_EST_GROUP"), &estimator_type);

	} else {
		// EKF2 is currently the only supported option for FW & VTOL
		estimator_type = 2;
	}

	if (estimator_type == 2) {

		const bool ekf_healthy = ekf2Check(mavlink_log_pub, status, false, report_failures) &&
					 ekf2CheckSensorBias(mavlink_log_pub, report_failures);

		// For the first 10 seconds the ekf2 can be unhealthy, and we just mark it
		// as not present.
		// After that or if report_failures is true, we'll set the flags as is.

		if (!ekf_healthy && time_since_boot < 10_s && !report_failures) {
			set_health_flags(subsystem_info_s::SUBSYSTEM_TYPE_AHRS, true, false, false, status);

		} else {
			set_health_flags(subsystem_info_s::SUBSYSTEM_TYPE_AHRS, true, true, ekf_healthy, status);
		}

		failed |= !ekf_healthy;
	}

	/* ---- Failure Detector ---- */
	if (!failureDetectorCheck(mavlink_log_pub, status, report_failures, prearm)) {
		failed = true;
	}

	failed = failed || !manualControlCheck(mavlink_log_pub, report_failures);
	failed = failed || !cpuResourceCheck(mavlink_log_pub, report_failures);

	/* Report status */
	return !failed;
}<|MERGE_RESOLUTION|>--- conflicted
+++ resolved
@@ -177,28 +177,20 @@
 	/* Perform airspeed check only if circuit breaker is not engaged and it's not a rotary wing */
 	if (!status_flags.circuit_breaker_engaged_airspd_check &&
 	    (status.vehicle_type == vehicle_status_s::VEHICLE_TYPE_FIXED_WING || status.is_vtol)) {
-		int32_t optional = 0;
-		param_get(param_find("FW_ARSP_MODE"), &optional);
+
+		int32_t airspeed_mode = 0;
+		param_get(param_find("FW_ARSP_MODE"), &airspeed_mode);
+		const bool optional = (airspeed_mode == 1);
 
 		int32_t max_airspeed_check_en = 0;
 		param_get(param_find("COM_ARM_ARSP_EN"), &max_airspeed_check_en);
 
-<<<<<<< HEAD
-=======
-		int32_t max_airspeed_check_en = 0;
-		param_get(param_find("COM_ARM_ARSP_EN"), &max_airspeed_check_en);
-
->>>>>>> 0f29b871
 		float airspeed_stall = 10.0f;
 		param_get(param_find("ASPD_STALL"), &airspeed_stall);
 
 		const float arming_max_airspeed_allowed = airspeed_stall / 2.0f; // set to half of stall speed
 
-<<<<<<< HEAD
-		if (!airspeedCheck(mavlink_log_pub, status, (bool)optional, report_failures, prearm, (bool)max_airspeed_check_en,
-=======
 		if (!airspeedCheck(mavlink_log_pub, status, optional, report_failures, prearm, (bool)max_airspeed_check_en,
->>>>>>> 0f29b871
 				   arming_max_airspeed_allowed)
 		    && !(bool)optional) {
 			failed = true;
