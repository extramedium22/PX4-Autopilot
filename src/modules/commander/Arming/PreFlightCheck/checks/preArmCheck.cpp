--- conflicted
+++ resolved
@@ -128,45 +128,19 @@
 		if (prearm_ok) {
 			if (report_fail) { mavlink_log_critical(mavlink_log_pub, "Arming denied! One or more ESCs are offline"); }
 
-<<<<<<< HEAD
 			prearm_ok = false;
 		}
 	}
 
 	if (status_flags.onboard_logging_system_required && !status_flags.onboard_logging_system_valid) {
 		if (prearm_ok) {
-			mavlink_log_critical(mavlink_log_pub, "ARMING DENIED: Onboard logging system not ready");
+			if (report_fail) { mavlink_log_critical(mavlink_log_pub, "ARMING DENIED: Onboard logging system not ready"); }
+
 		}
 
 		prearm_ok = false;
 	}
 
-	if (status.in_transition_mode) {
-		if (prearm_ok) {
-			if (report_fail) { mavlink_log_critical(mavlink_log_pub, "Arming denied! Vehicle is in transition state"); }
-
-=======
->>>>>>> 1f4b2d1d
-			prearm_ok = false;
-		}
-	}
-
-<<<<<<< HEAD
-	if (status.is_vtol && status.in_transition_mode) {
-		if (prearm_ok) {
-			if (report_fail) { mavlink_log_critical(mavlink_log_pub, "Arming denied! Vehicle is in transition state"); }
-
-			prearm_ok = false;
-		}
-	}
-
-	if (!status_flags.circuit_breaker_vtol_fw_arming_check && status.is_vtol
-	    && status.vehicle_type != vehicle_status_s::VEHICLE_TYPE_ROTARY_WING) {
-		if (prearm_ok) {
-			if (report_fail) { mavlink_log_critical(mavlink_log_pub, "Arming denied! Vehicle is not in multicopter mode"); }
-
-			prearm_ok = false;
-=======
 	if (status.is_vtol) {
 
 		if (status.in_transition_mode) {
@@ -184,7 +158,6 @@
 
 				prearm_ok = false;
 			}
->>>>>>> 1f4b2d1d
 		}
 	}
 
