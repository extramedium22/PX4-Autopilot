--- conflicted
+++ resolved
@@ -82,7 +82,7 @@
 #include <uORB/topics/vehicle_land_detected.h>
 #include <uORB/topics/vehicle_local_position.h>
 #include <uORB/topics/vehicle_status.h>
-#include <uORB/topics/wind_estimate.h>
+#include <uORB/topics/wind.h>
 #include <uORB/uORB.h>
 
 using namespace time_literals;
@@ -173,7 +173,7 @@
 	struct vehicle_local_position_s *get_local_position() { return &_local_pos; }
 	struct vehicle_status_s *get_vstatus() { return &_vstatus; }
 	struct vehicle_command_ack_s *get_cmd_ack() { return &_vehicle_cmd_ack; }
-	struct wind_estimate_s 		*get_wind() { return &_wind; }
+	struct wind_s 		*get_wind() { return &_wind; }
 	PrecLand *get_precland() { return &_precland; } /**< allow others, e.g. Mission, to use the precision land block */
 
 	bool getGroundSpeed(float &ground_speed);	// return true if groundspeed is valid
@@ -333,10 +333,7 @@
 
 	void		acquire_gimbal_control();
 	void		release_gimbal_control();
-<<<<<<< HEAD
 	void 		set_gimbal_neutral();
-=======
->>>>>>> 0f29b871
 
 private:
 	DEFINE_PARAMETERS(
@@ -378,7 +375,7 @@
 	uORB::Subscription _traffic_sub{ORB_ID(transponder_report)};		/**< traffic subscription */
 	uORB::Subscription _vehicle_command_sub{ORB_ID(vehicle_command)};	/**< vehicle commands (onboard and offboard) */
 	uORB::Subscription _vehicle_cmd_ack_sub{ORB_ID(vehicle_command_ack)};	/**< vehicle command acks (onboard and offboard) */
-	uORB::Subscription _wind_estimate_sub{ORB_ID(wind_estimate)};
+	uORB::Subscription _wind_sub{ORB_ID(wind)};
 
 	uORB::SubscriptionData<position_controller_status_s>	_position_controller_status_sub{ORB_ID(position_controller_status)};
 
@@ -402,7 +399,7 @@
 	vehicle_local_position_s			_local_pos{};		/**< local vehicle position */
 	vehicle_status_s				_vstatus{};		/**< vehicle status */
 	vehicle_command_ack_s			_vehicle_cmd_ack{};		/**< vehicle command_ack */
-	wind_estimate_s 				_wind{};
+	wind_s 				_wind{};
 
 	uint8_t						_previous_nav_state{}; /**< nav_state of the previous iteration*/
 
