/****************************************************************************
 *
 *   Copyright (c) 2013-2018 PX4 Development Team. All rights reserved.
 *
 * Redistribution and use in source and binary forms, with or without
 * modification, are permitted provided that the following conditions
 * are met:
 *
 * 1. Redistributions of source code must retain the above copyright
 *    notice, this list of conditions and the following disclaimer.
 * 2. Redistributions in binary form must reproduce the above copyright
 *    notice, this list of conditions and the following disclaimer in
 *    the documentation and/or other materials provided with the
 *    distribution.
 * 3. Neither the name PX4 nor the names of its contributors may be
 *    used to endorse or promote products derived from this software
 *    without specific prior written permission.
 *
 * THIS SOFTWARE IS PROVIDED BY THE COPYRIGHT HOLDERS AND CONTRIBUTORS
 * "AS IS" AND ANY EXPRESS OR IMPLIED WARRANTIES, INCLUDING, BUT NOT
 * LIMITED TO, THE IMPLIED WARRANTIES OF MERCHANTABILITY AND FITNESS
 * FOR A PARTICULAR PURPOSE ARE DISCLAIMED. IN NO EVENT SHALL THE
 * COPYRIGHT OWNER OR CONTRIBUTORS BE LIABLE FOR ANY DIRECT, INDIRECT,
 * INCIDENTAL, SPECIAL, EXEMPLARY, OR CONSEQUENTIAL DAMAGES (INCLUDING,
 * BUT NOT LIMITED TO, PROCUREMENT OF SUBSTITUTE GOODS OR SERVICES; LOSS
 * OF USE, DATA, OR PROFITS; OR BUSINESS INTERRUPTION) HOWEVER CAUSED
 * AND ON ANY THEORY OF LIABILITY, WHETHER IN CONTRACT, STRICT
 * LIABILITY, OR TORT (INCLUDING NEGLIGENCE OR OTHERWISE) ARISING IN
 * ANY WAY OUT OF THE USE OF THIS SOFTWARE, EVEN IF ADVISED OF THE
 * POSSIBILITY OF SUCH DAMAGE.
 *
 ****************************************************************************/

/**
 * @file mc_att_control_main.cpp
 * Multicopter attitude controller.
 *
 * @author Lorenz Meier		<lorenz@px4.io>
 * @author Anton Babushkin	<anton.babushkin@me.com>
 * @author Sander Smeets	<sander@droneslab.com>
 * @author Matthias Grob	<maetugr@gmail.com>
 * @author Beat Küng		<beat-kueng@gmx.net>
 *
 */

#include "mc_att_control.hpp"

#include <conversion/rotation.h>
#include <drivers/drv_hrt.h>
#include <lib/ecl/geo/geo.h>
#include <circuit_breaker/circuit_breaker.h>
#include <mathlib/math/Limits.hpp>
#include <mathlib/math/Functions.hpp>

#define TPA_RATE_LOWER_LIMIT 0.05f

#define AXIS_INDEX_ROLL 0
#define AXIS_INDEX_PITCH 1
#define AXIS_INDEX_YAW 2
#define AXIS_COUNT 3

using namespace matrix;

MulticopterAttitudeControl::MulticopterAttitudeControl() :
	ModuleParams(nullptr),
	WorkItem(px4::wq_configurations::rate_ctrl),
	_loop_perf(perf_alloc(PC_ELAPSED, "mc_att_control"))
{
	_vehicle_status.vehicle_type = vehicle_status_s::VEHICLE_TYPE_ROTARY_WING;

	/* initialize quaternions in messages to be valid */
	_v_att.q[0] = 1.f;
	_v_att_sp.q_d[0] = 1.f;

	_rates_prev.zero();
	_yaw_rate_error_prev = .0f;
	_rates_prev_filtered.zero();
	_rates_sp.zero();
	_rates_int.zero();
	_thrust_sp = 0.0f;
	_att_control.zero();

	parameters_updated();
}

MulticopterAttitudeControl::~MulticopterAttitudeControl()
{
	perf_free(_loop_perf);
}

bool
MulticopterAttitudeControl::init()
{
	if (!_vehicle_angular_velocity_sub.register_callback()) {
		PX4_ERR("vehicle_angular_velocity callback registration failed!");
		return false;
	}

	return true;
}

void
MulticopterAttitudeControl::parameters_updated()
{
	// Store some of the parameters in a more convenient way & precompute often-used values
	_attitude_control.setProportionalGain(Vector3f(_param_mc_roll_p.get(), _param_mc_pitch_p.get(), _param_mc_yaw_p.get()));

	// rate gains
	_rate_p = Vector3f(_param_mc_rollrate_p.get(), _param_mc_pitchrate_p.get(), _param_mc_yawrate_p.get());
	_rate_i = Vector3f(_param_mc_rollrate_i.get(), _param_mc_pitchrate_i.get(), _param_mc_yawrate_i.get());
	_rate_int_lim = Vector3f(_param_mc_rr_int_lim.get(), _param_mc_pr_int_lim.get(), _param_mc_yr_int_lim.get());
	_rate_d = Vector3f(_param_mc_rollrate_d.get(), _param_mc_pitchrate_d.get(), _param_mc_yawrate_d.get());
	_rate_ff = Vector3f(_param_mc_rollrate_ff.get(), _param_mc_pitchrate_ff.get(), _param_mc_yawrate_ff.get());

	// The controller gain K is used to convert the parallel (P + I/s + sD) form
	// to the ideal (K * [1 + 1/sTi + sTd]) form
	_rate_k = Vector3f(_param_mc_rollrate_k.get(), _param_mc_pitchrate_k.get(), _param_mc_yawrate_k.get());

	if (fabsf(_lp_filters_d.get_cutoff_freq() - _param_mc_dterm_cutoff.get()) > 0.01f) {
		_lp_filters_d.set_cutoff_frequency(_loop_update_rate_hz, _param_mc_dterm_cutoff.get());
		_lp_filters_d.reset(_rates_prev);
	}

	if (fabsf(_lp_filter_yaw_rate_error.get_cutoff_freq() - _yaw_rate_error_cutoff_freq.get()) > 0.01f) {
		_lp_filter_yaw_rate_error.set_cutoff_frequency(_loop_update_rate_hz, _yaw_rate_error_cutoff_freq.get());
		_lp_filter_yaw_rate_error.reset(_yaw_rate_error_prev);
	}

	// angular rate limits
	using math::radians;
	_attitude_control.setRateLimit(Vector3f(radians(_param_mc_rollrate_max.get()), radians(_param_mc_pitchrate_max.get()),
						radians(_param_mc_yawrate_max.get())));

	// manual rate control acro mode rate limits
	_acro_rate_max = Vector3f(radians(_param_mc_acro_r_max.get()), radians(_param_mc_acro_p_max.get()),
				  radians(_param_mc_acro_y_max.get()));

	_man_tilt_max = math::radians(_param_mpc_man_tilt_max.get());

	_actuators_0_circuit_breaker_enabled = circuit_breaker_enabled("CBRK_RATE_CTRL", CBRK_RATE_CTRL_KEY);
}

void
MulticopterAttitudeControl::parameter_update_poll()
{
	/* Check if parameters have changed */
	parameter_update_s param_update;

	if (_params_sub.update(&param_update)) {
		updateParams();
		parameters_updated();
	}
}

void
MulticopterAttitudeControl::vehicle_status_poll()
{
	/* check if there is new status information */
	if (_vehicle_status_sub.update(&_vehicle_status)) {
		/* set correct uORB ID, depending on if vehicle is VTOL or not */
		if (_actuators_id == nullptr) {
			if (_vehicle_status.is_vtol) {
				_actuators_id = ORB_ID(actuator_controls_virtual_mc);
				_attitude_sp_id = ORB_ID(mc_virtual_attitude_setpoint);

				int32_t vt_type = -1;

				if (param_get(param_find("VT_TYPE"), &vt_type) == PX4_OK) {
					_is_tailsitter = (static_cast<vtol_type>(vt_type) == vtol_type::TAILSITTER);
				}

			} else {
				_actuators_id = ORB_ID(actuator_controls_0);
				_attitude_sp_id = ORB_ID(vehicle_attitude_setpoint);
			}
		}
	}
}

void
MulticopterAttitudeControl::vehicle_motor_limits_poll()
{
	/* check if there is a new message */
	multirotor_motor_limits_s motor_limits{};

	if (_motor_limits_sub.update(&motor_limits)) {
		_saturation_status.value = motor_limits.saturation_status;
	}
}

bool
MulticopterAttitudeControl::vehicle_attitude_poll()
{
	/* check if there is a new message */
	const uint8_t prev_quat_reset_counter = _v_att.quat_reset_counter;

	if (_v_att_sub.update(&_v_att)) {
		// Check for a heading reset
		if (prev_quat_reset_counter != _v_att.quat_reset_counter) {
			// we only extract the heading change from the delta quaternion
			_man_yaw_sp += Eulerf(Quatf(_v_att.delta_q_reset)).psi();
		}

		return true;
	}

	return false;
}

float
MulticopterAttitudeControl::throttle_curve(float throttle_stick_input)
{
	float throttle_min = _vehicle_land_detected.landed ? 0.0f : _param_mpc_manthr_min.get();

	// throttle_stick_input is in range [0, 1]
	switch (_param_mpc_thr_curve.get()) {
	case 1: // no rescaling to hover throttle
		return throttle_min + throttle_stick_input * (_param_mpc_thr_max.get() - throttle_min);

	default: // 0 or other: rescale to hover throttle at 0.5 stick
		if (throttle_stick_input < 0.5f) {
			return (_param_mpc_thr_hover.get() - throttle_min) / 0.5f * throttle_stick_input +
			       throttle_min;

		} else {
			return (_param_mpc_thr_max.get() - _param_mpc_thr_hover.get()) / 0.5f * (throttle_stick_input - 1.0f) +
			       _param_mpc_thr_max.get();
		}
	}
}

float
MulticopterAttitudeControl::get_landing_gear_state()
{
	// Only switch the landing gear up if we are not landed and if
	// the user switched from gear down to gear up.
	// If the user had the switch in the gear up position and took off ignore it
	// until he toggles the switch to avoid retracting the gear immediately on takeoff.
	if (_vehicle_land_detected.landed) {
		_gear_state_initialized = false;
	}

	float landing_gear = landing_gear_s::GEAR_DOWN; // default to down

	if (_manual_control_sp.gear_switch == manual_control_setpoint_s::SWITCH_POS_ON && _gear_state_initialized) {
		landing_gear = landing_gear_s::GEAR_UP;

	} else if (_manual_control_sp.gear_switch == manual_control_setpoint_s::SWITCH_POS_OFF) {
		// Switching the gear off does put it into a safe defined state
		_gear_state_initialized = true;
	}

	return landing_gear;
}

void
MulticopterAttitudeControl::generate_attitude_setpoint(float dt, bool reset_yaw_sp)
{
	vehicle_attitude_setpoint_s attitude_setpoint{};
	const float yaw = Eulerf(Quatf(_v_att.q)).psi();

	/* reset yaw setpoint to current position if needed */
	if (reset_yaw_sp) {
		_man_yaw_sp = yaw;

	} else if (_manual_control_sp.z > 0.05f || _param_mc_airmode.get() == (int32_t)Mixer::Airmode::roll_pitch_yaw) {

		const float yaw_rate = math::radians(_param_mpc_man_y_max.get());
		attitude_setpoint.yaw_sp_move_rate = _manual_control_sp.r * yaw_rate;
		_man_yaw_sp = wrap_pi(_man_yaw_sp + attitude_setpoint.yaw_sp_move_rate * dt);
	}

	/*
	 * Input mapping for roll & pitch setpoints
	 * ----------------------------------------
	 * We control the following 2 angles:
	 * - tilt angle, given by sqrt(x*x + y*y)
	 * - the direction of the maximum tilt in the XY-plane, which also defines the direction of the motion
	 *
	 * This allows a simple limitation of the tilt angle, the vehicle flies towards the direction that the stick
	 * points to, and changes of the stick input are linear.
	 */
	const float x = _manual_control_sp.x * _man_tilt_max;
	const float y = _manual_control_sp.y * _man_tilt_max;

	// we want to fly towards the direction of (x, y), so we use a perpendicular axis angle vector in the XY-plane
	Vector2f v = Vector2f(y, -x);
	float v_norm = v.norm(); // the norm of v defines the tilt angle

	if (v_norm > _man_tilt_max) { // limit to the configured maximum tilt angle
		v *= _man_tilt_max / v_norm;
	}

	Quatf q_sp_rpy = AxisAnglef(v(0), v(1), 0.f);
	Eulerf euler_sp = q_sp_rpy;
	attitude_setpoint.roll_body = euler_sp(0);
	attitude_setpoint.pitch_body = euler_sp(1);
	// The axis angle can change the yaw as well (noticeable at higher tilt angles).
	// This is the formula by how much the yaw changes:
	//   let a := tilt angle, b := atan(y/x) (direction of maximum tilt)
	//   yaw = atan(-2 * sin(b) * cos(b) * sin^2(a/2) / (1 - 2 * cos^2(b) * sin^2(a/2))).
	attitude_setpoint.yaw_body = _man_yaw_sp + euler_sp(2);

	/* modify roll/pitch only if we're a VTOL */
	if (_vehicle_status.is_vtol) {
		// Construct attitude setpoint rotation matrix. Modify the setpoints for roll
		// and pitch such that they reflect the user's intention even if a large yaw error
		// (yaw_sp - yaw) is present. In the presence of a yaw error constructing a rotation matrix
		// from the pure euler angle setpoints will lead to unexpected attitude behaviour from
		// the user's view as the euler angle sequence uses the  yaw setpoint and not the current
		// heading of the vehicle.
		// However there's also a coupling effect that causes oscillations for fast roll/pitch changes
		// at higher tilt angles, so we want to avoid using this on multicopters.
		// The effect of that can be seen with:
		// - roll/pitch into one direction, keep it fixed (at high angle)
		// - apply a fast yaw rotation
		// - look at the roll and pitch angles: they should stay pretty much the same as when not yawing

		// calculate our current yaw error
		float yaw_error = wrap_pi(attitude_setpoint.yaw_body - yaw);

		// compute the vector obtained by rotating a z unit vector by the rotation
		// given by the roll and pitch commands of the user
		Vector3f zB = {0.0f, 0.0f, 1.0f};
		Dcmf R_sp_roll_pitch = Eulerf(attitude_setpoint.roll_body, attitude_setpoint.pitch_body, 0.0f);
		Vector3f z_roll_pitch_sp = R_sp_roll_pitch * zB;

		// transform the vector into a new frame which is rotated around the z axis
		// by the current yaw error. this vector defines the desired tilt when we look
		// into the direction of the desired heading
		Dcmf R_yaw_correction = Eulerf(0.0f, 0.0f, -yaw_error);
		z_roll_pitch_sp = R_yaw_correction * z_roll_pitch_sp;

		// use the formula z_roll_pitch_sp = R_tilt * [0;0;1]
		// R_tilt is computed from_euler; only true if cos(roll) not equal zero
		// -> valid if roll is not +-pi/2;
		attitude_setpoint.roll_body = -asinf(z_roll_pitch_sp(1));
		attitude_setpoint.pitch_body = atan2f(z_roll_pitch_sp(0), z_roll_pitch_sp(2));
	}

	/* copy quaternion setpoint to attitude setpoint topic */
	Quatf q_sp = Eulerf(attitude_setpoint.roll_body, attitude_setpoint.pitch_body, attitude_setpoint.yaw_body);
	q_sp.copyTo(attitude_setpoint.q_d);
	attitude_setpoint.q_d_valid = true;

	attitude_setpoint.thrust_body[2] = -throttle_curve(_manual_control_sp.z);
	attitude_setpoint.timestamp = hrt_absolute_time();

	if (_attitude_sp_id != nullptr) {
		orb_publish_auto(_attitude_sp_id, &_vehicle_attitude_setpoint_pub, &attitude_setpoint, nullptr, ORB_PRIO_DEFAULT);
	}

	_landing_gear.landing_gear = get_landing_gear_state();
	_landing_gear.timestamp = hrt_absolute_time();
	_landing_gear_pub.publish(_landing_gear);
}

/**
 * Attitude controller.
 * Input: 'vehicle_attitude_setpoint' topics (depending on mode)
 * Output: '_rates_sp' vector, '_thrust_sp'
 */
void
MulticopterAttitudeControl::control_attitude()
{
	_v_att_sp_sub.update(&_v_att_sp);

	// reinitialize the setpoint while not armed to make sure no value from the last mode or flight is still kept
	if (!_v_control_mode.flag_armed) {
		Quatf().copyTo(_v_att_sp.q_d);
		Vector3f().copyTo(_v_att_sp.thrust_body);
	}

	// physical thrust axis is the negative of body z axis
	_thrust_sp = -_v_att_sp.thrust_body[2];

	_rates_sp = _attitude_control.update(Quatf(_v_att.q), Quatf(_v_att_sp.q_d), _v_att_sp.yaw_sp_move_rate);
}

/*
 * Throttle PID attenuation
 * Function visualization available here https://www.desmos.com/calculator/gn4mfoddje
 * Input: 'tpa_breakpoint', 'tpa_rate', '_thrust_sp'
 * Output: 'pidAttenuationPerAxis' vector
 */
Vector3f
MulticopterAttitudeControl::pid_attenuations(float tpa_breakpoint, float tpa_rate)
{
	/* throttle pid attenuation factor */
	float tpa = 1.0f - tpa_rate * (fabsf(_thrust_sp) - tpa_breakpoint) / (1.0f - tpa_breakpoint);
	tpa = fmaxf(TPA_RATE_LOWER_LIMIT, fminf(1.0f, tpa));

	Vector3f pidAttenuationPerAxis;
	pidAttenuationPerAxis(AXIS_INDEX_ROLL) = tpa;
	pidAttenuationPerAxis(AXIS_INDEX_PITCH) = tpa;
	pidAttenuationPerAxis(AXIS_INDEX_YAW) = 1.0;

	return pidAttenuationPerAxis;
}

/*
 * Attitude rates controller.
 * Input: '_rates_sp' vector, '_thrust_sp'
 * Output: '_att_control' vector
 */
void
MulticopterAttitudeControl::control_attitude_rates(float dt, const Vector3f &rates)
{
	/* reset integral if disarmed */
	if (!_v_control_mode.flag_armed || _vehicle_status.vehicle_type != vehicle_status_s::VEHICLE_TYPE_ROTARY_WING) {
		_rates_int.zero();
	}

	Vector3f rates_p_scaled = _rate_p.emult(pid_attenuations(_param_mc_tpa_break_p.get(), _param_mc_tpa_rate_p.get()));
	Vector3f rates_i_scaled = _rate_i.emult(pid_attenuations(_param_mc_tpa_break_i.get(), _param_mc_tpa_rate_i.get()));
	Vector3f rates_d_scaled = _rate_d.emult(pid_attenuations(_param_mc_tpa_break_d.get(), _param_mc_tpa_rate_d.get()));

	/* angular rates error */
	Vector3f rates_err = _rates_sp - rates;

	/* apply low-pass filtering to the rates for D-term */
	Vector3f rates_filtered(_lp_filters_d.apply(rates));
	rates_filtered(2) = rates(2);

	/* apply low-pass filtering to the yaw rate error */
	rates_err(2) = _lp_filter_yaw_rate_error.apply(rates_err(2));

	_att_control = _rate_k.emult(rates_p_scaled.emult(rates_err) +
				     _rates_int -
				     rates_d_scaled.emult(rates_filtered - _rates_prev_filtered) / dt) +
		       _rate_ff.emult(_rates_sp);

	_rates_prev = rates;
	_yaw_rate_error_prev = rates_err(2);
	_rates_prev_filtered = rates_filtered;

	/* update integral only if we are not landed */
	if (!_vehicle_land_detected.maybe_landed && !_vehicle_land_detected.landed) {
		for (int i = AXIS_INDEX_ROLL; i < AXIS_COUNT; i++) {
			// Check for positive control saturation
			bool positive_saturation =
				((i == AXIS_INDEX_ROLL) && _saturation_status.flags.roll_pos) ||
				((i == AXIS_INDEX_PITCH) && _saturation_status.flags.pitch_pos) ||
				((i == AXIS_INDEX_YAW) && _saturation_status.flags.yaw_pos);

			// Check for negative control saturation
			bool negative_saturation =
				((i == AXIS_INDEX_ROLL) && _saturation_status.flags.roll_neg) ||
				((i == AXIS_INDEX_PITCH) && _saturation_status.flags.pitch_neg) ||
				((i == AXIS_INDEX_YAW) && _saturation_status.flags.yaw_neg);

			// prevent further positive control saturation
			if (positive_saturation) {
				rates_err(i) = math::min(rates_err(i), 0.0f);

			}

			// prevent further negative control saturation
			if (negative_saturation) {
				rates_err(i) = math::max(rates_err(i), 0.0f);

			}

			// I term factor: reduce the I gain with increasing rate error.
			// This counteracts a non-linear effect where the integral builds up quickly upon a large setpoint
			// change (noticeable in a bounce-back effect after a flip).
			// The formula leads to a gradual decrease w/o steps, while only affecting the cases where it should:
			// with the parameter set to 400 degrees, up to 100 deg rate error, i_factor is almost 1 (having no effect),
			// and up to 200 deg error leads to <25% reduction of I.
			float i_factor = rates_err(i) / math::radians(400.f);
			i_factor = math::max(0.0f, 1.f - i_factor * i_factor);

			// Perform the integration using a first order method and do not propagate the result if out of range or invalid
			float rate_i = _rates_int(i) + i_factor * rates_i_scaled(i) * rates_err(i) * dt;

			if (PX4_ISFINITE(rate_i) && rate_i > -_rate_int_lim(i) && rate_i < _rate_int_lim(i)) {
				_rates_int(i) = rate_i;

			}
		}
	}

	/* explicitly limit the integrator state */
	for (int i = AXIS_INDEX_ROLL; i < AXIS_COUNT; i++) {
		_rates_int(i) = math::constrain(_rates_int(i), -_rate_int_lim(i), _rate_int_lim(i));
	}
}

void
MulticopterAttitudeControl::publish_rates_setpoint()
{
	_v_rates_sp.roll = _rates_sp(0);
	_v_rates_sp.pitch = _rates_sp(1);
	_v_rates_sp.yaw = _rates_sp(2);
	_v_rates_sp.thrust_body[0] = 0.0f;
	_v_rates_sp.thrust_body[1] = 0.0f;
	_v_rates_sp.thrust_body[2] = -_thrust_sp;
	_v_rates_sp.timestamp = hrt_absolute_time();

	_v_rates_sp_pub.publish(_v_rates_sp);
}

void
MulticopterAttitudeControl::publish_rate_controller_status()
{
	rate_ctrl_status_s rate_ctrl_status = {};
	rate_ctrl_status.timestamp = hrt_absolute_time();
	rate_ctrl_status.rollspeed_integ = _rates_int(0);
	rate_ctrl_status.pitchspeed_integ = _rates_int(1);
	rate_ctrl_status.yawspeed_integ = _rates_int(2);

	_controller_status_pub.publish(rate_ctrl_status);
}

void
MulticopterAttitudeControl::publish_actuator_controls()
{
	_actuators.control[0] = (PX4_ISFINITE(_att_control(0))) ? _att_control(0) : 0.0f;
	_actuators.control[1] = (PX4_ISFINITE(_att_control(1))) ? _att_control(1) : 0.0f;
	_actuators.control[2] = (PX4_ISFINITE(_att_control(2))) ? _att_control(2) : 0.0f;
	_actuators.control[3] = (PX4_ISFINITE(_thrust_sp)) ? _thrust_sp : 0.0f;
	_actuators.control[7] = (float)_landing_gear.landing_gear;
	// note: _actuators.timestamp_sample is set in MulticopterAttitudeControl::Run()
	_actuators.timestamp = hrt_absolute_time();

	/* scale effort by battery status */
	if (_param_mc_bat_scale_en.get() && _battery_status.scale > 0.0f) {
		for (int i = 0; i < 4; i++) {
			_actuators.control[i] *= _battery_status.scale;
		}
	}

	if (!_actuators_0_circuit_breaker_enabled) {
		orb_publish_auto(_actuators_id, &_actuators_0_pub, &_actuators, nullptr, ORB_PRIO_DEFAULT);
	}
}

void
MulticopterAttitudeControl::Run()
{
	if (should_exit()) {
		_vehicle_angular_velocity_sub.unregister_callback();
		exit_and_cleanup();
		return;
	}

	perf_begin(_loop_perf);

	/* run controller on gyro changes */
	vehicle_angular_velocity_s angular_velocity;

	if (_vehicle_angular_velocity_sub.update(&angular_velocity)) {
		const hrt_abstime now = hrt_absolute_time();

		// Guard against too small (< 0.2ms) and too large (> 20ms) dt's.
		const float dt = math::constrain(((now - _last_run) / 1e6f), 0.0002f, 0.02f);
		_last_run = now;

		const Vector3f rates{angular_velocity.xyz};

		_actuators.timestamp_sample = angular_velocity.timestamp_sample;

		/* run the rate controller immediately after a gyro update */
		if (_v_control_mode.flag_control_rates_enabled) {
			control_attitude_rates(dt, rates);

			publish_actuator_controls();
			publish_rate_controller_status();
		}

		/* check for updates in other topics */
		_v_control_mode_sub.update(&_v_control_mode);
		_battery_status_sub.update(&_battery_status);
		_vehicle_land_detected_sub.update(&_vehicle_land_detected);
		_landing_gear_sub.update(&_landing_gear);
		vehicle_status_poll();
		vehicle_motor_limits_poll();
		const bool manual_control_updated = _manual_control_sp_sub.update(&_manual_control_sp);
		const bool attitude_updated = vehicle_attitude_poll();

		_attitude_dt += dt;

		/* Check if we are in rattitude mode and the pilot is above the threshold on pitch
			* or roll (yaw can rotate 360 in normal att control). If both are true don't
			* even bother running the attitude controllers */
		if (_v_control_mode.flag_control_rattitude_enabled) {
			_v_control_mode.flag_control_attitude_enabled =
				fabsf(_manual_control_sp.y) <= _param_mc_ratt_th.get() &&
				fabsf(_manual_control_sp.x) <= _param_mc_ratt_th.get();
		}

		bool attitude_setpoint_generated = false;

		const bool is_hovering = _vehicle_status.vehicle_type == vehicle_status_s::VEHICLE_TYPE_ROTARY_WING
					 && !_vehicle_status.in_transition_mode;

		// vehicle is a tailsitter in transition mode
		const bool is_tailsitter_transition = _vehicle_status.in_transition_mode && _is_tailsitter;

		bool run_att_ctrl = _v_control_mode.flag_control_attitude_enabled && (is_hovering || is_tailsitter_transition);


		if (run_att_ctrl) {
			if (attitude_updated) {
				// Generate the attitude setpoint from stick inputs if we are in Manual/Stabilized mode
				if (_v_control_mode.flag_control_manual_enabled &&
				    !_v_control_mode.flag_control_altitude_enabled &&
				    !_v_control_mode.flag_control_velocity_enabled &&
				    !_v_control_mode.flag_control_position_enabled) {
					generate_attitude_setpoint(_attitude_dt, _reset_yaw_sp);
					attitude_setpoint_generated = true;
				}

				control_attitude();

				if (_v_control_mode.flag_control_yawrate_override_enabled) {
					/* Yaw rate override enabled, overwrite the yaw setpoint */
					_v_rates_sp_sub.update(&_v_rates_sp);
					const auto yawrate_reference = _v_rates_sp.yaw;
					_rates_sp(2) = yawrate_reference;
				}

				publish_rates_setpoint();
			}

		} else {
			/* attitude controller disabled, poll rates setpoint topic */
			if (_v_control_mode.flag_control_manual_enabled && is_hovering) {
				if (manual_control_updated) {
					/* manual rates control - ACRO mode */
					Vector3f man_rate_sp(
						math::superexpo(_manual_control_sp.y, _param_mc_acro_expo.get(), _param_mc_acro_supexpo.get()),
						math::superexpo(-_manual_control_sp.x, _param_mc_acro_expo.get(), _param_mc_acro_supexpo.get()),
						math::superexpo(_manual_control_sp.r, _param_mc_acro_expo_y.get(), _param_mc_acro_supexpoy.get()));
					_rates_sp = man_rate_sp.emult(_acro_rate_max);
					_thrust_sp = _manual_control_sp.z;
					publish_rates_setpoint();
				}

			} else {
				/* attitude controller disabled, poll rates setpoint topic */
				if (_v_rates_sp_sub.update(&_v_rates_sp)) {
					_rates_sp(0) = _v_rates_sp.roll;
					_rates_sp(1) = _v_rates_sp.pitch;
					_rates_sp(2) = _v_rates_sp.yaw;
					_thrust_sp = -_v_rates_sp.thrust_body[2];
				}
			}
		}

		if (_v_control_mode.flag_control_termination_enabled) {
			if (!_vehicle_status.is_vtol) {
				_rates_sp.zero();
				_rates_int.zero();
				_thrust_sp = 0.0f;
				_att_control.zero();
				publish_actuator_controls();
			}
		}

		if (attitude_updated) {
			// reset yaw setpoint during transitions, tailsitter.cpp generates
			// attitude setpoint for the transition
			_reset_yaw_sp = (!attitude_setpoint_generated && !_v_control_mode.flag_control_rattitude_enabled) ||
					_vehicle_land_detected.landed ||
					(_vehicle_status.is_vtol && _vehicle_status.in_transition_mode);

			_attitude_dt = 0.f;
		}

<<<<<<< HEAD
			/* calculate loop update rate while disarmed or at least a few times (updating the filter is expensive) */
			if (!_v_control_mode.flag_armed || (now - task_start) < 3300000) {
				dt_accumulator += dt;
				++loop_counter;

				if (dt_accumulator > 1.f) {
					const float loop_update_rate = (float)loop_counter / dt_accumulator;
					_loop_update_rate_hz = _loop_update_rate_hz * 0.5f + loop_update_rate * 0.5f;
					dt_accumulator = 0;
					loop_counter = 0;
					_lp_filters_d.set_cutoff_frequency(_loop_update_rate_hz, _d_term_cutoff_freq.get());
					_lp_filter_yaw_rate_error.set_cutoff_frequency(_loop_update_rate_hz, _yaw_rate_error_cutoff_freq.get());
				}
=======
		/* calculate loop update rate while disarmed or at least a few times (updating the filter is expensive) */
		if (!_v_control_mode.flag_armed || (now - _task_start) < 3300000) {
			_dt_accumulator += dt;
			++_loop_counter;

			if (_dt_accumulator > 1.f) {
				const float loop_update_rate = (float)_loop_counter / _dt_accumulator;
				_loop_update_rate_hz = _loop_update_rate_hz * 0.5f + loop_update_rate * 0.5f;
				_dt_accumulator = 0;
				_loop_counter = 0;
				_lp_filters_d.set_cutoff_frequency(_loop_update_rate_hz, _param_mc_dterm_cutoff.get());
>>>>>>> c66fc856
			}
		}

		parameter_update_poll();
	}

	perf_end(_loop_perf);
}

int MulticopterAttitudeControl::task_spawn(int argc, char *argv[])
{
	MulticopterAttitudeControl *instance = new MulticopterAttitudeControl();

	if (instance) {
		_object.store(instance);
		_task_id = task_id_is_work_queue;

		if (instance->init()) {
			return PX4_OK;
		}

	} else {
		PX4_ERR("alloc failed");
	}

	delete instance;
	_object.store(nullptr);
	_task_id = -1;

	return PX4_ERROR;
}

int MulticopterAttitudeControl::print_status()
{
	PX4_INFO("Running");

	perf_print_counter(_loop_perf);

	print_message(_actuators);

	return 0;
}

int MulticopterAttitudeControl::custom_command(int argc, char *argv[])
{
	return print_usage("unknown command");
}

int MulticopterAttitudeControl::print_usage(const char *reason)
{
	if (reason) {
		PX4_WARN("%s\n", reason);
	}

	PRINT_MODULE_DESCRIPTION(
		R"DESCR_STR(
### Description
This implements the multicopter attitude and rate controller. It takes attitude
setpoints (`vehicle_attitude_setpoint`) or rate setpoints (in acro mode
via `manual_control_setpoint` topic) as inputs and outputs actuator control messages.

The controller has two loops: a P loop for angular error and a PID loop for angular rate error.

Publication documenting the implemented Quaternion Attitude Control:
Nonlinear Quadrocopter Attitude Control (2013)
by Dario Brescianini, Markus Hehn and Raffaello D'Andrea
Institute for Dynamic Systems and Control (IDSC), ETH Zurich

https://www.research-collection.ethz.ch/bitstream/handle/20.500.11850/154099/eth-7387-01.pdf

### Implementation
To reduce control latency, the module directly polls on the gyro topic published by the IMU driver.

)DESCR_STR");

	PRINT_MODULE_USAGE_NAME("mc_att_control", "controller");
	PRINT_MODULE_USAGE_COMMAND("start");
	PRINT_MODULE_USAGE_DEFAULT_COMMANDS();

	return 0;
}

int mc_att_control_main(int argc, char *argv[])
{
	return MulticopterAttitudeControl::main(argc, argv);
}<|MERGE_RESOLUTION|>--- conflicted
+++ resolved
@@ -668,21 +668,6 @@
 			_attitude_dt = 0.f;
 		}
 
-<<<<<<< HEAD
-			/* calculate loop update rate while disarmed or at least a few times (updating the filter is expensive) */
-			if (!_v_control_mode.flag_armed || (now - task_start) < 3300000) {
-				dt_accumulator += dt;
-				++loop_counter;
-
-				if (dt_accumulator > 1.f) {
-					const float loop_update_rate = (float)loop_counter / dt_accumulator;
-					_loop_update_rate_hz = _loop_update_rate_hz * 0.5f + loop_update_rate * 0.5f;
-					dt_accumulator = 0;
-					loop_counter = 0;
-					_lp_filters_d.set_cutoff_frequency(_loop_update_rate_hz, _d_term_cutoff_freq.get());
-					_lp_filter_yaw_rate_error.set_cutoff_frequency(_loop_update_rate_hz, _yaw_rate_error_cutoff_freq.get());
-				}
-=======
 		/* calculate loop update rate while disarmed or at least a few times (updating the filter is expensive) */
 		if (!_v_control_mode.flag_armed || (now - _task_start) < 3300000) {
 			_dt_accumulator += dt;
@@ -694,7 +679,7 @@
 				_dt_accumulator = 0;
 				_loop_counter = 0;
 				_lp_filters_d.set_cutoff_frequency(_loop_update_rate_hz, _param_mc_dterm_cutoff.get());
->>>>>>> c66fc856
+				_lp_filter_yaw_rate_error.set_cutoff_frequency(_loop_update_rate_hz, _yaw_rate_error_cutoff_freq.get());
 			}
 		}
 
