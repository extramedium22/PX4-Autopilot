--- conflicted
+++ resolved
@@ -199,28 +199,8 @@
 					 * that is valid as the one that is the selected source for the
 					 * VDD_5V_IN
 					 */
-<<<<<<< HEAD
-					if (selected_source < 0 && _analogBatteries[b]->is_valid()) {
-						/* Indicate the lowest brick (highest priority supply on power controller)
-						 * that is valid as the one that is the selected source for the
-						 * VDD_5V_IN
-						 */
-						selected_source = b;
-
-					}
-
-					/* look for specific channels and process the raw voltage to measurement data */
-					if (_analogBatteries[b]->get_voltage_channel() == buf_adc[i].am_channel) {
-						/* Voltage in volts */
-						bat_voltage_adc_readings[b] = buf_adc[i].am_data;
-
-					} else if (_analogBatteries[b]->get_current_channel() == buf_adc[i].am_channel) {
-						bat_current_adc_readings[b] = buf_adc[i].am_data;
-					}
-=======
 					selected_source = b;
 
->>>>>>> 1f4b2d1d
 				}
 
 				/* look for specific channels and process the raw voltage to measurement data */
