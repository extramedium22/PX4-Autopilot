--- conflicted
+++ resolved
@@ -947,11 +947,8 @@
 		struct tecs_status_s tecs_status;
 		struct system_power_s system_power;
 		struct servorail_status_s servorail_status;
-<<<<<<< HEAD
 		struct satellite_info_s sat_info;
-=======
 		struct wind_estimate_s wind_estimate;
->>>>>>> 28a31708
 	} buf;
 
 	memset(&buf, 0, sizeof(buf));
