/****************************************************************************
 *
 *   Copyright (c) 2013-2019 PX4 Development Team. All rights reserved.
 *
 * Redistribution and use in source and binary forms, with or without
 * modification, are permitted provided that the following conditions
 * are met:
 *
 * 1. Redistributions of source code must retain the above copyright
 *    notice, this list of conditions and the following disclaimer.
 * 2. Redistributions in binary form must reproduce the above copyright
 *    notice, this list of conditions and the following disclaimer in
 *    the documentation and/or other materials provided with the
 *    distribution.
 * 3. Neither the name PX4 nor the names of its contributors may be
 *    used to endorse or promote products derived from this software
 *    without specific prior written permission.
 *
 * THIS SOFTWARE IS PROVIDED BY THE COPYRIGHT HOLDERS AND CONTRIBUTORS
 * "AS IS" AND ANY EXPRESS OR IMPLIED WARRANTIES, INCLUDING, BUT NOT
 * LIMITED TO, THE IMPLIED WARRANTIES OF MERCHANTABILITY AND FITNESS
 * FOR A PARTICULAR PURPOSE ARE DISCLAIMED. IN NO EVENT SHALL THE
 * COPYRIGHT OWNER OR CONTRIBUTORS BE LIABLE FOR ANY DIRECT, INDIRECT,
 * INCIDENTAL, SPECIAL, EXEMPLARY, OR CONSEQUENTIAL DAMAGES (INCLUDING,
 * BUT NOT LIMITED TO, PROCUREMENT OF SUBSTITUTE GOODS OR SERVICES; LOSS
 * OF USE, DATA, OR PROFITS; OR BUSINESS INTERRUPTION) HOWEVER CAUSED
 * AND ON ANY THEORY OF LIABILITY, WHETHER IN CONTRACT, STRICT
 * LIABILITY, OR TORT (INCLUDING NEGLIGENCE OR OTHERWISE) ARISING IN
 * ANY WAY OUT OF THE USE OF THIS SOFTWARE, EVEN IF ADVISED OF THE
 * POSSIBILITY OF SUCH DAMAGE.
 *
 ****************************************************************************/

/**
 * @file VTOL_att_control_main.cpp
 * Implementation of an attitude controller for VTOL airframes. This module receives data
 * from both the fixed wing- and the multicopter attitude controllers and processes it.
 * It computes the correct actuator controls depending on which mode the vehicle is in (hover,forward-
 * flight or transition). It also publishes the resulting controls on the actuator controls topics.
 *
 * @author Roman Bapst 		<bapstr@ethz.ch>
 * @author Lorenz Meier 	<lm@inf.ethz.ch>
 * @author Thomas Gubler	<thomasgubler@gmail.com>
 * @author David Vorsin		<davidvorsin@gmail.com>
 * @author Sander Smeets	<sander@droneslab.com>
 * @author Andreas Antener 	<andreas@uaventure.com>
 *
 */

#pragma once

#include <drivers/drv_hrt.h>
#include <drivers/drv_pwm_output.h>
#include <lib/ecl/geo/geo.h>
#include <lib/mathlib/mathlib.h>
#include <lib/parameters/param.h>
#include <lib/perf/perf_counter.h>
#include <matrix/math.hpp>
#include <px4_platform_common/px4_config.h>
#include <px4_platform_common/defines.h>
#include <px4_platform_common/module.h>
#include <px4_platform_common/posix.h>
#include <px4_platform_common/px4_work_queue/WorkItem.hpp>
#include <uORB/Publication.hpp>
#include <uORB/Subscription.hpp>
#include <uORB/SubscriptionCallback.hpp>
#include <uORB/topics/actuator_controls.h>
#include <uORB/topics/airspeed_validated.h>
#include <uORB/topics/manual_control_setpoint.h>
#include <uORB/topics/parameter_update.h>
#include <uORB/topics/position_setpoint_triplet.h>
#include <uORB/topics/tecs_status.h>
#include <uORB/topics/vehicle_attitude.h>
#include <uORB/topics/vehicle_attitude_setpoint.h>
#include <uORB/topics/vehicle_command.h>
#include <uORB/topics/vehicle_command_ack.h>
#include <uORB/topics/vehicle_control_mode.h>
#include <uORB/topics/vehicle_land_detected.h>
#include <uORB/topics/vehicle_local_position.h>
#include <uORB/topics/vehicle_local_position_setpoint.h>
#include <uORB/topics/vtol_vehicle_status.h>

#include "standard.h"
#include "tailsitter.h"
#include "tiltrotor.h"

extern "C" __EXPORT int vtol_att_control_main(int argc, char *argv[]);

class VtolAttitudeControl : public ModuleBase<VtolAttitudeControl>, public px4::WorkItem
{
public:

	VtolAttitudeControl();
	~VtolAttitudeControl() override;

	/** @see ModuleBase */
	static int task_spawn(int argc, char *argv[]);

	/** @see ModuleBase */
	static int custom_command(int argc, char *argv[]);

	/** @see ModuleBase */
	static int print_usage(const char *reason = nullptr);

	bool init();

	bool is_fixed_wing_requested();
	void abort_front_transition(const char *reason);

	struct actuator_controls_s 			*get_actuators_fw_in() {return &_actuators_fw_in;}
	struct actuator_controls_s 			*get_actuators_mc_in() {return &_actuators_mc_in;}
	struct actuator_controls_s 			*get_actuators_out0() {return &_actuators_out_0;}
	struct actuator_controls_s 			*get_actuators_out1() {return &_actuators_out_1;}
	struct airspeed_validated_s 				*get_airspeed() {return &_airspeed_validated;}
	struct position_setpoint_triplet_s		*get_pos_sp_triplet() {return &_pos_sp_triplet;}
	struct tecs_status_s 				*get_tecs_status() {return &_tecs_status;}
	struct vehicle_attitude_s 			*get_att() {return &_v_att;}
	struct vehicle_attitude_setpoint_s		*get_att_sp() {return &_v_att_sp;}
	struct vehicle_attitude_setpoint_s 		*get_fw_virtual_att_sp() {return &_fw_virtual_att_sp;}
	struct vehicle_attitude_setpoint_s 		*get_mc_virtual_att_sp() {return &_mc_virtual_att_sp;}
	struct vehicle_control_mode_s 			*get_control_mode() {return &_v_control_mode;}
	struct vehicle_land_detected_s			*get_land_detected() {return &_land_detected;}
	struct vehicle_local_position_s 		*get_local_pos() {return &_local_pos;}
	struct vehicle_local_position_setpoint_s	*get_local_pos_sp() {return &_local_pos_sp;}
	struct vtol_vehicle_status_s			*get_vtol_vehicle_status() {return &_vtol_vehicle_status;}

	struct Params 					*get_params() {return &_params;}

private:

	void Run() override;

	uORB::SubscriptionCallbackWorkItem _actuator_inputs_fw{this, ORB_ID(actuator_controls_virtual_fw)};
	uORB::SubscriptionCallbackWorkItem _actuator_inputs_mc{this, ORB_ID(actuator_controls_virtual_mc)};

	uORB::Subscription _airspeed_validated_sub{ORB_ID(airspeed_validated)};			// airspeed subscription
	uORB::Subscription _fw_virtual_att_sp_sub{ORB_ID(fw_virtual_attitude_setpoint)};
	uORB::Subscription _land_detected_sub{ORB_ID(vehicle_land_detected)};
	uORB::Subscription _local_pos_sp_sub{ORB_ID(vehicle_local_position_setpoint)};			// setpoint subscription
	uORB::Subscription _local_pos_sub{ORB_ID(vehicle_local_position)};			// sensor subscription
	uORB::Subscription _manual_control_sp_sub{ORB_ID(manual_control_setpoint)};	//manual control setpoint subscription
	uORB::Subscription _mc_virtual_att_sp_sub{ORB_ID(mc_virtual_attitude_setpoint)};
	uORB::Subscription _parameter_update_sub{ORB_ID(parameter_update)};
	uORB::Subscription _pos_sp_triplet_sub{ORB_ID(position_setpoint_triplet)};			// local position setpoint subscription
	uORB::Subscription _tecs_status_sub{ORB_ID(tecs_status)};
	uORB::Subscription _v_att_sub{ORB_ID(vehicle_attitude)};		//vehicle attitude subscription
	uORB::Subscription _v_control_mode_sub{ORB_ID(vehicle_control_mode)};	//vehicle control mode subscription
	uORB::Subscription _vehicle_cmd_sub{ORB_ID(vehicle_command)};

	uORB::Publication<actuator_controls_s>		_actuators_0_pub{ORB_ID(actuator_controls_0)};		//input for the mixer (roll,pitch,yaw,thrust)
	uORB::Publication<actuator_controls_s>		_actuators_1_pub{ORB_ID(actuator_controls_1)};
	uORB::Publication<vehicle_attitude_setpoint_s>	_v_att_sp_pub{ORB_ID(vehicle_attitude_setpoint)};
	uORB::Publication<vtol_vehicle_status_s>	_vtol_vehicle_status_pub{ORB_ID(vtol_vehicle_status)};

	orb_advert_t	_mavlink_log_pub{nullptr};	// mavlink log uORB handle

	vehicle_attitude_setpoint_s		_v_att_sp{};			//vehicle attitude setpoint
	vehicle_attitude_setpoint_s 		_fw_virtual_att_sp{};	// virtual fw attitude setpoint
	vehicle_attitude_setpoint_s 		_mc_virtual_att_sp{};	// virtual mc attitude setpoint

	actuator_controls_s			_actuators_fw_in{};	//actuator controls from fw_att_control
	actuator_controls_s			_actuators_mc_in{};	//actuator controls from mc_att_control
	actuator_controls_s			_actuators_out_0{};	//actuator controls going to the mc mixer
	actuator_controls_s			_actuators_out_1{};	//actuator controls going to the fw mixer (used for elevons)

	airspeed_validated_s 				_airspeed_validated{};			// airspeed
	manual_control_setpoint_s		_manual_control_sp{}; //manual control setpoint
	position_setpoint_triplet_s		_pos_sp_triplet{};
	tecs_status_s				_tecs_status{};
	vehicle_attitude_s			_v_att{};				//vehicle attitude
	vehicle_command_s			_vehicle_cmd{};
	vehicle_control_mode_s			_v_control_mode{};	//vehicle control mode
	vehicle_land_detected_s			_land_detected{};
	vehicle_local_position_s		_local_pos{};
	vehicle_local_position_setpoint_s	_local_pos_sp{};
	vtol_vehicle_status_s 			_vtol_vehicle_status{};

	Params _params{};	// struct holding the parameters

	struct {
		param_t idle_pwm_mc;
		param_t vtol_motor_id;
		param_t vtol_fw_permanent_stab;
		param_t vtol_type;
		param_t elevons_mc_lock;
		param_t fw_min_alt;
		param_t fw_alt_err;
		param_t fw_qc_max_pitch;
		param_t fw_qc_max_roll;
		param_t front_trans_time_openloop;
		param_t front_trans_time_min;
		param_t front_trans_duration;
		param_t back_trans_duration;
		param_t transition_airspeed;
		param_t front_trans_throttle;
		param_t back_trans_throttle;
		param_t airspeed_blend;
		param_t airspeed_mode;
		param_t front_trans_timeout;
		param_t mpc_xy_cruise;
		param_t fw_motors_off;
		param_t diff_thrust;
		param_t diff_thrust_scale;
		param_t down_pitch_max;
		param_t forward_thrust_scale;
<<<<<<< HEAD
		param_t dec_to_pitch_ff;
		param_t dec_to_pitch_i;
		param_t back_trans_dec_sp;
=======
>>>>>>> 1f4b2d1d
	} _params_handles{};

	/* for multicopters it is usual to have a non-zero idle speed of the engines
	 * for fixed wings we want to have an idle speed of zero since we do not want
	 * to waste energy when gliding. */
	int		_transition_command{vtol_vehicle_status_s::VEHICLE_VTOL_STATE_MC};
	bool		_abort_front_transition{false};

	VtolType	*_vtol_type{nullptr};	// base class for different vtol types

	bool		_initialized{false};

	perf_counter_t	_loop_perf;			/**< loop performance counter */

	void		vehicle_cmd_poll();

	int 		parameters_update();			//Update local parameter cache

	void		handle_command();
};<|MERGE_RESOLUTION|>--- conflicted
+++ resolved
@@ -203,12 +203,9 @@
 		param_t diff_thrust_scale;
 		param_t down_pitch_max;
 		param_t forward_thrust_scale;
-<<<<<<< HEAD
 		param_t dec_to_pitch_ff;
 		param_t dec_to_pitch_i;
 		param_t back_trans_dec_sp;
-=======
->>>>>>> 1f4b2d1d
 	} _params_handles{};
 
 	/* for multicopters it is usual to have a non-zero idle speed of the engines
