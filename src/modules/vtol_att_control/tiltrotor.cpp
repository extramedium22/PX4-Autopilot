/****************************************************************************
 *
 *   Copyright (c) 2015 PX4 Development Team. All rights reserved.
 *
 * Redistribution and use in source and binary forms, with or without
 * modification, are permitted provided that the following conditions
 * are met:
 *
 * 1. Redistributions of source code must retain the above copyright
 *    notice, this list of conditions and the following disclaimer.
 * 2. Redistributions in binary form must reproduce the above copyright
 *    notice, this list of conditions and the following disclaimer in
 *    the documentation and/or other materials provided with the
 *    distribution.
 * 3. Neither the name PX4 nor the names of its contributors may be
 *    used to endorse or promote products derived from this software
 *    without specific prior written permission.
 *
 * THIS SOFTWARE IS PROVIDED BY THE COPYRIGHT HOLDERS AND CONTRIBUTORS
 * "AS IS" AND ANY EXPRESS OR IMPLIED WARRANTIES, INCLUDING, BUT NOT
 * LIMITED TO, THE IMPLIED WARRANTIES OF MERCHANTABILITY AND FITNESS
 * FOR A PARTICULAR PURPOSE ARE DISCLAIMED. IN NO EVENT SHALL THE
 * COPYRIGHT OWNER OR CONTRIBUTORS BE LIABLE FOR ANY DIRECT, INDIRECT,
 * INCIDENTAL, SPECIAL, EXEMPLARY, OR CONSEQUENTIAL DAMAGES (INCLUDING,
 * BUT NOT LIMITED TO, PROCUREMENT OF SUBSTITUTE GOODS OR SERVICES; LOSS
 * OF USE, DATA, OR PROFITS; OR BUSINESS INTERRUPTION) HOWEVER CAUSED
 * AND ON ANY THEORY OF LIABILITY, WHETHER IN CONTRACT, STRICT
 * LIABILITY, OR TORT (INCLUDING NEGLIGENCE OR OTHERWISE) ARISING IN
 * ANY WAY OUT OF THE USE OF THIS SOFTWARE, EVEN IF ADVISED OF THE
 * POSSIBILITY OF SUCH DAMAGE.
 *
 ****************************************************************************/

/**
 * @file tiltrotor.cpp
 *
 * @author Roman Bapst 		<bapstroman@gmail.com>
 * @author Andreas Antener 	<andreas@uaventure.com>
 *
*/

#include "tiltrotor.h"
#include "vtol_att_control_main.h"

using namespace time_literals;
using namespace matrix;

#define ARSP_YAW_CTRL_DISABLE 7.0f	// airspeed at which we stop controlling yaw during a front transition

Tiltrotor::Tiltrotor(VtolAttitudeControl *attc) :
	VtolType(attc)
{
	_vtol_schedule.flight_mode = vtol_mode::MC_MODE;
	_vtol_schedule.transition_start = 0;

	_mc_roll_weight = 1.0f;
	_mc_pitch_weight = 1.0f;
	_mc_yaw_weight = 1.0f;

	_flag_was_in_trans_mode = false;

	_params_handles_tiltrotor.tilt_mc = param_find("VT_TILT_MC");
	_params_handles_tiltrotor.tilt_transition = param_find("VT_TILT_TRANS");
	_params_handles_tiltrotor.tilt_fw = param_find("VT_TILT_FW");
	_params_handles_tiltrotor.tilt_spinup = param_find("VT_TILT_SPINUP");
	_params_handles_tiltrotor.front_trans_dur_p2 = param_find("VT_TRANS_P2_DUR");
}

void
Tiltrotor::parameters_update()
{
	float v;

	/* vtol tilt mechanism position in mc mode */
	param_get(_params_handles_tiltrotor.tilt_mc, &v);
	_params_tiltrotor.tilt_mc = v;

	/* vtol tilt mechanism position in transition mode */
	param_get(_params_handles_tiltrotor.tilt_transition, &v);
	_params_tiltrotor.tilt_transition = v;

	/* vtol tilt mechanism position in fw mode */
	param_get(_params_handles_tiltrotor.tilt_fw, &v);
	_params_tiltrotor.tilt_fw = v;

	/* vtol tilt mechanism position during motor spinup */
	param_get(_params_handles_tiltrotor.tilt_spinup, &v);
	_params_tiltrotor.tilt_spinup = v;

	/* vtol front transition phase 2 duration */
	param_get(_params_handles_tiltrotor.front_trans_dur_p2, &v);
	_params_tiltrotor.front_trans_dur_p2 = v;
}

void Tiltrotor::update_vtol_state()
{
	/* simple logic using a two way switch to perform transitions.
	 * after flipping the switch the vehicle will start tilting rotors, picking up
	 * forward speed. After the vehicle has picked up enough speed the rotors are tilted
	 * forward completely. For the backtransition the motors simply rotate back.
	*/

	if (!_attc->is_fixed_wing_requested()) {

		// plane is in multicopter mode
		switch (_vtol_schedule.flight_mode) {
		case vtol_mode::MC_MODE:
			break;

		case vtol_mode::FW_MODE:
			_vtol_schedule.flight_mode = vtol_mode::TRANSITION_BACK;
			_vtol_schedule.transition_start = hrt_absolute_time();
			break;

		case vtol_mode::TRANSITION_FRONT_P1:
			// failsafe into multicopter mode
			_vtol_schedule.flight_mode = vtol_mode::MC_MODE;
			break;

		case vtol_mode::TRANSITION_FRONT_P2:
			// failsafe into multicopter mode
			_vtol_schedule.flight_mode = vtol_mode::MC_MODE;
			break;

		case vtol_mode::TRANSITION_BACK:
			float time_since_trans_start = (float)(hrt_absolute_time() - _vtol_schedule.transition_start) * 1e-6f;

			if (_tilt_control <= _params_tiltrotor.tilt_mc && time_since_trans_start > _params->back_trans_duration) {
				_vtol_schedule.flight_mode = vtol_mode::MC_MODE;
			}

			break;
		}

	} else {

		switch (_vtol_schedule.flight_mode) {
		case vtol_mode::MC_MODE:
			// initialise a front transition
			_vtol_schedule.flight_mode = vtol_mode::TRANSITION_FRONT_P1;
			_vtol_schedule.transition_start = hrt_absolute_time();
			break;

		case vtol_mode::FW_MODE:
			break;

		case vtol_mode::TRANSITION_FRONT_P1: {

				float time_since_trans_start = (float)(hrt_absolute_time() - _vtol_schedule.transition_start) * 1e-6f;

				const bool airspeed_triggers_transition = PX4_ISFINITE(_airspeed_validated->equivalent_airspeed_m_s)
						&& !_params->airspeed_disabled;

				bool transition_to_p2 = false;

				if (time_since_trans_start > _params->front_trans_time_min) {
					if (airspeed_triggers_transition) {
						transition_to_p2 = _airspeed_validated->equivalent_airspeed_m_s >= _params->transition_airspeed;

					} else {
						transition_to_p2 = _tilt_control >= _params_tiltrotor.tilt_transition &&
								   time_since_trans_start > _params->front_trans_time_openloop;;
					}
				}

				transition_to_p2 |= can_transition_on_ground();

				if (transition_to_p2) {
					_vtol_schedule.flight_mode = vtol_mode::TRANSITION_FRONT_P2;
					_vtol_schedule.transition_start = hrt_absolute_time();
				}

				break;
			}

		case vtol_mode::TRANSITION_FRONT_P2:

			// if the rotors have been tilted completely we switch to fw mode
			if (_tilt_control >= _params_tiltrotor.tilt_fw) {
				_vtol_schedule.flight_mode = vtol_mode::FW_MODE;
				_tilt_control = _params_tiltrotor.tilt_fw;
			}

			break;

		case vtol_mode::TRANSITION_BACK:
			// failsafe into fixed wing mode
			_vtol_schedule.flight_mode = vtol_mode::FW_MODE;
			break;
		}
	}

	// map tiltrotor specific control phases to simple control modes
	switch (_vtol_schedule.flight_mode) {
	case vtol_mode::MC_MODE:
		_vtol_mode = mode::ROTARY_WING;
		break;

	case vtol_mode::FW_MODE:
		_vtol_mode = mode::FIXED_WING;
		break;

	case vtol_mode::TRANSITION_FRONT_P1:
	case vtol_mode::TRANSITION_FRONT_P2:
		_vtol_mode = mode::TRANSITION_TO_FW;
		break;

	case vtol_mode::TRANSITION_BACK:
		_vtol_mode = mode::TRANSITION_TO_MC;
		break;
	}
}

void Tiltrotor::update_mc_state()
{
	VtolType::update_mc_state();

<<<<<<< HEAD
	/*Motor spin up: define the first second after arming as motor spin up time, during which
	* the tilt is set to the value of VT_TILT_SPINUP. This allowes the user to set a spin up
	* tilt angle in case the propellers don't spin up smootly in full upright (MC mode) position.
	*/

	const int spin_up_duration_p1 = 1000_ms; // duration of 1st phase of spinup (at fixed tilt)
	const int spin_up_duration_p2 = 700_ms; // duration of 2nd phase of spinup (transition from spinup tilt to mc tilt)

	// reset this timestamp while disarmed
	if (!_v_control_mode->flag_armed) {
		_last_timestamp_disarmed = hrt_absolute_time();
		_tilt_motors_for_startup = _params_tiltrotor.tilt_spinup > 0.01f; // spinup phase only required if spinup tilt > 0

	} else if (_tilt_motors_for_startup) {
		// leave motors tilted forward after arming to allow them to spin up easier
		if (hrt_absolute_time() - _last_timestamp_disarmed > (spin_up_duration_p1 + spin_up_duration_p2)) {
			_tilt_motors_for_startup = false;
		}
	}

	if (_tilt_motors_for_startup) {
		if (hrt_absolute_time() - _last_timestamp_disarmed < spin_up_duration_p1) {
			_tilt_control = _params_tiltrotor.tilt_spinup;

		} else {
			// duration phase 2: begin to adapt tilt to multicopter tilt
			float delta_tilt = (_params_tiltrotor.tilt_mc - _params_tiltrotor.tilt_spinup);
			_tilt_control = _params_tiltrotor.tilt_spinup + delta_tilt / spin_up_duration_p2 * (hrt_absolute_time() -
					(_last_timestamp_disarmed + spin_up_duration_p1));
		}

		_mc_yaw_weight = 0.0f; //disable yaw control during spinup

	} else {
		// normal operation
		_tilt_control = VtolType::pusher_assist();
		_mc_yaw_weight = 1.0f;
		_v_att_sp->thrust_body[2] = Tiltrotor::thrust_compensation_for_tilt();
	}

=======
	_tilt_control = VtolType::pusher_assist();

	_v_att_sp->thrust_body[2] = Tiltrotor::thrust_compensation_for_tilt();
>>>>>>> 1f4b2d1d
}

void Tiltrotor::update_fw_state()
{
	VtolType::update_fw_state();

	// make sure motors are tilted forward
	_tilt_control = _params_tiltrotor.tilt_fw;
}

void Tiltrotor::update_transition_state()
{
	VtolType::update_transition_state();

	// copy virtual attitude setpoint to real attitude setpoint (we use multicopter att sp)
	memcpy(_v_att_sp, _mc_virtual_att_sp, sizeof(vehicle_attitude_setpoint_s));

	float time_since_trans_start = (float)(hrt_absolute_time() - _vtol_schedule.transition_start) * 1e-6f;

	if (!_flag_was_in_trans_mode) {
		// save desired heading for transition and last thrust value
		_flag_was_in_trans_mode = true;
	}

	if (_vtol_schedule.flight_mode == vtol_mode::TRANSITION_FRONT_P1) {
		// for the first part of the transition all rotors are enabled
		if (_motor_state != motor_state::ENABLED) {
			_motor_state = set_motor_state(_motor_state, motor_state::ENABLED);
		}

		// tilt rotors forward up to certain angle
		if (_tilt_control <= _params_tiltrotor.tilt_transition) {
			_tilt_control = _params_tiltrotor.tilt_mc +
					fabsf(_params_tiltrotor.tilt_transition - _params_tiltrotor.tilt_mc) * time_since_trans_start /
					_params->front_trans_duration;
		}


		// at low speeds give full weight to MC
		_mc_roll_weight = 1.0f;
		_mc_yaw_weight = 1.0f;

		// reduce MC controls once the plane has picked up speed
		if (!_params->airspeed_disabled && PX4_ISFINITE(_airspeed_validated->equivalent_airspeed_m_s) &&
		    _airspeed_validated->equivalent_airspeed_m_s > ARSP_YAW_CTRL_DISABLE) {
			_mc_yaw_weight = 0.0f;
		}

		if (!_params->airspeed_disabled && PX4_ISFINITE(_airspeed_validated->equivalent_airspeed_m_s) &&
		    _airspeed_validated->equivalent_airspeed_m_s >= _params->airspeed_blend) {
			_mc_roll_weight = 1.0f - (_airspeed_validated->equivalent_airspeed_m_s - _params->airspeed_blend) /
					  (_params->transition_airspeed - _params->airspeed_blend);
		}

		// without airspeed do timed weight changes
		if ((_params->airspeed_disabled || !PX4_ISFINITE(_airspeed_validated->equivalent_airspeed_m_s)) &&
		    time_since_trans_start > _params->front_trans_time_min) {
			_mc_roll_weight = 1.0f - (time_since_trans_start - _params->front_trans_time_min) /
					  (_params->front_trans_time_openloop - _params->front_trans_time_min);
			_mc_yaw_weight = _mc_roll_weight;
		}

		_thrust_transition = -_mc_virtual_att_sp->thrust_body[2];

		_v_att_sp->roll_body = _fw_virtual_att_sp->roll_body;

		const Quatf q_sp(Eulerf(_v_att_sp->roll_body, _v_att_sp->pitch_body, _v_att_sp->yaw_body));
		q_sp.copyTo(_v_att_sp->q_d);
		_v_att_sp->q_d_valid = true;

	} else if (_vtol_schedule.flight_mode == vtol_mode::TRANSITION_FRONT_P2) {
		// the plane is ready to go into fixed wing mode, tilt the rotors forward completely
		_tilt_control = _params_tiltrotor.tilt_transition +
				fabsf(_params_tiltrotor.tilt_fw - _params_tiltrotor.tilt_transition) * time_since_trans_start /
				_params_tiltrotor.front_trans_dur_p2;

		_mc_roll_weight = 0.0f;
		_mc_yaw_weight = 0.0f;

		// ramp down motors not used in fixed-wing flight (setting MAX_PWM down scales the given output into the new range)
		int ramp_down_value = (1.0f - time_since_trans_start / _params_tiltrotor.front_trans_dur_p2) *
				      (PWM_DEFAULT_MAX - PWM_DEFAULT_MIN) + PWM_DEFAULT_MIN;


		_motor_state = set_motor_state(_motor_state, motor_state::VALUE, ramp_down_value);


		_thrust_transition = -_mc_virtual_att_sp->thrust_body[2];

		_v_att_sp->roll_body = _fw_virtual_att_sp->roll_body;

		const Quatf q_sp(Eulerf(_v_att_sp->roll_body, _v_att_sp->pitch_body, _v_att_sp->yaw_body));
		q_sp.copyTo(_v_att_sp->q_d);
		_v_att_sp->q_d_valid = true;

	} else if (_vtol_schedule.flight_mode == vtol_mode::TRANSITION_BACK) {
		// turn on all MC motors
		if (_motor_state != motor_state::ENABLED) {
			_motor_state = set_motor_state(_motor_state, motor_state::ENABLED);
		}


		// set idle speed for rotary wing mode
		if (!flag_idle_mc) {
			flag_idle_mc = set_idle_mc();
		}

		// tilt rotors back
		if (_tilt_control > _params_tiltrotor.tilt_mc) {
			_tilt_control = _params_tiltrotor.tilt_fw -
					fabsf(_params_tiltrotor.tilt_fw - _params_tiltrotor.tilt_mc) * time_since_trans_start / 1.0f;
		}

		_mc_yaw_weight = 1.0f;

		// while we quickly rotate back the motors keep throttle at idle
		if (time_since_trans_start < 1.0f) {
			_mc_throttle_weight = 0.0f;
			_mc_roll_weight = 0.0f;
			_mc_pitch_weight = 0.0f;

		} else {
			_mc_roll_weight = 1.0f;
			_mc_pitch_weight = 1.0f;
			// slowly ramp up throttle to avoid step inputs
			_mc_throttle_weight = (time_since_trans_start - 1.0f) / 1.0f;
		}

		_v_att_sp->roll_body = _fw_virtual_att_sp->roll_body;
		_v_att_sp->pitch_body = update_and_get_backtransition_pitch_sp();

		const Quatf q_sp(Eulerf(_v_att_sp->roll_body, _v_att_sp->pitch_body, _v_att_sp->yaw_body));
		q_sp.copyTo(_v_att_sp->q_d);
		_v_att_sp->q_d_valid = true;
	}

	_mc_roll_weight = math::constrain(_mc_roll_weight, 0.0f, 1.0f);
	_mc_yaw_weight = math::constrain(_mc_yaw_weight, 0.0f, 1.0f);
	_mc_throttle_weight = math::constrain(_mc_throttle_weight, 0.0f, 1.0f);

}

void Tiltrotor::waiting_on_tecs()
{
	// keep multicopter thrust until we get data from TECS
	_v_att_sp->thrust_body[0] = _thrust_transition;
}

/**
* Write data to actuator output topic.
*/
void Tiltrotor::fill_actuator_outputs()
{
	// Multirotor output
	_actuators_out_0->timestamp = hrt_absolute_time();
	_actuators_out_0->timestamp_sample = _actuators_mc_in->timestamp_sample;

	_actuators_out_0->control[actuator_controls_s::INDEX_ROLL] =
		_actuators_mc_in->control[actuator_controls_s::INDEX_ROLL] * _mc_roll_weight;
	_actuators_out_0->control[actuator_controls_s::INDEX_PITCH] =
		_actuators_mc_in->control[actuator_controls_s::INDEX_PITCH] * _mc_pitch_weight;
	_actuators_out_0->control[actuator_controls_s::INDEX_YAW] =
		_actuators_mc_in->control[actuator_controls_s::INDEX_YAW] * _mc_yaw_weight;

	if (_vtol_schedule.flight_mode == vtol_mode::FW_MODE) {
		_actuators_out_0->control[actuator_controls_s::INDEX_THROTTLE] =
			_actuators_fw_in->control[actuator_controls_s::INDEX_THROTTLE];

		/* allow differential thrust if enabled */
		if (_params->diff_thrust == 1) {
			_actuators_out_0->control[actuator_controls_s::INDEX_ROLL] =
				_actuators_fw_in->control[actuator_controls_s::INDEX_YAW] * _params->diff_thrust_scale;
		}

	} else {
		_actuators_out_0->control[actuator_controls_s::INDEX_THROTTLE] =
			_actuators_mc_in->control[actuator_controls_s::INDEX_THROTTLE] * _mc_throttle_weight;
	}

	// Fixed wing output
	_actuators_out_1->timestamp = hrt_absolute_time();
	_actuators_out_1->timestamp_sample = _actuators_fw_in->timestamp_sample;

	_actuators_out_1->control[4] = _tilt_control;

	if (_params->elevons_mc_lock && _vtol_schedule.flight_mode == vtol_mode::MC_MODE) {
		_actuators_out_1->control[actuator_controls_s::INDEX_ROLL] = 0.0f;
		_actuators_out_1->control[actuator_controls_s::INDEX_PITCH] = 0.0f;
		_actuators_out_1->control[actuator_controls_s::INDEX_YAW] = 0.0f;

	} else {
		_actuators_out_1->control[actuator_controls_s::INDEX_ROLL] =
			_actuators_fw_in->control[actuator_controls_s::INDEX_ROLL];
		_actuators_out_1->control[actuator_controls_s::INDEX_PITCH] =
			_actuators_fw_in->control[actuator_controls_s::INDEX_PITCH];
		_actuators_out_1->control[actuator_controls_s::INDEX_YAW] =
			_actuators_fw_in->control[actuator_controls_s::INDEX_YAW];
	}
}

/*
 * Increase combined thrust of MC propellers if motors are tilted. Assumes that all MC motors are tilted equally.
 */

float Tiltrotor::thrust_compensation_for_tilt()
{
	// only compensate for tilt angle up to 0.5 * max tilt
	float compensated_tilt = math::constrain(_tilt_control, 0.0f, 0.5f);

	// increase vertical thrust by 1/cos(tilt), limmit to [-1,0]
	return math::constrain(_v_att_sp->thrust_body[2] / cosf(compensated_tilt * M_PI_2_F), -1.0f, 0.0f);

}<|MERGE_RESOLUTION|>--- conflicted
+++ resolved
@@ -215,7 +215,6 @@
 {
 	VtolType::update_mc_state();
 
-<<<<<<< HEAD
 	/*Motor spin up: define the first second after arming as motor spin up time, during which
 	* the tilt is set to the value of VT_TILT_SPINUP. This allowes the user to set a spin up
 	* tilt angle in case the propellers don't spin up smootly in full upright (MC mode) position.
@@ -256,11 +255,6 @@
 		_v_att_sp->thrust_body[2] = Tiltrotor::thrust_compensation_for_tilt();
 	}
 
-=======
-	_tilt_control = VtolType::pusher_assist();
-
-	_v_att_sp->thrust_body[2] = Tiltrotor::thrust_compensation_for_tilt();
->>>>>>> 1f4b2d1d
 }
 
 void Tiltrotor::update_fw_state()
@@ -329,7 +323,6 @@
 
 		const Quatf q_sp(Eulerf(_v_att_sp->roll_body, _v_att_sp->pitch_body, _v_att_sp->yaw_body));
 		q_sp.copyTo(_v_att_sp->q_d);
-		_v_att_sp->q_d_valid = true;
 
 	} else if (_vtol_schedule.flight_mode == vtol_mode::TRANSITION_FRONT_P2) {
 		// the plane is ready to go into fixed wing mode, tilt the rotors forward completely
@@ -354,7 +347,6 @@
 
 		const Quatf q_sp(Eulerf(_v_att_sp->roll_body, _v_att_sp->pitch_body, _v_att_sp->yaw_body));
 		q_sp.copyTo(_v_att_sp->q_d);
-		_v_att_sp->q_d_valid = true;
 
 	} else if (_vtol_schedule.flight_mode == vtol_mode::TRANSITION_BACK) {
 		// turn on all MC motors
@@ -394,7 +386,6 @@
 
 		const Quatf q_sp(Eulerf(_v_att_sp->roll_body, _v_att_sp->pitch_body, _v_att_sp->yaw_body));
 		q_sp.copyTo(_v_att_sp->q_d);
-		_v_att_sp->q_d_valid = true;
 	}
 
 	_mc_roll_weight = math::constrain(_mc_roll_weight, 0.0f, 1.0f);
