--- conflicted
+++ resolved
@@ -324,24 +324,8 @@
 		/* iterate through all airspeed sensors, poll new data from them and update their validators */
 		for (int i = 0; i < _number_of_airspeed_sensors; i++) {
 
-<<<<<<< HEAD
 			// poll raw airspeed topic of the i-th sensor
 			airspeed_s airspeed_raw;
-=======
-			/* poll airspeed data */
-			airspeed_s airspeed_raw = {};
-			_airspeed_sub[i].copy(&airspeed_raw); // poll raw airspeed topic of the i-th sensor
-			input_data.airspeed_indicated_raw = airspeed_raw.indicated_airspeed_m_s;
-			input_data.airspeed_true_raw = airspeed_raw.true_airspeed_m_s;
-			input_data.airspeed_timestamp = airspeed_raw.timestamp;
-			input_data.air_temperature_celsius = airspeed_raw.air_temperature_celsius;
-
-			/* update in_fixed_wing_flight for the current airspeed sensor validator */
-			/* takeoff situation is active from start till one of the sensors' IAS or groundspeed_CAS is above stall speed */
-			if (airspeed_raw.indicated_airspeed_m_s > _airspeed_stall.get() || _ground_minus_wind_CAS > _airspeed_stall.get()) {
-				_in_takeoff_situation = false;
-			}
->>>>>>> 16cc135e
 
 			if (_airspeed_subs[i].update(&airspeed_raw)) {
 
@@ -351,8 +335,8 @@
 				input_data.air_temperature_celsius = airspeed_raw.air_temperature_celsius;
 
 				/* update in_fixed_wing_flight for the current airspeed sensor validator */
-				/* takeoff situation is active from start till one of the sensors' IAS or groundspeed_EAS is above stall speed */
-				if (airspeed_raw.indicated_airspeed_m_s > _airspeed_stall.get() || _ground_minus_wind_EAS > _airspeed_stall.get()) {
+				/* takeoff situation is active from start till one of the sensors' IAS or groundspeed_CAS is above stall speed */
+				if (airspeed_raw.indicated_airspeed_m_s > _airspeed_stall.get() || _ground_minus_wind_CAS > _airspeed_stall.get()) {
 					_in_takeoff_situation = false;
 				}
 
