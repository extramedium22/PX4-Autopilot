--- conflicted
+++ resolved
@@ -340,12 +340,7 @@
 				input_data.airspeed_timestamp = airspeed_raw.timestamp;
 				input_data.air_temperature_celsius = airspeed_raw.air_temperature_celsius;
 
-<<<<<<< HEAD
 				// takeoff situation is active from start till one of the sensors' IAS or groundspeed_CAS is above stall speed
-=======
-				/* update in_fixed_wing_flight for the current airspeed sensor validator */
-				/* takeoff situation is active from start till one of the sensors' IAS or groundspeed_CAS is above stall speed */
->>>>>>> 48f125f1
 				if (airspeed_raw.indicated_airspeed_m_s > _airspeed_stall.get() || _ground_minus_wind_CAS > _airspeed_stall.get()) {
 					_in_takeoff_situation = false;
 				}
@@ -430,11 +425,7 @@
 			_param_west_airspeed_scale.commit_no_notification();
 			_airspeed_validator[_valid_airspeed_index - 1].set_airspeed_scale_manual(_param_west_airspeed_scale.get());
 
-<<<<<<< HEAD
 			mavlink_log_info(&_mavlink_log_pub, "Airspeed: estimated scale (ASPD_SCALE): %0.2f",
-=======
-			mavlink_log_info(&_mavlink_log_pub, "Airspeed: estimated scale (ASPD_ASPD_SCALE): %0.2f",
->>>>>>> 48f125f1
 					 (double)_airspeed_validator[_valid_airspeed_index - 1].get_CAS_scale());
 
 		} else {
@@ -477,11 +468,7 @@
 	// update wind and airspeed estimator
 	_wind_estimator_sideslip.update(_time_now_usec);
 
-<<<<<<< HEAD
 	if (_vehicle_local_position_valid && !_vtol_vehicle_status.vtol_in_rw_mode) {
-=======
-	if (_vehicle_local_position_valid && att_valid && !_vtol_vehicle_status.vtol_in_rw_mode) {
->>>>>>> 48f125f1
 		Vector3f vI(_vehicle_local_position.vx, _vehicle_local_position.vy, _vehicle_local_position.vz);
 		Quatf q(_vehicle_attitude.q);
 
@@ -591,10 +578,6 @@
 		break;
 
 	case airspeed_index::GROUND_MINUS_WIND_INDEX:
-<<<<<<< HEAD
-=======
-		/* Take IAS, CAS, TAS from groundspeed-windspeed */
->>>>>>> 48f125f1
 		airspeed_validated.indicated_airspeed_m_s = _ground_minus_wind_CAS;
 		airspeed_validated.calibrated_airspeed_m_s = _ground_minus_wind_CAS;
 		airspeed_validated.true_airspeed_m_s = _ground_minus_wind_TAS;
