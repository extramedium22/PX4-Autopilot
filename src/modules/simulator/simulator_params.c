--- conflicted
+++ resolved
@@ -40,36 +40,6 @@
  */
 
 /**
-<<<<<<< HEAD
- * Simulator Battery drain interval
- *
- * @min 1
- * @max 86400
- * @increment 1
- * @unit s
- *
- * @group SITL
- */
-PARAM_DEFINE_FLOAT(SIM_BAT_DRAIN, 60);
-
-/**
- * Simulator Battery minimal percentage. Can be used to alter
- * the battery level during SITL- or HITL-simulation on the fly.
- * Particularly useful for testing different low-battery behaviour.
- *
- * @min 0
- * @max 100
- * @increment 0.1
- * @unit %
- *
- * @group SITL
- */
-PARAM_DEFINE_FLOAT(SIM_BAT_MIN_PCT, 50.0f);
-
-
-/**
-=======
->>>>>>> d791c8ba
  * Simulator block GPS data.
  *
  * Enable to block the publication of any incoming simulation GPS data.
