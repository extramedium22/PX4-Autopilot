--- conflicted
+++ resolved
@@ -75,11 +75,7 @@
 
 	void resetAccelNoise() { _acc_var = 5.f; };
 
-<<<<<<< HEAD
-	void predict(float dt);
-=======
 	void predict(float _dt);
->>>>>>> 48f125f1
 	void fuseAccZ(float acc_z, float thrust);
 
 	void setHoverThrust(float hover_thrust) { _hover_thr = math::constrain(hover_thrust, 0.1f, 0.9f); }
