/****************************************************************************
 *
 *   Copyright (c) 2020 PX4 Development Team. All rights reserved.
 *
 * Redistribution and use in source and binary forms, with or without
 * modification, are permitted provided that the following conditions
 * are met:
 *
 * 1. Redistributions of source code must retain the above copyright
 *    notice, this list of conditions and the following disclaimer.
 * 2. Redistributions in binary form must reproduce the above copyright
 *    notice, this list of conditions and the following disclaimer in
 *    the documentation and/or other materials provided with the
 *    distribution.
 * 3. Neither the name PX4 nor the names of its contributors may be
 *    used to endorse or promote products derived from this software
 *    without specific prior written permission.
 *
 * THIS SOFTWARE IS PROVIDED BY THE COPYRIGHT HOLDERS AND CONTRIBUTORS
 * "AS IS" AND ANY EXPRESS OR IMPLIED WARRANTIES, INCLUDING, BUT NOT
 * LIMITED TO, THE IMPLIED WARRANTIES OF MERCHANTABILITY AND FITNESS
 * FOR A PARTICULAR PURPOSE ARE DISCLAIMED. IN NO EVENT SHALL THE
 * COPYRIGHT OWNER OR CONTRIBUTORS BE LIABLE FOR ANY DIRECT, INDIRECT,
 * INCIDENTAL, SPECIAL, EXEMPLARY, OR CONSEQUENTIAL DAMAGES (INCLUDING,
 * BUT NOT LIMITED TO, PROCUREMENT OF SUBSTITUTE GOODS OR SERVICES; LOSS
 * OF USE, DATA, OR PROFITS; OR BUSINESS INTERRUPTION) HOWEVER CAUSED
 * AND ON ANY THEORY OF LIABILITY, WHETHER IN CONTRACT, STRICT
 * LIABILITY, OR TORT (INCLUDING NEGLIGENCE OR OTHERWISE) ARISING IN
 * ANY WAY OUT OF THE USE OF THIS SOFTWARE, EVEN IF ADVISED OF THE
 * POSSIBILITY OF SUCH DAMAGE.
 *
 ****************************************************************************/

#ifndef ORBIT_EXECUTION_STATUS_HPP
#define ORBIT_EXECUTION_STATUS_HPP

#include <uORB/topics/orbit_status.h>

class MavlinkStreamOrbitStatus : public MavlinkStream
{
public:
	static MavlinkStream *new_instance(Mavlink *mavlink) { return new MavlinkStreamOrbitStatus(mavlink); }

	static constexpr const char *get_name_static() { return "ORBIT_EXECUTION_STATUS"; }
	static constexpr uint16_t get_id_static() { return MAVLINK_MSG_ID_ORBIT_EXECUTION_STATUS; }

	const char *get_name() const override { return get_name_static(); }
	uint16_t get_id() override { return get_id_static(); }

	unsigned get_size() override
	{
<<<<<<< HEAD
		return _orb_status_sub.advertised() ? MAVLINK_MSG_ID_ORBIT_EXECUTION_STATUS_LEN + MAVLINK_NUM_NON_PAYLOAD_BYTES : 0;
=======
		return _orbit_status_subs.advertised() ? MAVLINK_MSG_ID_ORBIT_EXECUTION_STATUS_LEN + MAVLINK_NUM_NON_PAYLOAD_BYTES : 0;
>>>>>>> 94884594
	}

private:
	explicit MavlinkStreamOrbitStatus(Mavlink *mavlink) : MavlinkStream(mavlink) {}

<<<<<<< HEAD
	uORB::SubscriptionMultiArray<orbit_status_s> _orb_status_sub{ORB_ID::orbit_status};
=======
	uORB::SubscriptionMultiArray<orbit_status_s, 2> _orbit_status_subs{ORB_ID::orbit_status};
>>>>>>> 94884594

	bool send() override
	{
		orbit_status_s orbit_status;
		bool updated = false;

<<<<<<< HEAD
		for (auto &orbit_sub : _orb_status_sub) {

			if (orbit_sub.update(&orbit_status)) {
				mavlink_orbit_execution_status_t msg{};

				msg.time_usec = orbit_status.timestamp;
				msg.radius = orbit_status.radius;
				msg.frame = orbit_status.frame;
				msg.x = orbit_status.x * 1e7;
				msg.y = orbit_status.y * 1e7;
				msg.z = orbit_status.z;

				mavlink_msg_orbit_execution_status_send_struct(_mavlink->get_channel(), &msg);

				// only one subscription should ever be active at any time, so we can exit here
				return true;
=======
		for (auto &orbit_sub : _orbit_status_subs) {
			if (orbit_sub.update(&orbit_status)) {
				mavlink_orbit_execution_status_t msg_orbit_execution_status{};

				msg_orbit_execution_status.time_usec = orbit_status.timestamp;
				msg_orbit_execution_status.radius = orbit_status.radius;
				msg_orbit_execution_status.frame = orbit_status.frame;
				msg_orbit_execution_status.x = orbit_status.x * 1e7;
				msg_orbit_execution_status.y = orbit_status.y * 1e7;
				msg_orbit_execution_status.z = orbit_status.z;

				mavlink_msg_orbit_execution_status_send_struct(_mavlink->get_channel(), &msg_orbit_execution_status);

				// only one subscription should ever be active at any time, so we can exit here
				updated = true;
				break;
>>>>>>> 94884594
			}
		}

		return updated;
	}
};

#endif // ORBIT_EXECUTION_STATUS_HPP<|MERGE_RESOLUTION|>--- conflicted
+++ resolved
@@ -49,45 +49,19 @@
 
 	unsigned get_size() override
 	{
-<<<<<<< HEAD
-		return _orb_status_sub.advertised() ? MAVLINK_MSG_ID_ORBIT_EXECUTION_STATUS_LEN + MAVLINK_NUM_NON_PAYLOAD_BYTES : 0;
-=======
 		return _orbit_status_subs.advertised() ? MAVLINK_MSG_ID_ORBIT_EXECUTION_STATUS_LEN + MAVLINK_NUM_NON_PAYLOAD_BYTES : 0;
->>>>>>> 94884594
 	}
 
 private:
 	explicit MavlinkStreamOrbitStatus(Mavlink *mavlink) : MavlinkStream(mavlink) {}
 
-<<<<<<< HEAD
-	uORB::SubscriptionMultiArray<orbit_status_s> _orb_status_sub{ORB_ID::orbit_status};
-=======
 	uORB::SubscriptionMultiArray<orbit_status_s, 2> _orbit_status_subs{ORB_ID::orbit_status};
->>>>>>> 94884594
 
 	bool send() override
 	{
 		orbit_status_s orbit_status;
 		bool updated = false;
 
-<<<<<<< HEAD
-		for (auto &orbit_sub : _orb_status_sub) {
-
-			if (orbit_sub.update(&orbit_status)) {
-				mavlink_orbit_execution_status_t msg{};
-
-				msg.time_usec = orbit_status.timestamp;
-				msg.radius = orbit_status.radius;
-				msg.frame = orbit_status.frame;
-				msg.x = orbit_status.x * 1e7;
-				msg.y = orbit_status.y * 1e7;
-				msg.z = orbit_status.z;
-
-				mavlink_msg_orbit_execution_status_send_struct(_mavlink->get_channel(), &msg);
-
-				// only one subscription should ever be active at any time, so we can exit here
-				return true;
-=======
 		for (auto &orbit_sub : _orbit_status_subs) {
 			if (orbit_sub.update(&orbit_status)) {
 				mavlink_orbit_execution_status_t msg_orbit_execution_status{};
@@ -104,7 +78,6 @@
 				// only one subscription should ever be active at any time, so we can exit here
 				updated = true;
 				break;
->>>>>>> 94884594
 			}
 		}
 
