/****************************************************************************
 *
 *   Copyright (c) 2012-2021 PX4 Development Team. All rights reserved.
 *
 * Redistribution and use in source and binary forms, with or without
 * modification, are permitted provided that the following conditions
 * are met:
 *
 * 1. Redistributions of source code must retain the above copyright
 *    notice, this list of conditions and the following disclaimer.
 * 2. Redistributions in binary form must reproduce the above copyright
 *    notice, this list of conditions and the following disclaimer in
 *    the documentation and/or other materials provided with the
 *    distribution.
 * 3. Neither the name PX4 nor the names of its contributors may be
 *    used to endorse or promote products derived from this software
 *    without specific prior written permission.
 *
 * THIS SOFTWARE IS PROVIDED BY THE COPYRIGHT HOLDERS AND CONTRIBUTORS
 * "AS IS" AND ANY EXPRESS OR IMPLIED WARRANTIES, INCLUDING, BUT NOT
 * LIMITED TO, THE IMPLIED WARRANTIES OF MERCHANTABILITY AND FITNESS
 * FOR A PARTICULAR PURPOSE ARE DISCLAIMED. IN NO EVENT SHALL THE
 * COPYRIGHT OWNER OR CONTRIBUTORS BE LIABLE FOR ANY DIRECT, INDIRECT,
 * INCIDENTAL, SPECIAL, EXEMPLARY, OR CONSEQUENTIAL DAMAGES (INCLUDING,
 * BUT NOT LIMITED TO, PROCUREMENT OF SUBSTITUTE GOODS OR SERVICES; LOSS
 * OF USE, DATA, OR PROFITS; OR BUSINESS INTERRUPTION) HOWEVER CAUSED
 * AND ON ANY THEORY OF LIABILITY, WHETHER IN CONTRACT, STRICT
 * LIABILITY, OR TORT (INCLUDING NEGLIGENCE OR OTHERWISE) ARISING IN
 * ANY WAY OUT OF THE USE OF THIS SOFTWARE, EVEN IF ADVISED OF THE
 * POSSIBILITY OF SUCH DAMAGE.
 *
 ****************************************************************************/

/**
 * @file mavlink_receiver.h
 * MAVLink receiver thread
 *
 * @author Lorenz Meier <lorenz@px4.io>
 * @author Anton Babushkin <anton@px4.io>
 */

#pragma once

#include "mavlink_ftp.h"
#include "mavlink_log_handler.h"
#include "mavlink_mission.h"
#include "mavlink_parameters.h"
#include "MavlinkStatustextHandler.hpp"
#include "mavlink_terrain.h"
#include "mavlink_timesync.h"
#include "tune_publisher.h"

#include <geo/geo.h>
#include <lib/drivers/accelerometer/PX4Accelerometer.hpp>
#include <lib/drivers/barometer/PX4Barometer.hpp>
#include <lib/drivers/gyroscope/PX4Gyroscope.hpp>
#include <lib/drivers/magnetometer/PX4Magnetometer.hpp>
#include <lib/systemlib/mavlink_log.h>
#include <px4_platform_common/module_params.h>
#include <uORB/Publication.hpp>
#include <uORB/PublicationMulti.hpp>
#include <uORB/SubscriptionInterval.hpp>
#include <uORB/topics/actuator_armed.h>
#include <uORB/topics/actuator_controls.h>
#include <uORB/topics/actuator_outputs.h>
#include <uORB/topics/airspeed.h>
#include <uORB/topics/battery_status.h>
#include <uORB/topics/camera_status.h>
#include <uORB/topics/cellular_status.h>
#include <uORB/topics/collision_report.h>
#include <uORB/topics/differential_pressure.h>
#include <uORB/topics/distance_sensor.h>
#include <uORB/topics/follow_target.h>
#include <uORB/topics/generator_status.h>
#include <uORB/topics/gimbal_manager_set_attitude.h>
#include <uORB/topics/gimbal_manager_set_manual_control.h>
#include <uORB/topics/gimbal_device_information.h>
#include <uORB/topics/gps_inject_data.h>
#include <uORB/topics/home_position.h>
#include <uORB/topics/input_rc.h>
#include <uORB/topics/irlock_report.h>
#include <uORB/topics/landing_target_pose.h>
#include <uORB/topics/log_message.h>
#include <uORB/topics/manual_control_setpoint.h>
#include <uORB/topics/obstacle_distance.h>
#include <uORB/topics/offboard_control_mode.h>
#include <uORB/topics/onboard_computer_status.h>
#include <uORB/topics/optical_flow.h>
#include <uORB/topics/autotune_attitude_control_status.h>
#include <uORB/topics/ping.h>
#include <uORB/topics/position_setpoint_triplet.h>
#include <uORB/topics/radio_status.h>
#include <uORB/topics/rc_channels.h>
#include <uORB/topics/sensor_gps.h>
#include <uORB/topics/telemetry_status.h>
#include <uORB/topics/transponder_report.h>
#include <uORB/topics/tune_control.h>
#include <uORB/topics/vehicle_attitude.h>
#include <uORB/topics/vehicle_attitude_setpoint.h>
#include <uORB/topics/vehicle_command.h>
#include <uORB/topics/vehicle_command_ack.h>
#include <uORB/topics/vehicle_global_position.h>
#include <uORB/topics/vehicle_land_detected.h>
#include <uORB/topics/vehicle_local_position.h>
#include <uORB/topics/vehicle_local_position_setpoint.h>
#include <uORB/topics/vehicle_odometry.h>
#include <uORB/topics/vehicle_rates_setpoint.h>
#include <uORB/topics/vehicle_status.h>
#include <uORB/topics/vehicle_trajectory_bezier.h>
#include <uORB/topics/vehicle_trajectory_waypoint.h>

#if !defined(CONSTRAINED_FLASH)
# include <uORB/topics/debug_array.h>
# include <uORB/topics/debug_key_value.h>
# include <uORB/topics/debug_value.h>
# include <uORB/topics/debug_vect.h>
#endif // !CONSTRAINED_FLASH

using namespace time_literals;

class Mavlink;

class MavlinkReceiver : public ModuleParams
{
public:
	MavlinkReceiver(Mavlink *parent);
	~MavlinkReceiver() override;

	void start();
	void stop();

<<<<<<< HEAD
=======
	bool component_was_seen(int system_id, int component_id);
>>>>>>> faca2b17
	void print_detailed_rx_stats() const;

private:
	static void *start_trampoline(void *context);
	void run();

	void acknowledge(uint8_t sysid, uint8_t compid, uint16_t command, uint8_t result, uint8_t progress);

	/**
	 * Common method to handle both mavlink command types. T is one of mavlink_command_int_t or mavlink_command_long_t.
	 */
	template<class T>
	void handle_message_command_both(mavlink_message_t *msg, const T &cmd_mavlink,
					 const vehicle_command_s &vehicle_command);

	uint8_t handle_request_message_command(uint16_t message_id, float param2 = 0.0f, float param3 = 0.0f,
					       float param4 = 0.0f,
					       float param5 = 0.0f, float param6 = 0.0f, float param7 = 0.0f);

	void handle_message(mavlink_message_t *msg);

	void handle_message_adsb_vehicle(mavlink_message_t *msg);
	void handle_message_att_pos_mocap(mavlink_message_t *msg);
	void handle_message_battery_status(mavlink_message_t *msg);
	void handle_message_cellular_status(mavlink_message_t *msg);
	void handle_message_collision(mavlink_message_t *msg);
	void handle_message_command_ack(mavlink_message_t *msg);
	void handle_message_command_int(mavlink_message_t *msg);
	void handle_message_command_long(mavlink_message_t *msg);
	void handle_message_distance_sensor(mavlink_message_t *msg);
	void handle_message_follow_target(mavlink_message_t *msg);
	void handle_message_generator_status(mavlink_message_t *msg);
	void handle_message_set_gps_global_origin(mavlink_message_t *msg);
	void handle_message_gps_rtcm_data(mavlink_message_t *msg);
	void handle_message_heartbeat(mavlink_message_t *msg);
	void handle_message_hil_gps(mavlink_message_t *msg);
	void handle_message_hil_optical_flow(mavlink_message_t *msg);
	void handle_message_hil_sensor(mavlink_message_t *msg);
	void handle_message_hil_state_quaternion(mavlink_message_t *msg);
	void handle_message_landing_target(mavlink_message_t *msg);
	void handle_message_logging_ack(mavlink_message_t *msg);
	void handle_message_manual_control(mavlink_message_t *msg);
	void handle_message_obstacle_distance(mavlink_message_t *msg);
	void handle_message_odometry(mavlink_message_t *msg);
	void handle_message_onboard_computer_status(mavlink_message_t *msg);
	void handle_message_optical_flow_rad(mavlink_message_t *msg);
	void handle_message_ping(mavlink_message_t *msg);
	void handle_message_play_tune(mavlink_message_t *msg);
	void handle_message_play_tune_v2(mavlink_message_t *msg);
	void handle_message_radio_status(mavlink_message_t *msg);
	void handle_message_rc_channels(mavlink_message_t *msg);
	void handle_message_rc_channels_override(mavlink_message_t *msg);
	void handle_message_serial_control(mavlink_message_t *msg);
	void handle_message_set_actuator_control_target(mavlink_message_t *msg);
	void handle_message_set_attitude_target(mavlink_message_t *msg);
	void handle_message_set_mode(mavlink_message_t *msg);
	void handle_message_set_position_target_global_int(mavlink_message_t *msg);
	void handle_message_set_position_target_local_ned(mavlink_message_t *msg);
	void handle_message_statustext(mavlink_message_t *msg);
	void handle_message_trajectory_representation_bezier(mavlink_message_t *msg);
	void handle_message_trajectory_representation_waypoints(mavlink_message_t *msg);
	void handle_message_utm_global_position(mavlink_message_t *msg);
	void handle_message_vision_position_estimate(mavlink_message_t *msg);
	void handle_message_gimbal_manager_set_attitude(mavlink_message_t *msg);
	void handle_message_gimbal_manager_set_manual_control(mavlink_message_t *msg);
	void handle_message_gimbal_device_information(mavlink_message_t *msg);

#if !defined(CONSTRAINED_FLASH)
	void handle_message_debug(mavlink_message_t *msg);
	void handle_message_debug_float_array(mavlink_message_t *msg);
	void handle_message_debug_vect(mavlink_message_t *msg);
	void handle_message_named_value_float(mavlink_message_t *msg);
#endif // !CONSTRAINED_FLASH
	void handle_message_request_event(mavlink_message_t *msg);

	void CheckHeartbeats(const hrt_abstime &t, bool force = false);

	/**
	 * Set the interval at which the given message stream is published.
	 * The rate is the number of messages per second.
	 *
	 * @param msgId The ID of the message interval to be set.
	 * @param interval The interval in usec to send the message.
	 * @param data_rate The total link data rate in bytes per second.
	 *
	 * @return PX4_OK on success, PX4_ERROR on fail.
	 */
	int set_message_interval(int msgId, float interval, int data_rate = -1);
	void get_message_interval(int msgId);

	/**
	 * Decode a switch position from a bitfield and state.
	 */
	int decode_switch_pos_n(uint16_t buttons, unsigned sw);

	bool evaluate_target_ok(int command, int target_system, int target_component);

	void fill_thrust(float *thrust_body_array, uint8_t vehicle_type, float thrust);

	void schedule_tune(const char *tune);

<<<<<<< HEAD
	void update_terrain_uploader(const hrt_abstime &now);

	/**
	 * @brief Updates optical flow parameters.
	 */
	void updateParams() override;

=======
>>>>>>> faca2b17
	void update_rx_stats(const mavlink_message_t &message);

	px4::atomic_bool 	_should_exit{false};
	pthread_t		_thread {};

	Mavlink				*_mavlink;

	MavlinkFTP			_mavlink_ftp;
	MavlinkLogHandler		_mavlink_log_handler;
	MavlinkMissionManager		_mission_manager;
	MavlinkParametersManager	_parameters_manager;
	MavlinkTimesync			_mavlink_timesync;
	MavlinkStatustextHandler	_mavlink_statustext_handler;
	terrain::MavlinkTerrainUploader _terrain_uploader;

	mavlink_status_t		_status{}; ///< receiver status, used for mavlink_parse_char()

	orb_advert_t _mavlink_log_pub{nullptr};

<<<<<<< HEAD
	static constexpr int MAX_REMOTE_COMPONENTS{16};
=======
	static constexpr unsigned MAX_REMOTE_COMPONENTS{8};
>>>>>>> faca2b17
	struct ComponentState {
		uint32_t last_time_received_ms{0};
		uint32_t received_messages{0};
		uint32_t missed_messages{0};
		uint8_t system_id{0};
		uint8_t component_id{0};
		uint8_t last_sequence{0};
	};
	ComponentState _component_states[MAX_REMOTE_COMPONENTS] {};
<<<<<<< HEAD
=======
	unsigned _component_states_count{0};
>>>>>>> faca2b17
	bool _warned_component_states_full_once{false};

	uint64_t _total_received_counter{0};                            ///< The total number of successfully received messages
	uint64_t _total_lost_counter{0};                                ///< Total messages lost during transmission.

	uint8_t _mavlink_status_last_buffer_overrun{0};
	uint8_t _mavlink_status_last_parse_error{0};
	uint16_t _mavlink_status_last_packet_rx_drop_count{0};

	// ORB publications
	uORB::Publication<actuator_controls_s>			_actuator_controls_pubs[4] {ORB_ID(actuator_controls_0), ORB_ID(actuator_controls_1), ORB_ID(actuator_controls_2), ORB_ID(actuator_controls_3)};
	uORB::Publication<airspeed_s>				_airspeed_pub{ORB_ID(airspeed)};
	uORB::Publication<battery_status_s>			_battery_pub{ORB_ID(battery_status)};
	uORB::Publication<camera_status_s>					_camera_status_pub{ORB_ID(camera_status)};
	uORB::Publication<cellular_status_s>			_cellular_status_pub{ORB_ID(cellular_status)};
	uORB::Publication<collision_report_s>			_collision_report_pub{ORB_ID(collision_report)};
	uORB::Publication<differential_pressure_s>		_differential_pressure_pub{ORB_ID(differential_pressure)};
	uORB::Publication<follow_target_s>			_follow_target_pub{ORB_ID(follow_target)};
	uORB::Publication<gimbal_manager_set_attitude_s>	_gimbal_manager_set_attitude_pub{ORB_ID(gimbal_manager_set_attitude)};
	uORB::Publication<gimbal_manager_set_manual_control_s>	_gimbal_manager_set_manual_control_pub{ORB_ID(gimbal_manager_set_manual_control)};
	uORB::Publication<gimbal_device_information_s>		_gimbal_device_information_pub{ORB_ID(gimbal_device_information)};
	uORB::Publication<irlock_report_s>			_irlock_report_pub{ORB_ID(irlock_report)};
	uORB::Publication<landing_target_pose_s>		_landing_target_pose_pub{ORB_ID(landing_target_pose)};
	uORB::Publication<log_message_s>			_log_message_pub{ORB_ID(log_message)};
	uORB::Publication<obstacle_distance_s>			_obstacle_distance_pub{ORB_ID(obstacle_distance)};
	uORB::Publication<offboard_control_mode_s>		_offboard_control_mode_pub{ORB_ID(offboard_control_mode)};
	uORB::Publication<onboard_computer_status_s>		_onboard_computer_status_pub{ORB_ID(onboard_computer_status)};
	uORB::Publication<generator_status_s>			_generator_status_pub{ORB_ID(generator_status)};
	uORB::Publication<optical_flow_s>			_flow_pub{ORB_ID(optical_flow)};
	uORB::Publication<sensor_gps_s>				_sensor_gps_pub{ORB_ID(sensor_gps)};
	uORB::Publication<vehicle_attitude_s>			_attitude_pub{ORB_ID(vehicle_attitude)};
	uORB::Publication<vehicle_attitude_setpoint_s>		_att_sp_pub{ORB_ID(vehicle_attitude_setpoint)};
	uORB::Publication<vehicle_attitude_setpoint_s>		_mc_virtual_att_sp_pub{ORB_ID(mc_virtual_attitude_setpoint)};
	uORB::Publication<vehicle_attitude_setpoint_s>		_fw_virtual_att_sp_pub{ORB_ID(fw_virtual_attitude_setpoint)};
	uORB::Publication<vehicle_global_position_s>		_global_pos_pub{ORB_ID(vehicle_global_position)};
	uORB::Publication<vehicle_land_detected_s>		_land_detector_pub{ORB_ID(vehicle_land_detected)};
	uORB::Publication<vehicle_local_position_s>		_local_pos_pub{ORB_ID(vehicle_local_position)};
	uORB::Publication<vehicle_local_position_setpoint_s>	_trajectory_setpoint_pub{ORB_ID(trajectory_setpoint)};
	uORB::Publication<vehicle_odometry_s>			_mocap_odometry_pub{ORB_ID(vehicle_mocap_odometry)};
	uORB::Publication<vehicle_odometry_s>			_visual_odometry_pub{ORB_ID(vehicle_visual_odometry)};
	uORB::Publication<vehicle_rates_setpoint_s>		_rates_sp_pub{ORB_ID(vehicle_rates_setpoint)};
	uORB::Publication<vehicle_trajectory_bezier_s>		_trajectory_bezier_pub{ORB_ID(vehicle_trajectory_bezier)};
	uORB::Publication<vehicle_trajectory_waypoint_s>	_trajectory_waypoint_pub{ORB_ID(vehicle_trajectory_waypoint)};
	uORB::Publication<log_message_s>	_log_message_incoming_pub{ORB_ID(log_message_incoming)};

#if !defined(CONSTRAINED_FLASH)
	uORB::Publication<debug_array_s>			_debug_array_pub {ORB_ID(debug_array)};
	uORB::Publication<debug_key_value_s>			_debug_key_value_pub{ORB_ID(debug_key_value)};
	uORB::Publication<debug_value_s>			_debug_value_pub{ORB_ID(debug_value)};
	uORB::Publication<debug_vect_s>				_debug_vect_pub{ORB_ID(debug_vect)};
#endif // !CONSTRAINED_FLASH

	// ORB publications (multi)
	uORB::PublicationMulti<distance_sensor_s>		_distance_sensor_pub{ORB_ID(distance_sensor)};
	uORB::PublicationMulti<distance_sensor_s>		_flow_distance_sensor_pub{ORB_ID(distance_sensor)};
	uORB::PublicationMulti<input_rc_s>			_rc_pub{ORB_ID(input_rc)};
	uORB::PublicationMulti<manual_control_setpoint_s>	_manual_control_setpoint_pub{ORB_ID(manual_control_setpoint)};
	uORB::PublicationMulti<ping_s>				_ping_pub{ORB_ID(ping)};
	uORB::PublicationMulti<radio_status_s>			_radio_status_pub{ORB_ID(radio_status)};

	// ORB publications (queue length > 1)
	uORB::Publication<gps_inject_data_s>     _gps_inject_data_pub{ORB_ID(gps_inject_data)};
	uORB::Publication<transponder_report_s>  _transponder_report_pub{ORB_ID(transponder_report)};
	uORB::Publication<vehicle_command_s>     _cmd_pub{ORB_ID(vehicle_command)};
	uORB::Publication<vehicle_command_ack_s> _cmd_ack_pub{ORB_ID(vehicle_command_ack)};

	// ORB subscriptions
	uORB::Subscription	_actuator_armed_sub{ORB_ID(actuator_armed)};
	uORB::Subscription	_home_position_sub{ORB_ID(home_position)};
	uORB::Subscription	_vehicle_attitude_sub{ORB_ID(vehicle_attitude)};
	uORB::Subscription	_vehicle_local_position_sub{ORB_ID(vehicle_local_position)};
	uORB::Subscription	_vehicle_global_position_sub{ORB_ID(vehicle_global_position)};
	uORB::Subscription	_vehicle_status_sub{ORB_ID(vehicle_status)};
	uORB::Subscription 	_actuator_controls_3_sub{ORB_ID(actuator_controls_3)};
	uORB::Subscription	_pid_autotune_angular_sub{ORB_ID(autotune_attitude_control_status)};

	uORB::SubscriptionInterval _parameter_update_sub{ORB_ID(parameter_update), 1_s};

	// hil_sensor and hil_state_quaternion
	enum SensorSource {
		ACCEL		= 0b111,
		GYRO		= 0b111000,
		MAG		= 0b111000000,
		BARO		= 0b1101000000000,
		DIFF_PRESS	= 0b10000000000
	};
	PX4Accelerometer *_px4_accel{nullptr};
	PX4Barometer *_px4_baro{nullptr};
	PX4Gyroscope *_px4_gyro{nullptr};
	PX4Magnetometer *_px4_mag{nullptr};

	hrt_abstime _last_home_position_changed{0};

	static constexpr unsigned int	MOM_SWITCH_COUNT{8};
	uint8_t				_mom_switch_pos[MOM_SWITCH_COUNT] {};
	uint16_t			_mom_switch_state{0};

	map_projection_reference_s _global_local_proj_ref{};
	float _global_local_alt0{NAN};

	hrt_abstime			_last_utm_global_pos_com{0};

	// Allocated if needed.
	TunePublisher *_tune_publisher{nullptr};

	hrt_abstime _last_heartbeat_check{0};

	hrt_abstime _heartbeat_type_antenna_tracker{0};
	hrt_abstime _heartbeat_type_gcs{0};
	hrt_abstime _heartbeat_type_onboard_controller{0};
	hrt_abstime _heartbeat_type_gimbal{0};
	hrt_abstime _heartbeat_type_adsb{0};
	hrt_abstime _heartbeat_type_camera{0};

	hrt_abstime _heartbeat_component_telemetry_radio{0};
	hrt_abstime _heartbeat_component_log{0};
	hrt_abstime _heartbeat_component_osd{0};
	hrt_abstime _heartbeat_component_obstacle_avoidance{0};
	hrt_abstime _heartbeat_component_visual_inertial_odometry{0};
	hrt_abstime _heartbeat_component_pairing_manager{0};
	hrt_abstime _heartbeat_component_udp_bridge{0};
	hrt_abstime _heartbeat_component_uart_bridge{0};

	param_t _handle_sens_flow_maxhgt{PARAM_INVALID};
	param_t _handle_sens_flow_maxr{PARAM_INVALID};
	param_t _handle_sens_flow_minhgt{PARAM_INVALID};
	param_t _handle_sens_flow_rot{PARAM_INVALID};
	param_t _handle_tf_terrain_en{PARAM_INVALID};

	float _param_sens_flow_maxhgt{-1.0f};
	float _param_sens_flow_maxr{-1.0f};
	float _param_sens_flow_minhgt{-1.0f};
	float _param_sens_flow_rot{-1.0f};
	int32_t _param_tf_terrain_en{0};

	DEFINE_PARAMETERS(
		(ParamFloat<px4::params::BAT_CRIT_THR>)     _param_bat_crit_thr,
		(ParamFloat<px4::params::BAT_EMERGEN_THR>)  _param_bat_emergen_thr,
		(ParamFloat<px4::params::BAT_LOW_THR>)      _param_bat_low_thr
	);

	// Disallow copy construction and move assignment.
	MavlinkReceiver(const MavlinkReceiver &) = delete;
	MavlinkReceiver operator=(const MavlinkReceiver &) = delete;
};<|MERGE_RESOLUTION|>--- conflicted
+++ resolved
@@ -129,10 +129,7 @@
 	void start();
 	void stop();
 
-<<<<<<< HEAD
-=======
 	bool component_was_seen(int system_id, int component_id);
->>>>>>> faca2b17
 	void print_detailed_rx_stats() const;
 
 private:
@@ -140,6 +137,8 @@
 	void run();
 
 	void acknowledge(uint8_t sysid, uint8_t compid, uint16_t command, uint8_t result, uint8_t progress);
+
+	void updateParams() override;
 
 	/**
 	 * Common method to handle both mavlink command types. T is one of mavlink_command_int_t or mavlink_command_long_t.
@@ -234,16 +233,8 @@
 
 	void schedule_tune(const char *tune);
 
-<<<<<<< HEAD
 	void update_terrain_uploader(const hrt_abstime &now);
 
-	/**
-	 * @brief Updates optical flow parameters.
-	 */
-	void updateParams() override;
-
-=======
->>>>>>> faca2b17
 	void update_rx_stats(const mavlink_message_t &message);
 
 	px4::atomic_bool 	_should_exit{false};
@@ -263,11 +254,7 @@
 
 	orb_advert_t _mavlink_log_pub{nullptr};
 
-<<<<<<< HEAD
-	static constexpr int MAX_REMOTE_COMPONENTS{16};
-=======
 	static constexpr unsigned MAX_REMOTE_COMPONENTS{8};
->>>>>>> faca2b17
 	struct ComponentState {
 		uint32_t last_time_received_ms{0};
 		uint32_t received_messages{0};
@@ -277,10 +264,7 @@
 		uint8_t last_sequence{0};
 	};
 	ComponentState _component_states[MAX_REMOTE_COMPONENTS] {};
-<<<<<<< HEAD
-=======
 	unsigned _component_states_count{0};
->>>>>>> faca2b17
 	bool _warned_component_states_full_once{false};
 
 	uint64_t _total_received_counter{0};                            ///< The total number of successfully received messages
