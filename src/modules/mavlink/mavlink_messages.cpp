/****************************************************************************
 *
 *   Copyright (c) 2012-2017 PX4 Development Team. All rights reserved.
 *
 * Redistribution and use in source and binary forms, with or without
 * modification, are permitted provided that the following conditions
 * are met:
 *
 * 1. Redistributions of source code must retain the above copyright
 *    notice, this list of conditions and the following disclaimer.
 * 2. Redistributions in binary form must reproduce the above copyright
 *    notice, this list of conditions and the following disclaimer in
 *    the documentation and/or other materials provided with the
 *    distribution.
 * 3. Neither the name PX4 nor the names of its contributors may be
 *    used to endorse or promote products derived from this software
 *    without specific prior written permission.
 *
 * THIS SOFTWARE IS PROVIDED BY THE COPYRIGHT HOLDERS AND CONTRIBUTORS
 * "AS IS" AND ANY EXPRESS OR IMPLIED WARRANTIES, INCLUDING, BUT NOT
 * LIMITED TO, THE IMPLIED WARRANTIES OF MERCHANTABILITY AND FITNESS
 * FOR A PARTICULAR PURPOSE ARE DISCLAIMED. IN NO EVENT SHALL THE
 * COPYRIGHT OWNER OR CONTRIBUTORS BE LIABLE FOR ANY DIRECT, INDIRECT,
 * INCIDENTAL, SPECIAL, EXEMPLARY, OR CONSEQUENTIAL DAMAGES (INCLUDING,
 * BUT NOT LIMITED TO, PROCUREMENT OF SUBSTITUTE GOODS OR SERVICES; LOSS
 * OF USE, DATA, OR PROFITS; OR BUSINESS INTERRUPTION) HOWEVER CAUSED
 * AND ON ANY THEORY OF LIABILITY, WHETHER IN CONTRACT, STRICT
 * LIABILITY, OR TORT (INCLUDING NEGLIGENCE OR OTHERWISE) ARISING IN
 * ANY WAY OUT OF THE USE OF THIS SOFTWARE, EVEN IF ADVISED OF THE
 * POSSIBILITY OF SUCH DAMAGE.
 *
 ****************************************************************************/

/**
 * @file mavlink_messages.cpp
 * MAVLink 2.0 message formatters implementation.
 *
 * @author Lorenz Meier <lorenz@px4.io>
 * @author Anton Babushkin <anton.babushkin@me.com>
 */

#include "mavlink_main.h"
#include "mavlink_messages.h"
#include "mavlink_command_sender.h"
#include "mavlink_simple_analyzer.h"
#include "mavlink_high_latency2.h"

#include <commander/px4_custom_mode.h>
#include <drivers/drv_pwm_output.h>
#include <lib/conversion/rotation.h>
#include <lib/ecl/geo/geo.h>
#include <lib/mathlib/mathlib.h>
#include <lib/matrix/matrix/math.hpp>
#include <px4_platform_common/time.h>
#include <systemlib/mavlink_log.h>
#include <math.h>

#include <uORB/topics/actuator_armed.h>
#include <uORB/topics/actuator_controls.h>
#include <uORB/topics/actuator_outputs.h>
#include <uORB/topics/airspeed_validated.h>
#include <uORB/topics/battery_status.h>
#include <uORB/topics/camera_trigger.h>
#include <uORB/topics/camera_capture.h>
#include <uORB/topics/cpuload.h>
#include <uORB/topics/debug_key_value.h>
#include <uORB/topics/debug_value.h>
#include <uORB/topics/debug_vect.h>
#include <uORB/topics/debug_array.h>
#include <uORB/topics/differential_pressure.h>
#include <uORB/topics/distance_sensor.h>
#include <uORB/topics/estimator_status.h>
#include <uORB/topics/geofence_result.h>
#include <uORB/topics/home_position.h>
#include <uORB/topics/input_rc.h>
#include <uORB/topics/manual_control_setpoint.h>
#include <uORB/topics/mavlink_log.h>
#include <uORB/topics/vehicle_trajectory_waypoint.h>
#include <uORB/topics/obstacle_distance.h>
#include <uORB/topics/optical_flow.h>
#include <uORB/topics/orbit_status.h>
#include <uORB/topics/position_controller_status.h>
#include <uORB/topics/position_setpoint_triplet.h>
#include <uORB/topics/sensor_accel_status.h>
#include <uORB/topics/sensor_combined.h>
#include <uORB/topics/sensor_bias.h>
#include <uORB/topics/tecs_status.h>
#include <uORB/topics/telemetry_status.h>
#include <uORB/topics/transponder_report.h>
#include <uORB/topics/vehicle_angular_velocity.h>
#include <uORB/topics/vehicle_attitude.h>
#include <uORB/topics/vehicle_attitude_setpoint.h>
#include <uORB/topics/vehicle_command.h>
#include <uORB/topics/vehicle_control_mode.h>
#include <uORB/topics/vehicle_global_position.h>
#include <uORB/topics/vehicle_gps_position.h>
#include <uORB/topics/vehicle_land_detected.h>
#include <uORB/topics/vehicle_local_position.h>
#include <uORB/topics/vehicle_local_position_setpoint.h>
#include <uORB/topics/vehicle_odometry.h>
#include <uORB/topics/vehicle_rates_setpoint.h>
#include <uORB/topics/vehicle_status.h>
#include <uORB/topics/vehicle_status_flags.h>
#include <uORB/topics/vtol_vehicle_status.h>
#include <uORB/topics/wind_estimate.h>
#include <uORB/topics/mount_orientation.h>
#include <uORB/topics/collision_report.h>
#include <uORB/topics/sensor_accel.h>
#include <uORB/topics/sensor_gyro.h>
#include <uORB/topics/sensor_mag.h>
#include <uORB/topics/vehicle_air_data.h>
#include <uORB/topics/vehicle_magnetometer.h>
#include <uORB/uORB.h>

using matrix::wrap_2pi;

static uint16_t cm_uint16_from_m_float(float m);

static void get_mavlink_mode_state(const struct vehicle_status_s *const status, uint8_t *mavlink_state,
				   uint8_t *mavlink_base_mode, uint32_t *mavlink_custom_mode);

uint16_t
cm_uint16_from_m_float(float m)
{
	if (m < 0.0f) {
		return 0;

	} else if (m > 655.35f) {
		return 65535;
	}

	return (uint16_t)(m * 100.0f);
}

void get_mavlink_navigation_mode(const struct vehicle_status_s *const status, uint8_t *mavlink_base_mode,
				 union px4_custom_mode *custom_mode)
{
	custom_mode->data = 0;
	*mavlink_base_mode = 0;

	/* HIL */
	if (status->hil_state == vehicle_status_s::HIL_STATE_ON) {
		*mavlink_base_mode |= MAV_MODE_FLAG_HIL_ENABLED;
	}

	/* arming state */
	if (status->arming_state == vehicle_status_s::ARMING_STATE_ARMED) {
		*mavlink_base_mode |= MAV_MODE_FLAG_SAFETY_ARMED;
	}

	/* main state */
	*mavlink_base_mode |= MAV_MODE_FLAG_CUSTOM_MODE_ENABLED;

	const uint8_t auto_mode_flags	= MAV_MODE_FLAG_AUTO_ENABLED
					  | MAV_MODE_FLAG_STABILIZE_ENABLED
					  | MAV_MODE_FLAG_GUIDED_ENABLED;

	switch (status->nav_state) {
	case vehicle_status_s::NAVIGATION_STATE_MANUAL:
		*mavlink_base_mode	|= MAV_MODE_FLAG_MANUAL_INPUT_ENABLED
					   | (status->vehicle_type == vehicle_status_s::VEHICLE_TYPE_ROTARY_WING ? MAV_MODE_FLAG_STABILIZE_ENABLED : 0);
		custom_mode->main_mode = PX4_CUSTOM_MAIN_MODE_MANUAL;
		break;

	case vehicle_status_s::NAVIGATION_STATE_ACRO:
		*mavlink_base_mode |= MAV_MODE_FLAG_MANUAL_INPUT_ENABLED;
		custom_mode->main_mode = PX4_CUSTOM_MAIN_MODE_ACRO;
		break;

	case vehicle_status_s::NAVIGATION_STATE_RATTITUDE:
		*mavlink_base_mode |= MAV_MODE_FLAG_MANUAL_INPUT_ENABLED;
		custom_mode->main_mode = PX4_CUSTOM_MAIN_MODE_RATTITUDE;
		break;

	case vehicle_status_s::NAVIGATION_STATE_STAB:
		*mavlink_base_mode	|= MAV_MODE_FLAG_MANUAL_INPUT_ENABLED
					   | MAV_MODE_FLAG_STABILIZE_ENABLED;
		custom_mode->main_mode = PX4_CUSTOM_MAIN_MODE_STABILIZED;
		break;

	case vehicle_status_s::NAVIGATION_STATE_ALTCTL:
		*mavlink_base_mode	|= MAV_MODE_FLAG_MANUAL_INPUT_ENABLED
					   | MAV_MODE_FLAG_STABILIZE_ENABLED;
		custom_mode->main_mode = PX4_CUSTOM_MAIN_MODE_ALTCTL;
		break;

	case vehicle_status_s::NAVIGATION_STATE_POSCTL:
		*mavlink_base_mode	|= MAV_MODE_FLAG_MANUAL_INPUT_ENABLED
					   | MAV_MODE_FLAG_STABILIZE_ENABLED
					   | MAV_MODE_FLAG_GUIDED_ENABLED; // TODO: is POSCTL GUIDED?
		custom_mode->main_mode = PX4_CUSTOM_MAIN_MODE_POSCTL;
		break;

	case vehicle_status_s::NAVIGATION_STATE_ORBIT:
		*mavlink_base_mode |= MAV_MODE_FLAG_MANUAL_INPUT_ENABLED
				      | MAV_MODE_FLAG_STABILIZE_ENABLED
				      | MAV_MODE_FLAG_GUIDED_ENABLED;
		custom_mode->main_mode = PX4_CUSTOM_MAIN_MODE_POSCTL;
		custom_mode->sub_mode = PX4_CUSTOM_SUB_MODE_POSCTL_ORBIT;
		break;

	case vehicle_status_s::NAVIGATION_STATE_AUTO_TAKEOFF:
		*mavlink_base_mode |= auto_mode_flags;
		custom_mode->main_mode = PX4_CUSTOM_MAIN_MODE_AUTO;
		custom_mode->sub_mode = PX4_CUSTOM_SUB_MODE_AUTO_TAKEOFF;
		break;

	case vehicle_status_s::NAVIGATION_STATE_AUTO_MISSION:
		*mavlink_base_mode |= auto_mode_flags;
		custom_mode->main_mode = PX4_CUSTOM_MAIN_MODE_AUTO;
		custom_mode->sub_mode = PX4_CUSTOM_SUB_MODE_AUTO_MISSION;
		break;

	case vehicle_status_s::NAVIGATION_STATE_AUTO_LOITER:
		*mavlink_base_mode |= auto_mode_flags;
		custom_mode->main_mode = PX4_CUSTOM_MAIN_MODE_AUTO;
		custom_mode->sub_mode = PX4_CUSTOM_SUB_MODE_AUTO_LOITER;
		break;

	case vehicle_status_s::NAVIGATION_STATE_AUTO_FOLLOW_TARGET:
		*mavlink_base_mode |= auto_mode_flags;
		custom_mode->main_mode = PX4_CUSTOM_MAIN_MODE_AUTO;
		custom_mode->sub_mode = PX4_CUSTOM_SUB_MODE_AUTO_FOLLOW_TARGET;
		break;

	case vehicle_status_s::NAVIGATION_STATE_AUTO_PRECLAND:
		*mavlink_base_mode |= auto_mode_flags;
		custom_mode->main_mode = PX4_CUSTOM_MAIN_MODE_AUTO;
		custom_mode->sub_mode = PX4_CUSTOM_SUB_MODE_AUTO_PRECLAND;
		break;

	case vehicle_status_s::NAVIGATION_STATE_AUTO_RTL:

	/* fallthrough */
	case vehicle_status_s::NAVIGATION_STATE_AUTO_RCRECOVER:
		*mavlink_base_mode |= auto_mode_flags;
		custom_mode->main_mode = PX4_CUSTOM_MAIN_MODE_AUTO;
		custom_mode->sub_mode = PX4_CUSTOM_SUB_MODE_AUTO_RTL;
		break;

	case vehicle_status_s::NAVIGATION_STATE_AUTO_LAND:
	case vehicle_status_s::NAVIGATION_STATE_AUTO_LANDENGFAIL:
	case vehicle_status_s::NAVIGATION_STATE_AUTO_LANDGPSFAIL:

	/* fallthrough */
	case vehicle_status_s::NAVIGATION_STATE_DESCEND:
		*mavlink_base_mode |= auto_mode_flags;
		custom_mode->main_mode = PX4_CUSTOM_MAIN_MODE_AUTO;
		custom_mode->sub_mode = PX4_CUSTOM_SUB_MODE_AUTO_LAND;
		break;

	case vehicle_status_s::NAVIGATION_STATE_AUTO_RTGS:
		*mavlink_base_mode |= auto_mode_flags;
		custom_mode->main_mode = PX4_CUSTOM_MAIN_MODE_AUTO;
		custom_mode->sub_mode = PX4_CUSTOM_SUB_MODE_AUTO_RTGS;
		break;

	case vehicle_status_s::NAVIGATION_STATE_TERMINATION:
		*mavlink_base_mode |= MAV_MODE_FLAG_MANUAL_INPUT_ENABLED;
		custom_mode->main_mode = PX4_CUSTOM_MAIN_MODE_MANUAL;
		break;

	case vehicle_status_s::NAVIGATION_STATE_OFFBOARD:
		*mavlink_base_mode |= auto_mode_flags;
		custom_mode->main_mode = PX4_CUSTOM_MAIN_MODE_OFFBOARD;
		break;

	case vehicle_status_s::NAVIGATION_STATE_MAX:
		/* this is an unused case, ignore */
		break;

	}
}

void get_mavlink_mode_state(const struct vehicle_status_s *const status, uint8_t *mavlink_state,
			    uint8_t *mavlink_base_mode, uint32_t *mavlink_custom_mode)
{
	*mavlink_state = 0;
	*mavlink_base_mode = 0;
	*mavlink_custom_mode = 0;

	union px4_custom_mode custom_mode;
	get_mavlink_navigation_mode(status, mavlink_base_mode, &custom_mode);
	*mavlink_custom_mode = custom_mode.data;

	/* set system state */
	if (status->arming_state == vehicle_status_s::ARMING_STATE_INIT
	    || status->arming_state == vehicle_status_s::ARMING_STATE_IN_AIR_RESTORE
	    || status->arming_state == vehicle_status_s::ARMING_STATE_STANDBY_ERROR) {	// TODO review
		*mavlink_state = MAV_STATE_UNINIT;

	} else if (status->arming_state == vehicle_status_s::ARMING_STATE_ARMED) {
		*mavlink_state = MAV_STATE_ACTIVE;

	} else if (status->arming_state == vehicle_status_s::ARMING_STATE_STANDBY) {
		*mavlink_state = MAV_STATE_STANDBY;

	} else if (status->arming_state == vehicle_status_s::ARMING_STATE_SHUTDOWN) {
		*mavlink_state = MAV_STATE_POWEROFF;

	} else {
		*mavlink_state = MAV_STATE_CRITICAL;
	}
}


class MavlinkStreamHeartbeat : public MavlinkStream
{
public:
	const char *get_name() const override
	{
		return MavlinkStreamHeartbeat::get_name_static();
	}

	static const char *get_name_static()
	{
		return "HEARTBEAT";
	}

	static uint16_t get_id_static()
	{
		return MAVLINK_MSG_ID_HEARTBEAT;
	}

	uint16_t get_id() override
	{
		return get_id_static();
	}

	static MavlinkStream *new_instance(Mavlink *mavlink)
	{
		return new MavlinkStreamHeartbeat(mavlink);
	}

	unsigned get_size() override
	{
		return MAVLINK_MSG_ID_HEARTBEAT_LEN + MAVLINK_NUM_NON_PAYLOAD_BYTES;
	}

	bool const_rate() override
	{
		return true;
	}

private:
	MavlinkOrbSubscription *_status_sub;

	/* do not allow top copying this class */
	MavlinkStreamHeartbeat(MavlinkStreamHeartbeat &) = delete;
	MavlinkStreamHeartbeat &operator = (const MavlinkStreamHeartbeat &) = delete;

protected:
	explicit MavlinkStreamHeartbeat(Mavlink *mavlink) : MavlinkStream(mavlink),
		_status_sub(_mavlink->add_orb_subscription(ORB_ID(vehicle_status)))
	{}

	bool send(const hrt_abstime t) override
	{
		struct vehicle_status_s status = {};

		/* always send the heartbeat, independent of the update status of the topics */
		if (!_status_sub->update(&status)) {
			/* if topic update failed fill it with defaults */
			memset(&status, 0, sizeof(status));
		}

		uint8_t base_mode = 0;
		uint32_t custom_mode = 0;
		uint8_t system_status = 0;
		get_mavlink_mode_state(&status, &system_status, &base_mode, &custom_mode);

		mavlink_msg_heartbeat_send(_mavlink->get_channel(), _mavlink->get_system_type(), MAV_AUTOPILOT_PX4,
					   base_mode, custom_mode, system_status);

		return true;
	}
};

class MavlinkStreamStatustext : public MavlinkStream
{
public:
	const char *get_name() const override
	{
		return MavlinkStreamStatustext::get_name_static();
	}

	static const char *get_name_static()
	{
		return "STATUSTEXT";
	}

	static uint16_t get_id_static()
	{
		return MAVLINK_MSG_ID_STATUSTEXT;
	}

	uint16_t get_id() override
	{
		return get_id_static();
	}

	static MavlinkStream *new_instance(Mavlink *mavlink)
	{
		return new MavlinkStreamStatustext(mavlink);
	}

	unsigned get_size() override
	{
		return _mavlink->get_logbuffer()->empty() ? 0 : (MAVLINK_MSG_ID_STATUSTEXT_LEN + MAVLINK_NUM_NON_PAYLOAD_BYTES);
	}

private:
	/* do not allow top copying this class */
	MavlinkStreamStatustext(MavlinkStreamStatustext &) = delete;
	MavlinkStreamStatustext &operator = (const MavlinkStreamStatustext &) = delete;

protected:
	explicit MavlinkStreamStatustext(Mavlink *mavlink) : MavlinkStream(mavlink)
	{}

	bool send(const hrt_abstime t) override
	{
		if (!_mavlink->get_logbuffer()->empty() && _mavlink->is_connected()) {

			struct mavlink_log_s mavlink_log = {};

			if (_mavlink->get_logbuffer()->get(&mavlink_log)) {

				mavlink_statustext_t msg;
				msg.severity = mavlink_log.severity;
				strncpy(msg.text, (const char *)mavlink_log.text, sizeof(msg.text));
				msg.text[sizeof(msg.text) - 1] = '\0';

				mavlink_msg_statustext_send_struct(_mavlink->get_channel(), &msg);

				return true;
			}
		}

		return false;
	}
};

class MavlinkStreamCommandLong : public MavlinkStream
{
public:
	const char *get_name() const override
	{
		return MavlinkStreamCommandLong::get_name_static();
	}

	static const char *get_name_static()
	{
		return "COMMAND_LONG";
	}

	static uint16_t get_id_static()
	{
		return MAVLINK_MSG_ID_COMMAND_LONG;
	}

	uint16_t get_id() override
	{
		return get_id_static();
	}

	static MavlinkStream *new_instance(Mavlink *mavlink)
	{
		return new MavlinkStreamCommandLong(mavlink);
	}

	unsigned get_size() override
	{
		return 0;	// commands stream is not regular and not predictable
	}

private:
	MavlinkOrbSubscription *_cmd_sub;

	/* do not allow top copying this class */
	MavlinkStreamCommandLong(MavlinkStreamCommandLong &) = delete;
	MavlinkStreamCommandLong &operator = (const MavlinkStreamCommandLong &) = delete;

protected:
	explicit MavlinkStreamCommandLong(Mavlink *mavlink) : MavlinkStream(mavlink),
		_cmd_sub(_mavlink->add_orb_subscription(ORB_ID(vehicle_command), 0, true))
	{}

	bool send(const hrt_abstime t) override
	{
		struct vehicle_command_s cmd;
		bool sent = false;

		if (_cmd_sub->update_if_changed(&cmd)) {

			if (!cmd.from_external) {
				PX4_DEBUG("sending command %d to %d/%d", cmd.command, cmd.target_system, cmd.target_component);

				MavlinkCommandSender::instance().handle_vehicle_command(cmd, _mavlink->get_channel());
				sent = true;

			} else {
				PX4_DEBUG("not forwarding command %d to %d/%d", cmd.command, cmd.target_system, cmd.target_component);
			}
		}

		MavlinkCommandSender::instance().check_timeout(_mavlink->get_channel());

		return sent;
	}
};

class MavlinkStreamSysStatus : public MavlinkStream
{
public:
	const char *get_name() const override
	{
		return MavlinkStreamSysStatus::get_name_static();
	}

	static const char *get_name_static()
	{
		return "SYS_STATUS";
	}

	static uint16_t get_id_static()
	{
		return MAVLINK_MSG_ID_SYS_STATUS;
	}

	uint16_t get_id() override
	{
		return get_id_static();
	}

	static MavlinkStream *new_instance(Mavlink *mavlink)
	{
		return new MavlinkStreamSysStatus(mavlink);
	}

	unsigned get_size() override
	{
		return MAVLINK_MSG_ID_SYS_STATUS_LEN + MAVLINK_NUM_NON_PAYLOAD_BYTES;
	}

private:
	MavlinkOrbSubscription *_status_sub;
	MavlinkOrbSubscription *_cpuload_sub;
	MavlinkOrbSubscription *_battery_status_sub[ORB_MULTI_MAX_INSTANCES];

	uint64_t _status_timestamp{0};
	uint64_t _cpuload_timestamp{0};
	uint64_t _battery_status_timestamp[ORB_MULTI_MAX_INSTANCES] {};

	/* do not allow top copying this class */
	MavlinkStreamSysStatus(MavlinkStreamSysStatus &) = delete;
	MavlinkStreamSysStatus &operator = (const MavlinkStreamSysStatus &) = delete;

protected:
	explicit MavlinkStreamSysStatus(Mavlink *mavlink) : MavlinkStream(mavlink),
		_status_sub(_mavlink->add_orb_subscription(ORB_ID(vehicle_status))),
		_cpuload_sub(_mavlink->add_orb_subscription(ORB_ID(cpuload)))
	{
		for (int i = 0; i < ORB_MULTI_MAX_INSTANCES; i++) {
			_battery_status_sub[i] = _mavlink->add_orb_subscription(ORB_ID(battery_status), i);
			_battery_status_timestamp[i] = 0;
		}
	}

	bool send(const hrt_abstime t) override
	{
		vehicle_status_s status{};
		cpuload_s cpuload{};
		battery_status_s battery_status[ORB_MULTI_MAX_INSTANCES] {};

		const bool updated_status = _status_sub->update(&_status_timestamp, &status);
		const bool updated_cpuload = _cpuload_sub->update(&_cpuload_timestamp, &cpuload);

		bool updated_battery = false;

		for (int i = 0; i < ORB_MULTI_MAX_INSTANCES; i++) {
			if (_battery_status_sub[i]->update(&_battery_status_timestamp[i], &battery_status[i])) {
				updated_battery = true;
			}
		}

		if (updated_status || updated_cpuload || updated_battery) {
			int lowest_battery_index = 0;

			for (int i = 0; i < ORB_MULTI_MAX_INSTANCES; i++) {
				if (battery_status[i].connected && (battery_status[i].remaining < battery_status[lowest_battery_index].remaining)) {
					lowest_battery_index = i;
				}
			}

			mavlink_sys_status_t msg{};

			msg.onboard_control_sensors_present = status.onboard_control_sensors_present;
			msg.onboard_control_sensors_enabled = status.onboard_control_sensors_enabled;
			msg.onboard_control_sensors_health = status.onboard_control_sensors_health;

			msg.load = cpuload.load * 1000.0f;

			// TODO: Determine what data should be put here when there are multiple batteries.
			//  Right now, it uses the lowest battery. This is a safety decision, because if a client is only checking
			//  one battery using this message, it should be the lowest.
			//  In the future, this should somehow determine the "main" battery, or use the "type" field of BATTERY_STATUS
			//  to determine which battery is more important at a given time.
			const battery_status_s &lowest_battery = battery_status[lowest_battery_index];

			if (lowest_battery.connected) {
				msg.voltage_battery = lowest_battery.voltage_filtered_v * 1000.0f;
				msg.current_battery = lowest_battery.current_filtered_a * 100.0f;
				msg.battery_remaining = ceilf(lowest_battery.remaining * 100.0f);

			} else {
				msg.voltage_battery = UINT16_MAX;
				msg.current_battery = -1;
				msg.battery_remaining = -1;
			}

			mavlink_msg_sys_status_send_struct(_mavlink->get_channel(), &msg);

			return true;
		}

		return false;
	}
};

class MavlinkStreamBatteryStatus : public MavlinkStream
{
public:
	const char *get_name() const override
	{
		return MavlinkStreamBatteryStatus::get_name_static();
	}

	static const char *get_name_static()
	{
		return "BATTERY_STATUS";
	}

	static uint16_t get_id_static()
	{
		return MAVLINK_MSG_ID_BATTERY_STATUS;
	}

	uint16_t get_id() override
	{
		return get_id_static();
	}

	static MavlinkStream *new_instance(Mavlink *mavlink)
	{
		return new MavlinkStreamBatteryStatus(mavlink);
	}

	unsigned get_size() override
	{
		return MAVLINK_MSG_ID_BATTERY_STATUS_LEN + MAVLINK_NUM_NON_PAYLOAD_BYTES;
	}

private:
	MavlinkOrbSubscription *_battery_status_sub[ORB_MULTI_MAX_INSTANCES] {};

	uint64_t _battery_status_timestamp[ORB_MULTI_MAX_INSTANCES] {};

	/* do not allow top copying this class */
	MavlinkStreamBatteryStatus(MavlinkStreamSysStatus &) = delete;
	MavlinkStreamBatteryStatus &operator = (const MavlinkStreamSysStatus &) = delete;

protected:
	explicit MavlinkStreamBatteryStatus(Mavlink *mavlink) : MavlinkStream(mavlink)
	{
		for (int i = 0; i < ORB_MULTI_MAX_INSTANCES; i++) {
			_battery_status_sub[i] = _mavlink->add_orb_subscription(ORB_ID(battery_status), i);
		}
	}

	bool send(const hrt_abstime t) override
	{
		bool updated = false;

		for (int i = 0; i < ORB_MULTI_MAX_INSTANCES; i++) {

			if (!_battery_status_sub[i]) {
				continue;
			}

			battery_status_s battery_status{};

			if (_battery_status_sub[i]->update(&_battery_status_timestamp[i], &battery_status)) {
				/* battery status message with higher resolution */
				mavlink_battery_status_t bat_msg{};
				// TODO: Determine how to better map between battery ID within the firmware and in MAVLink
				bat_msg.id = battery_status.id - 1;
				bat_msg.battery_function = MAV_BATTERY_FUNCTION_ALL;
				bat_msg.type = MAV_BATTERY_TYPE_LIPO;
				bat_msg.current_consumed = (battery_status.connected) ? battery_status.discharged_mah : -1;
				bat_msg.energy_consumed = -1;
				bat_msg.current_battery = (battery_status.connected) ? battery_status.current_filtered_a * 100 : -1;
				bat_msg.battery_remaining = (battery_status.connected) ? ceilf(battery_status.remaining * 100.0f) : -1;

				switch (battery_status.warning) {
				case (battery_status_s::BATTERY_WARNING_NONE):
					bat_msg.charge_state = MAV_BATTERY_CHARGE_STATE_OK;
					break;

				case (battery_status_s::BATTERY_WARNING_LOW):
					bat_msg.charge_state = MAV_BATTERY_CHARGE_STATE_LOW;
					break;

				case (battery_status_s::BATTERY_WARNING_CRITICAL):
					bat_msg.charge_state = MAV_BATTERY_CHARGE_STATE_CRITICAL;
					break;

				case (battery_status_s::BATTERY_WARNING_EMERGENCY):
					bat_msg.charge_state = MAV_BATTERY_CHARGE_STATE_EMERGENCY;
					break;

				case (battery_status_s::BATTERY_WARNING_FAILED):
					bat_msg.charge_state = MAV_BATTERY_CHARGE_STATE_FAILED;
					break;

				default:
					bat_msg.charge_state = MAV_BATTERY_CHARGE_STATE_UNDEFINED;
					break;
				}

				// check if temperature valid
				if (battery_status.connected && PX4_ISFINITE(battery_status.temperature)) {
					bat_msg.temperature = battery_status.temperature * 100.0f;

				} else {
					bat_msg.temperature = INT16_MAX;
				}

				static constexpr int mavlink_cells_max = (sizeof(bat_msg.voltages) / sizeof(bat_msg.voltages[0]));
				static constexpr int uorb_cells_max =
					(sizeof(battery_status.voltage_cell_v) / sizeof(battery_status.voltage_cell_v[0]));

				for (int cell = 0; cell < mavlink_cells_max; cell++) {
					if (battery_status.connected && (cell < battery_status.cell_count) && (cell < uorb_cells_max)) {
						bat_msg.voltages[cell] = battery_status.voltage_cell_v[cell] * 1000.0f;

					} else {
						bat_msg.voltages[cell] = UINT16_MAX;
					}
				}

				mavlink_msg_battery_status_send_struct(_mavlink->get_channel(), &bat_msg);

				updated = true;
			}

		}

		return updated;
	}
};

class MavlinkStreamHighresIMU : public MavlinkStream
{
public:
	const char *get_name() const override
	{
		return MavlinkStreamHighresIMU::get_name_static();
	}

	static const char *get_name_static()
	{
		return "HIGHRES_IMU";
	}

	static uint16_t get_id_static()
	{
		return MAVLINK_MSG_ID_HIGHRES_IMU;
	}

	uint16_t get_id() override
	{
		return get_id_static();
	}

	static MavlinkStream *new_instance(Mavlink *mavlink)
	{
		return new MavlinkStreamHighresIMU(mavlink);
	}

	unsigned get_size() override
	{
		return MAVLINK_MSG_ID_HIGHRES_IMU_LEN + MAVLINK_NUM_NON_PAYLOAD_BYTES;
	}

private:
	MavlinkOrbSubscription *_sensor_sub;
	uint64_t _sensor_time;

	MavlinkOrbSubscription *_bias_sub;
	MavlinkOrbSubscription *_differential_pressure_sub;
	MavlinkOrbSubscription *_magnetometer_sub;
	MavlinkOrbSubscription *_air_data_sub;

	uint64_t _accel_timestamp;
	uint64_t _gyro_timestamp;
	uint64_t _mag_timestamp;
	uint64_t _baro_timestamp;
	uint64_t _dpres_timestamp;

	/* do not allow top copying this class */
	MavlinkStreamHighresIMU(MavlinkStreamHighresIMU &) = delete;
	MavlinkStreamHighresIMU &operator = (const MavlinkStreamHighresIMU &) = delete;

protected:
	explicit MavlinkStreamHighresIMU(Mavlink *mavlink) : MavlinkStream(mavlink),
		_sensor_sub(_mavlink->add_orb_subscription(ORB_ID(sensor_combined))),
		_sensor_time(0),
		_bias_sub(_mavlink->add_orb_subscription(ORB_ID(sensor_bias))),
		_differential_pressure_sub(_mavlink->add_orb_subscription(ORB_ID(differential_pressure))),
		_magnetometer_sub(_mavlink->add_orb_subscription(ORB_ID(vehicle_magnetometer))),
		_air_data_sub(_mavlink->add_orb_subscription(ORB_ID(vehicle_air_data))),
		_accel_timestamp(0),
		_gyro_timestamp(0),
		_mag_timestamp(0),
		_baro_timestamp(0),
		_dpres_timestamp(0)
	{}

	bool send(const hrt_abstime t) override
	{
		sensor_combined_s sensor;

		if (_sensor_sub->update(&_sensor_time, &sensor)) {
			uint16_t fields_updated = 0;

			if (_accel_timestamp != sensor.timestamp + sensor.accelerometer_timestamp_relative) {
				/* mark first three dimensions as changed */
				fields_updated |= (1 << 0) | (1 << 1) | (1 << 2);
				_accel_timestamp = sensor.timestamp + sensor.accelerometer_timestamp_relative;
			}

			if (_gyro_timestamp != sensor.timestamp) {
				/* mark second group dimensions as changed */
				fields_updated |= (1 << 3) | (1 << 4) | (1 << 5);
				_gyro_timestamp = sensor.timestamp;
			}

			vehicle_magnetometer_s magnetometer = {};
			_magnetometer_sub->update(&magnetometer);

			if (_mag_timestamp != magnetometer.timestamp) {
				/* mark third group dimensions as changed */
				fields_updated |= (1 << 6) | (1 << 7) | (1 << 8);
				_mag_timestamp = magnetometer.timestamp;
			}

			vehicle_air_data_s air_data = {};
			_air_data_sub->update(&air_data);

			if (_baro_timestamp != air_data.timestamp) {
				/* mark fourth group (baro fields) dimensions as changed */
				fields_updated |= (1 << 9) | (1 << 11) | (1 << 12);
				_baro_timestamp = air_data.timestamp;
			}

			sensor_bias_s bias = {};
			_bias_sub->update(&bias);

			differential_pressure_s differential_pressure = {};
			_differential_pressure_sub->update(&differential_pressure);

			if (_dpres_timestamp != differential_pressure.timestamp) {
				/* mark fourth group (dpres field) dimensions as changed */
				fields_updated |= (1 << 10);
				_dpres_timestamp = differential_pressure.timestamp;
			}

			mavlink_highres_imu_t msg = {};

			msg.time_usec = sensor.timestamp;
			msg.xacc = sensor.accelerometer_m_s2[0] - bias.accel_bias[0];
			msg.yacc = sensor.accelerometer_m_s2[1] - bias.accel_bias[1];
			msg.zacc = sensor.accelerometer_m_s2[2] - bias.accel_bias[2];
			msg.xgyro = sensor.gyro_rad[0] - bias.gyro_bias[0];
			msg.ygyro = sensor.gyro_rad[1] - bias.gyro_bias[1];
			msg.zgyro = sensor.gyro_rad[2] - bias.gyro_bias[2];
			msg.xmag = magnetometer.magnetometer_ga[0] - bias.mag_bias[0];
			msg.ymag = magnetometer.magnetometer_ga[1] - bias.mag_bias[1];
			msg.zmag = magnetometer.magnetometer_ga[2] - bias.mag_bias[2];
			msg.abs_pressure = air_data.baro_pressure_pa;
			msg.diff_pressure = differential_pressure.differential_pressure_raw_pa;
			msg.pressure_alt = air_data.baro_alt_meter;
			msg.temperature = air_data.baro_temp_celcius;
			msg.fields_updated = fields_updated;

			mavlink_msg_highres_imu_send_struct(_mavlink->get_channel(), &msg);

			return true;
		}

		return false;
	}
};


class MavlinkStreamScaledIMU : public MavlinkStream
{
public:
	const char *get_name() const override
	{
		return MavlinkStreamScaledIMU::get_name_static();
	}

	static const char *get_name_static()
	{
		return "SCALED_IMU";
	}

	static uint16_t get_id_static()
	{
		return MAVLINK_MSG_ID_SCALED_IMU;
	}

	uint16_t get_id() override
	{
		return get_id_static();
	}

	static MavlinkStream *new_instance(Mavlink *mavlink)
	{
		return new MavlinkStreamScaledIMU(mavlink);
	}

	unsigned get_size() override
	{
		return _raw_accel_sub->is_published() ? (MAVLINK_MSG_ID_SCALED_IMU_LEN + MAVLINK_NUM_NON_PAYLOAD_BYTES) : 0;
	}

private:
	MavlinkOrbSubscription *_raw_accel_sub;
	MavlinkOrbSubscription *_raw_gyro_sub;
	MavlinkOrbSubscription *_raw_mag_sub;

	uint64_t _raw_accel_time;
	uint64_t _raw_gyro_time;
	uint64_t _raw_mag_time;

	// do not allow top copy this class
	MavlinkStreamScaledIMU(MavlinkStreamScaledIMU &) = delete;
	MavlinkStreamScaledIMU &operator = (const MavlinkStreamScaledIMU &) = delete;

protected:
	explicit MavlinkStreamScaledIMU(Mavlink *mavlink) : MavlinkStream(mavlink),
		_raw_accel_sub(_mavlink->add_orb_subscription(ORB_ID(sensor_accel), 0)),
		_raw_gyro_sub(_mavlink->add_orb_subscription(ORB_ID(sensor_gyro), 0)),
		_raw_mag_sub(_mavlink->add_orb_subscription(ORB_ID(sensor_mag), 0)),
		_raw_accel_time(0),
		_raw_gyro_time(0),
		_raw_mag_time(0)
	{}

	bool send(const hrt_abstime t) override
	{
		sensor_accel_s sensor_accel = {};
		sensor_gyro_s sensor_gyro = {};
		sensor_mag_s sensor_mag = {};

		bool updated = false;
		updated |= _raw_accel_sub->update(&_raw_accel_time, &sensor_accel);
		updated |= _raw_gyro_sub->update(&_raw_gyro_time, &sensor_gyro);
		updated |= _raw_mag_sub->update(&_raw_mag_time, &sensor_mag);

		if (updated) {

			mavlink_scaled_imu_t msg = {};

			msg.time_boot_ms = sensor_accel.timestamp / 1000;
			msg.xacc = (int16_t)(sensor_accel.x_raw / CONSTANTS_ONE_G); 	// [milli g]
			msg.yacc = (int16_t)(sensor_accel.y_raw / CONSTANTS_ONE_G); 	// [milli g]
			msg.zacc = (int16_t)(sensor_accel.z_raw / CONSTANTS_ONE_G); 	// [milli g]
			msg.xgyro = sensor_gyro.x_raw;					// [milli rad/s]
			msg.ygyro = sensor_gyro.y_raw;					// [milli rad/s]
			msg.zgyro = sensor_gyro.z_raw;					// [milli rad/s]
			msg.xmag = sensor_mag.x_raw;					// [milli tesla]
			msg.ymag = sensor_mag.y_raw;					// [milli tesla]
			msg.zmag = sensor_mag.z_raw;					// [milli tesla]

			mavlink_msg_scaled_imu_send_struct(_mavlink->get_channel(), &msg);

			return true;
		}

		return false;
	}
};


class MavlinkStreamScaledIMU2 : public MavlinkStream
{
public:
	const char *get_name() const override
	{
		return MavlinkStreamScaledIMU2::get_name_static();
	}

	static const char *get_name_static()
	{
		return "SCALED_IMU2";
	}

	static uint16_t get_id_static()
	{
		return MAVLINK_MSG_ID_SCALED_IMU2;
	}

	uint16_t get_id() override
	{
		return get_id_static();
	}

	static MavlinkStream *new_instance(Mavlink *mavlink)
	{
		return new MavlinkStreamScaledIMU2(mavlink);
	}

	unsigned get_size() override
	{
		return _raw_accel_sub->is_published() ? (MAVLINK_MSG_ID_SCALED_IMU2_LEN + MAVLINK_NUM_NON_PAYLOAD_BYTES) : 0;
	}

private:
	MavlinkOrbSubscription *_raw_accel_sub;
	MavlinkOrbSubscription *_raw_gyro_sub;
	MavlinkOrbSubscription *_raw_mag_sub;

	uint64_t _raw_accel_time;
	uint64_t _raw_gyro_time;
	uint64_t _raw_mag_time;

	// do not allow top copy this class
	MavlinkStreamScaledIMU2(MavlinkStreamScaledIMU2 &) = delete;
	MavlinkStreamScaledIMU2 &operator = (const MavlinkStreamScaledIMU2 &) = delete;

protected:
	explicit MavlinkStreamScaledIMU2(Mavlink *mavlink) : MavlinkStream(mavlink),
		_raw_accel_sub(_mavlink->add_orb_subscription(ORB_ID(sensor_accel), 1)),
		_raw_gyro_sub(_mavlink->add_orb_subscription(ORB_ID(sensor_gyro), 1)),
		_raw_mag_sub(_mavlink->add_orb_subscription(ORB_ID(sensor_mag), 1)),
		_raw_accel_time(0),
		_raw_gyro_time(0),
		_raw_mag_time(0)
	{}

	bool send(const hrt_abstime t) override
	{
		sensor_accel_s sensor_accel = {};
		sensor_gyro_s sensor_gyro = {};
		sensor_mag_s sensor_mag = {};

		bool updated = false;
		updated |= _raw_accel_sub->update(&_raw_accel_time, &sensor_accel);
		updated |= _raw_gyro_sub->update(&_raw_gyro_time, &sensor_gyro);
		updated |= _raw_mag_sub->update(&_raw_mag_time, &sensor_mag);

		if (updated) {

			mavlink_scaled_imu2_t msg = {};

			msg.time_boot_ms = sensor_accel.timestamp / 1000;
			msg.xacc = (int16_t)(sensor_accel.x_raw / CONSTANTS_ONE_G); 	// [milli g]
			msg.yacc = (int16_t)(sensor_accel.y_raw / CONSTANTS_ONE_G); 	// [milli g]
			msg.zacc = (int16_t)(sensor_accel.z_raw / CONSTANTS_ONE_G); 	// [milli g]
			msg.xgyro = sensor_gyro.x_raw;					// [milli rad/s]
			msg.ygyro = sensor_gyro.y_raw;					// [milli rad/s]
			msg.zgyro = sensor_gyro.z_raw;					// [milli rad/s]
			msg.xmag = sensor_mag.x_raw;					// [milli tesla]
			msg.ymag = sensor_mag.y_raw;					// [milli tesla]
			msg.zmag = sensor_mag.z_raw;					// [milli tesla]

			mavlink_msg_scaled_imu2_send_struct(_mavlink->get_channel(), &msg);

			return true;
		}

		return false;
	}
};

class MavlinkStreamScaledIMU3 : public MavlinkStream
{
public:
	const char *get_name() const override
	{
		return MavlinkStreamScaledIMU3::get_name_static();
	}

	static const char *get_name_static()
	{
		return "SCALED_IMU3";
	}

	static uint16_t get_id_static()
	{
		return MAVLINK_MSG_ID_SCALED_IMU3;
	}

	uint16_t get_id() override
	{
		return get_id_static();
	}

	static MavlinkStream *new_instance(Mavlink *mavlink)
	{
		return new MavlinkStreamScaledIMU3(mavlink);
	}

	unsigned get_size() override
	{
		return _raw_accel_sub->is_published() ? (MAVLINK_MSG_ID_SCALED_IMU3_LEN + MAVLINK_NUM_NON_PAYLOAD_BYTES) : 0;
	}

private:
	MavlinkOrbSubscription *_raw_accel_sub;
	MavlinkOrbSubscription *_raw_gyro_sub;
	MavlinkOrbSubscription *_raw_mag_sub;

	uint64_t _raw_accel_time;
	uint64_t _raw_gyro_time;
	uint64_t _raw_mag_time;

	// do not allow top copy this class
	MavlinkStreamScaledIMU3(MavlinkStreamScaledIMU3 &) = delete;
	MavlinkStreamScaledIMU3 &operator = (const MavlinkStreamScaledIMU3 &) = delete;

protected:
	explicit MavlinkStreamScaledIMU3(Mavlink *mavlink) : MavlinkStream(mavlink),
		_raw_accel_sub(_mavlink->add_orb_subscription(ORB_ID(sensor_accel), 2)),
		_raw_gyro_sub(_mavlink->add_orb_subscription(ORB_ID(sensor_gyro), 2)),
		_raw_mag_sub(_mavlink->add_orb_subscription(ORB_ID(sensor_mag), 2)),
		_raw_accel_time(0),
		_raw_gyro_time(0),
		_raw_mag_time(0)
	{}

	bool send(const hrt_abstime t) override
	{
		sensor_accel_s sensor_accel = {};
		sensor_gyro_s sensor_gyro = {};
		sensor_mag_s sensor_mag = {};

		bool updated = false;
		updated |= _raw_accel_sub->update(&_raw_accel_time, &sensor_accel);
		updated |= _raw_gyro_sub->update(&_raw_gyro_time, &sensor_gyro);
		updated |= _raw_mag_sub->update(&_raw_mag_time, &sensor_mag);

		if (updated) {

			mavlink_scaled_imu3_t msg = {};

			msg.time_boot_ms = sensor_accel.timestamp / 1000;
			msg.xacc = (int16_t)(sensor_accel.x_raw / CONSTANTS_ONE_G); 	// [milli g]
			msg.yacc = (int16_t)(sensor_accel.y_raw / CONSTANTS_ONE_G); 	// [milli g]
			msg.zacc = (int16_t)(sensor_accel.z_raw / CONSTANTS_ONE_G); 	// [milli g]
			msg.xgyro = sensor_gyro.x_raw;					// [milli rad/s]
			msg.ygyro = sensor_gyro.y_raw;					// [milli rad/s]
			msg.zgyro = sensor_gyro.z_raw;					// [milli rad/s]
			msg.xmag = sensor_mag.x_raw;					// [milli tesla]
			msg.ymag = sensor_mag.y_raw;					// [milli tesla]
			msg.zmag = sensor_mag.z_raw;					// [milli tesla]

			mavlink_msg_scaled_imu3_send_struct(_mavlink->get_channel(), &msg);

			return true;
		}

		return false;
	}
};


class MavlinkStreamAttitude : public MavlinkStream
{
public:
	const char *get_name() const override
	{
		return MavlinkStreamAttitude::get_name_static();
	}

	static const char *get_name_static()
	{
		return "ATTITUDE";
	}

	static uint16_t get_id_static()
	{
		return MAVLINK_MSG_ID_ATTITUDE;
	}

	uint16_t get_id() override
	{
		return get_id_static();
	}

	static MavlinkStream *new_instance(Mavlink *mavlink)
	{
		return new MavlinkStreamAttitude(mavlink);
	}

	unsigned get_size() override
	{
		return MAVLINK_MSG_ID_ATTITUDE_LEN + MAVLINK_NUM_NON_PAYLOAD_BYTES;
	}

private:
	MavlinkOrbSubscription *_att_sub;
	MavlinkOrbSubscription *_angular_velocity_sub;
	uint64_t _att_time{0};

	/* do not allow top copying this class */
	MavlinkStreamAttitude(MavlinkStreamAttitude &) = delete;
	MavlinkStreamAttitude &operator = (const MavlinkStreamAttitude &) = delete;


protected:
	explicit MavlinkStreamAttitude(Mavlink *mavlink) : MavlinkStream(mavlink),
		_att_sub(_mavlink->add_orb_subscription(ORB_ID(vehicle_attitude))),
		_angular_velocity_sub(_mavlink->add_orb_subscription(ORB_ID(vehicle_angular_velocity)))
	{}

	bool send(const hrt_abstime t) override
	{
		vehicle_attitude_s att;

		if (_att_sub->update(&_att_time, &att)) {
			vehicle_angular_velocity_s angular_velocity{};
			_angular_velocity_sub->update(&angular_velocity);

			mavlink_attitude_t msg{};

			const matrix::Eulerf euler = matrix::Quatf(att.q);
			msg.time_boot_ms = att.timestamp / 1000;
			msg.roll = euler.phi();
			msg.pitch = euler.theta();
			msg.yaw = euler.psi();

			msg.rollspeed = angular_velocity.xyz[0];
			msg.pitchspeed = angular_velocity.xyz[1];
			msg.yawspeed = angular_velocity.xyz[2];

			mavlink_msg_attitude_send_struct(_mavlink->get_channel(), &msg);

			return true;
		}

		return false;
	}
};


class MavlinkStreamAttitudeQuaternion : public MavlinkStream
{
public:
	const char *get_name() const override
	{
		return MavlinkStreamAttitudeQuaternion::get_name_static();
	}

	static const char *get_name_static()
	{
		return "ATTITUDE_QUATERNION";
	}

	static uint16_t get_id_static()
	{
		return MAVLINK_MSG_ID_ATTITUDE_QUATERNION;
	}

	uint16_t get_id() override
	{
		return get_id_static();
	}

	static MavlinkStream *new_instance(Mavlink *mavlink)
	{
		return new MavlinkStreamAttitudeQuaternion(mavlink);
	}

	unsigned get_size() override
	{
		return MAVLINK_MSG_ID_ATTITUDE_QUATERNION_LEN + MAVLINK_NUM_NON_PAYLOAD_BYTES;
	}

private:
	MavlinkOrbSubscription *_att_sub;
	MavlinkOrbSubscription *_angular_velocity_sub;
	MavlinkOrbSubscription *_status_sub;
	uint64_t _att_time{0};

	/* do not allow top copying this class */
	MavlinkStreamAttitudeQuaternion(MavlinkStreamAttitudeQuaternion &) = delete;
	MavlinkStreamAttitudeQuaternion &operator = (const MavlinkStreamAttitudeQuaternion &) = delete;

protected:
	explicit MavlinkStreamAttitudeQuaternion(Mavlink *mavlink) : MavlinkStream(mavlink),
		_att_sub(_mavlink->add_orb_subscription(ORB_ID(vehicle_attitude))),
		_angular_velocity_sub(_mavlink->add_orb_subscription(ORB_ID(vehicle_angular_velocity))),
		_status_sub(_mavlink->add_orb_subscription(ORB_ID(vehicle_status)))
	{}

	bool send(const hrt_abstime t) override
	{
		vehicle_attitude_s att;

		if (_att_sub->update(&_att_time, &att)) {
			vehicle_angular_velocity_s angular_velocity{};
			_angular_velocity_sub->update(&angular_velocity);

			vehicle_status_s status{};
			_status_sub->update(&status);

			mavlink_attitude_quaternion_t msg{};

			msg.time_boot_ms = att.timestamp / 1000;
			msg.q1 = att.q[0];
			msg.q2 = att.q[1];
			msg.q3 = att.q[2];
			msg.q4 = att.q[3];
			msg.rollspeed = angular_velocity.xyz[0];
			msg.pitchspeed = angular_velocity.xyz[1];
			msg.yawspeed = angular_velocity.xyz[2];

			if (status.is_vtol && status.is_vtol_tailsitter && (status.vehicle_type == vehicle_status_s::VEHICLE_TYPE_FIXED_WING)) {
				// This is a tailsitter VTOL flying in fixed wing mode:
				// indicate that reported attitude should be rotated by
				// 90 degrees upward pitch for user display
				get_rot_quaternion(ROTATION_PITCH_90).copyTo(msg.repr_offset_q);

			} else {
				// Normal case
				// zero rotation should be [1 0 0 0]:
				// `get_rot_quaternion(ROTATION_NONE).copyTo(msg.repr_offset_q);`
				// but to save bandwidth, we instead send [0, 0, 0, 0].
				msg.repr_offset_q[0] = 0.0f;
				msg.repr_offset_q[1] = 0.0f;
				msg.repr_offset_q[2] = 0.0f;
				msg.repr_offset_q[3] = 0.0f;
			}

			mavlink_msg_attitude_quaternion_send_struct(_mavlink->get_channel(), &msg);

			return true;
		}

		return false;
	}
};

class MavlinkStreamVFRHUD : public MavlinkStream
{
public:

	const char *get_name() const override
	{
		return MavlinkStreamVFRHUD::get_name_static();
	}

	static const char *get_name_static()
	{
		return "VFR_HUD";
	}

	static uint16_t get_id_static()
	{
		return MAVLINK_MSG_ID_VFR_HUD;
	}

	uint16_t get_id() override
	{
		return get_id_static();
	}

	static MavlinkStream *new_instance(Mavlink *mavlink)
	{
		return new MavlinkStreamVFRHUD(mavlink);
	}

	unsigned get_size() override
	{
		return MAVLINK_MSG_ID_VFR_HUD_LEN + MAVLINK_NUM_NON_PAYLOAD_BYTES;
	}

private:
	MavlinkOrbSubscription *_pos_sub;
	uint64_t _pos_time;

	MavlinkOrbSubscription *_armed_sub;
	uint64_t _armed_time;

	MavlinkOrbSubscription *_act0_sub;
	MavlinkOrbSubscription *_act1_sub;

	MavlinkOrbSubscription *_airspeed_validated_sub;
	uint64_t _airspeed_time;

	MavlinkOrbSubscription *_air_data_sub;

	/* do not allow top copying this class */
	MavlinkStreamVFRHUD(MavlinkStreamVFRHUD &) = delete;
	MavlinkStreamVFRHUD &operator = (const MavlinkStreamVFRHUD &) = delete;

protected:
	explicit MavlinkStreamVFRHUD(Mavlink *mavlink) : MavlinkStream(mavlink),
		_pos_sub(_mavlink->add_orb_subscription(ORB_ID(vehicle_local_position))),
		_pos_time(0),
		_armed_sub(_mavlink->add_orb_subscription(ORB_ID(actuator_armed))),
		_armed_time(0),
		_act0_sub(_mavlink->add_orb_subscription(ORB_ID(actuator_controls_0))),
		_act1_sub(_mavlink->add_orb_subscription(ORB_ID(actuator_controls_1))),
		_airspeed_validated_sub(_mavlink->add_orb_subscription(ORB_ID(airspeed_validated))),
		_airspeed_time(0),
		_air_data_sub(_mavlink->add_orb_subscription(ORB_ID(vehicle_air_data)))
	{}

	bool send(const hrt_abstime t) override
	{
		vehicle_local_position_s pos = {};
		actuator_armed_s armed = {};
		airspeed_validated_s airspeed_validated = {};

		bool updated = false;
		updated |= _pos_sub->update(&_pos_time, &pos);
		updated |= _armed_sub->update(&_armed_time, &armed);
		updated |= _airspeed_validated_sub->update(&_airspeed_time, &airspeed_validated);

		if (updated) {
			mavlink_vfr_hud_t msg{};
			msg.airspeed = airspeed_validated.indicated_airspeed_m_s;
			msg.groundspeed = sqrtf(pos.vx * pos.vx + pos.vy * pos.vy);
			msg.heading = math::degrees(wrap_2pi(pos.yaw));

			if (armed.armed) {
				actuator_controls_s act0 = {};
				actuator_controls_s act1 = {};
				_act0_sub->update(&act0);
				_act1_sub->update(&act1);

				// VFR_HUD throttle should only be used for operator feedback.
				// VTOLs switch between actuator_controls_0 and actuator_controls_1. During transition there isn't a
				// a single throttle value, but this should still be a useful heuristic for operator awareness.
				//
				// Use ACTUATOR_CONTROL_TARGET if accurate states are needed.
				msg.throttle = 100 * math::max(
						       act0.control[actuator_controls_s::INDEX_THROTTLE],
						       act1.control[actuator_controls_s::INDEX_THROTTLE]);

			} else {
				msg.throttle = 0.0f;
			}

			if (pos.z_valid && pos.z_global) {
				/* use local position estimate */
				msg.alt = -pos.z + pos.ref_alt;

			} else {
				vehicle_air_data_s air_data = {};
				_air_data_sub->update(&air_data);

				/* fall back to baro altitude */
				if (air_data.timestamp > 0) {
					msg.alt = air_data.baro_alt_meter;
				}
			}

			if (pos.v_z_valid) {
				msg.climb = -pos.vz;
			}

			mavlink_msg_vfr_hud_send_struct(_mavlink->get_channel(), &msg);

			return true;
		}

		return false;
	}
};


class MavlinkStreamGPSRawInt : public MavlinkStream
{
public:
	const char *get_name() const override
	{
		return MavlinkStreamGPSRawInt::get_name_static();
	}

	static const char *get_name_static()
	{
		return "GPS_RAW_INT";
	}

	static uint16_t get_id_static()
	{
		return MAVLINK_MSG_ID_GPS_RAW_INT;
	}

	uint16_t get_id() override
	{
		return get_id_static();
	}

	static MavlinkStream *new_instance(Mavlink *mavlink)
	{
		return new MavlinkStreamGPSRawInt(mavlink);
	}

	unsigned get_size() override
	{
		return MAVLINK_MSG_ID_GPS_RAW_INT_LEN + MAVLINK_NUM_NON_PAYLOAD_BYTES;
	}

private:
	MavlinkOrbSubscription *_gps_sub;
	uint64_t _gps_time;

	/* do not allow top copying this class */
	MavlinkStreamGPSRawInt(MavlinkStreamGPSRawInt &) = delete;
	MavlinkStreamGPSRawInt &operator = (const MavlinkStreamGPSRawInt &) = delete;

protected:
	explicit MavlinkStreamGPSRawInt(Mavlink *mavlink) : MavlinkStream(mavlink),
		_gps_sub(_mavlink->add_orb_subscription(ORB_ID(vehicle_gps_position))),
		_gps_time(0)
	{}

	bool send(const hrt_abstime t) override
	{
		vehicle_gps_position_s gps;

		if (_gps_sub->update(&_gps_time, &gps)) {
			mavlink_gps_raw_int_t msg = {};

			msg.time_usec = gps.timestamp;
			msg.fix_type = gps.fix_type;
			msg.lat = gps.lat;
			msg.lon = gps.lon;
			msg.alt = gps.alt;
			msg.alt_ellipsoid = gps.alt_ellipsoid;
			msg.eph = gps.hdop * 100;
			msg.epv = gps.vdop * 100;
			msg.h_acc = gps.eph * 1e3f;
			msg.v_acc = gps.epv * 1e3f;
			msg.vel_acc = gps.s_variance_m_s * 1e3f;
			msg.hdg_acc = gps.c_variance_rad * 1e5f / M_DEG_TO_RAD_F;
			msg.vel = cm_uint16_from_m_float(gps.vel_m_s);
			msg.cog = math::degrees(wrap_2pi(gps.cog_rad)) * 1e2f;
			msg.satellites_visible = gps.satellites_used;

			mavlink_msg_gps_raw_int_send_struct(_mavlink->get_channel(), &msg);

			return true;
		}

		return false;
	}
};

class MavlinkStreamGPS2Raw : public MavlinkStream
{
public:
	const char *get_name() const override
	{
		return MavlinkStreamGPS2Raw::get_name_static();
	}

	static const char *get_name_static()
	{
		return "GPS2_RAW";
	}

	static uint16_t get_id_static()
	{
		return MAVLINK_MSG_ID_GPS2_RAW;
	}

	uint16_t get_id() override
	{
		return get_id_static();
	}

	static MavlinkStream *new_instance(Mavlink *mavlink)
	{
		return new MavlinkStreamGPS2Raw(mavlink);
	}

	unsigned get_size() override
	{
		return (_gps_time > 0) ? (MAVLINK_MSG_ID_GPS2_RAW_LEN + MAVLINK_NUM_NON_PAYLOAD_BYTES) : 0;
	}

private:
	MavlinkOrbSubscription *_gps_sub;
	uint64_t _gps_time;

	/* do not allow top copying this class */
	MavlinkStreamGPS2Raw(MavlinkStreamGPS2Raw &) = delete;
	MavlinkStreamGPS2Raw &operator = (const MavlinkStreamGPS2Raw &) = delete;

protected:
	explicit MavlinkStreamGPS2Raw(Mavlink *mavlink) : MavlinkStream(mavlink),
		_gps_sub(_mavlink->add_orb_subscription(ORB_ID(vehicle_gps_position), 1)),
		_gps_time(0)
	{}

	bool send(const hrt_abstime t) override
	{
		vehicle_gps_position_s gps;

		if (_gps_sub->update(&_gps_time, &gps)) {
			mavlink_gps2_raw_t msg = {};

			msg.time_usec = gps.timestamp;
			msg.fix_type = gps.fix_type;
			msg.lat = gps.lat;
			msg.lon = gps.lon;
			msg.alt = gps.alt;
			msg.eph = gps.eph * 1e3f;
			msg.epv = gps.epv * 1e3f;
			msg.vel = cm_uint16_from_m_float(gps.vel_m_s);
			msg.cog = math::degrees(wrap_2pi(gps.cog_rad)) * 1e2f;
			msg.satellites_visible = gps.satellites_used;
			//msg.dgps_numch = // Number of DGPS satellites
			//msg.dgps_age = // Age of DGPS info

			mavlink_msg_gps2_raw_send_struct(_mavlink->get_channel(), &msg);

			return true;
		}

		return false;
	}
};

class MavlinkStreamSystemTime : public MavlinkStream
{
public:
	const char *get_name() const override
	{
		return MavlinkStreamSystemTime::get_name_static();
	}

	static const char *get_name_static()
	{
		return "SYSTEM_TIME";
	}

	static uint16_t get_id_static()
	{
		return MAVLINK_MSG_ID_SYSTEM_TIME;
	}

	uint16_t get_id() override
	{
		return get_id_static();
	}

	static MavlinkStream *new_instance(Mavlink *mavlink)
	{
		return new MavlinkStreamSystemTime(mavlink);
	}

	unsigned get_size() override
	{
		return MAVLINK_MSG_ID_SYSTEM_TIME_LEN + MAVLINK_NUM_NON_PAYLOAD_BYTES;
	}

private:
	/* do not allow top copying this class */
	MavlinkStreamSystemTime(MavlinkStreamSystemTime &) = delete;
	MavlinkStreamSystemTime &operator = (const MavlinkStreamSystemTime &) = delete;

protected:
	explicit MavlinkStreamSystemTime(Mavlink *mavlink) : MavlinkStream(mavlink)
	{}

	bool send(const hrt_abstime t) override
	{
		mavlink_system_time_t msg = {};
		timespec tv;

		px4_clock_gettime(CLOCK_REALTIME, &tv);

		msg.time_boot_ms = hrt_absolute_time() / 1000;
		msg.time_unix_usec = (uint64_t)tv.tv_sec * 1000000 + tv.tv_nsec / 1000;

		// If the time is before 2001-01-01, it's probably the default 2000
		// and we don't need to bother sending it because it's definitely wrong.
		if (msg.time_unix_usec > 978307200000000) {
			mavlink_msg_system_time_send_struct(_mavlink->get_channel(), &msg);
			return true;
		}

		return false;
	}
};

class MavlinkStreamTimesync : public MavlinkStream
{
public:
	const char *get_name() const override
	{
		return MavlinkStreamTimesync::get_name_static();
	}

	static const char *get_name_static()
	{
		return "TIMESYNC";
	}

	static uint16_t get_id_static()
	{
		return MAVLINK_MSG_ID_TIMESYNC;
	}

	uint16_t get_id() override
	{
		return get_id_static();
	}

	static MavlinkStream *new_instance(Mavlink *mavlink)
	{
		return new MavlinkStreamTimesync(mavlink);
	}

	unsigned get_size() override
	{
		return MAVLINK_MSG_ID_TIMESYNC_LEN + MAVLINK_NUM_NON_PAYLOAD_BYTES;
	}

private:
	/* do not allow top copying this class */
	MavlinkStreamTimesync(MavlinkStreamTimesync &) = delete;
	MavlinkStreamTimesync &operator = (const MavlinkStreamTimesync &) = delete;

protected:
	explicit MavlinkStreamTimesync(Mavlink *mavlink) : MavlinkStream(mavlink)
	{}

	bool send(const hrt_abstime t) override
	{
		mavlink_timesync_t msg = {};

		msg.tc1 = 0;
		msg.ts1 = hrt_absolute_time() * 1000; // boot time in nanoseconds

		mavlink_msg_timesync_send_struct(_mavlink->get_channel(), &msg);

		return true;
	}
};

class MavlinkStreamADSBVehicle : public MavlinkStream
{
public:
	const char *get_name() const override
	{
		return MavlinkStreamADSBVehicle::get_name_static();
	}

	static const char *get_name_static()
	{
		return "ADSB_VEHICLE";
	}

	static uint16_t get_id_static()
	{
		return MAVLINK_MSG_ID_ADSB_VEHICLE;
	}

	uint16_t get_id() override
	{
		return get_id_static();
	}

	static MavlinkStream *new_instance(Mavlink *mavlink)
	{
		return new MavlinkStreamADSBVehicle(mavlink);
	}

	bool const_rate() override
	{
		return true;
	}

	unsigned get_size() override
	{
		return (_pos_time > 0) ? MAVLINK_MSG_ID_ADSB_VEHICLE_LEN + MAVLINK_NUM_NON_PAYLOAD_BYTES : 0;
	}

private:
	MavlinkOrbSubscription *_pos_sub;
	uint64_t _pos_time;

	/* do not allow top copying this class */
	MavlinkStreamADSBVehicle(MavlinkStreamADSBVehicle &) = delete;
	MavlinkStreamADSBVehicle &operator = (const MavlinkStreamADSBVehicle &) = delete;

protected:
	explicit MavlinkStreamADSBVehicle(Mavlink *mavlink) : MavlinkStream(mavlink),
		_pos_sub(_mavlink->add_orb_subscription(ORB_ID(transponder_report))),
		_pos_time(0)
	{}

	bool send(const hrt_abstime t) override
	{
		struct transponder_report_s pos;
		bool sent = false;

		while (_pos_sub->update(&_pos_time, &pos)) {
			mavlink_adsb_vehicle_t msg = {};

			if (!(pos.flags & transponder_report_s::PX4_ADSB_FLAGS_RETRANSLATE)) { continue; }

			msg.ICAO_address = pos.icao_address;
			msg.lat = pos.lat * 1e7;
			msg.lon = pos.lon * 1e7;
			msg.altitude_type = pos.altitude_type;
			msg.altitude = pos.altitude * 1e3f;
			msg.heading = (pos.heading + M_PI_F) / M_PI_F * 180.0f * 100.0f;
			msg.hor_velocity = pos.hor_velocity * 100.0f;
			msg.ver_velocity = pos.ver_velocity * 100.0f;
			memcpy(&msg.callsign[0], &pos.callsign[0], sizeof(msg.callsign));
			msg.emitter_type = pos.emitter_type;
			msg.tslc = pos.tslc;
			msg.squawk = pos.squawk;

			msg.flags = 0;

			if (pos.flags & transponder_report_s::PX4_ADSB_FLAGS_VALID_COORDS) { msg.flags |= ADSB_FLAGS_VALID_COORDS; }

			if (pos.flags & transponder_report_s::PX4_ADSB_FLAGS_VALID_ALTITUDE) { msg.flags |= ADSB_FLAGS_VALID_ALTITUDE; }

			if (pos.flags & transponder_report_s::PX4_ADSB_FLAGS_VALID_HEADING) { msg.flags |= ADSB_FLAGS_VALID_HEADING; }

			if (pos.flags & transponder_report_s::PX4_ADSB_FLAGS_VALID_VELOCITY) { msg.flags |= ADSB_FLAGS_VALID_VELOCITY; }

			if (pos.flags & transponder_report_s::PX4_ADSB_FLAGS_VALID_CALLSIGN) { msg.flags |= ADSB_FLAGS_VALID_CALLSIGN; }

			if (pos.flags & transponder_report_s::PX4_ADSB_FLAGS_VALID_SQUAWK) { msg.flags |= ADSB_FLAGS_VALID_SQUAWK; }

			mavlink_msg_adsb_vehicle_send_struct(_mavlink->get_channel(), &msg);
			sent = true;
		}

		return sent;
	}
};

class MavlinkStreamUTMGlobalPosition : public MavlinkStream
{
public:
	const char *get_name() const override
	{
		return MavlinkStreamUTMGlobalPosition::get_name_static();
	}

	static const char *get_name_static()
	{
		return "UTM_GLOBAL_POSITION";
	}

	static uint16_t get_id_static()
	{
		return MAVLINK_MSG_ID_UTM_GLOBAL_POSITION;
	}

	uint16_t get_id() override
	{
		return get_id_static();
	}

	static MavlinkStream *new_instance(Mavlink *mavlink)
	{
		return new MavlinkStreamUTMGlobalPosition(mavlink);
	}

	bool const_rate() override
	{
		return true;
	}

	unsigned get_size() override
	{
		return _local_pos_time > 0 ? MAVLINK_MSG_ID_UTM_GLOBAL_POSITION_LEN + MAVLINK_NUM_NON_PAYLOAD_BYTES : 0;
	}

private:
	MavlinkOrbSubscription *_local_pos_sub;
	uint64_t _local_pos_time = 0;
	vehicle_local_position_s _local_position   = {};

	MavlinkOrbSubscription *_global_pos_sub;
	uint64_t _global_pos_time = 0;
	vehicle_global_position_s _global_position = {};

	MavlinkOrbSubscription *_position_setpoint_triplet_sub;
	uint64_t _setpoint_triplet_time = 0;
	position_setpoint_triplet_s _setpoint_triplet = {};

	MavlinkOrbSubscription *_vehicle_status_sub;
	uint64_t _vehicle_status_time = 0;
	vehicle_status_s _vehicle_status = {};

	MavlinkOrbSubscription *_land_detected_sub;
	uint64_t _land_detected_time = 0;
	vehicle_land_detected_s _land_detected = {};

	/* do not allow top copying this class */
	MavlinkStreamUTMGlobalPosition(MavlinkStreamUTMGlobalPosition &) = delete;
	MavlinkStreamUTMGlobalPosition &operator = (const MavlinkStreamUTMGlobalPosition &) = delete;

protected:
	explicit MavlinkStreamUTMGlobalPosition(Mavlink *mavlink) : MavlinkStream(mavlink),
		_local_pos_sub(_mavlink->add_orb_subscription(ORB_ID(vehicle_local_position))),
		_global_pos_sub(_mavlink->add_orb_subscription(ORB_ID(vehicle_global_position))),
		_position_setpoint_triplet_sub(_mavlink->add_orb_subscription(ORB_ID(position_setpoint_triplet))),
		_vehicle_status_sub(_mavlink->add_orb_subscription(ORB_ID(vehicle_status))),
		_land_detected_sub(_mavlink->add_orb_subscription(ORB_ID(vehicle_land_detected)))
	{}

	bool send(const hrt_abstime t) override
	{

		// Check if new uORB messages are available otherwise use the last received
		_local_pos_sub->update(&_local_pos_time, &_local_position);
		_global_pos_sub->update(&_global_pos_time, &_global_position);
		_position_setpoint_triplet_sub->update(&_setpoint_triplet_time, &_setpoint_triplet);
		_vehicle_status_sub->update(&_vehicle_status_time, &_vehicle_status);
		_land_detected_sub->update(&_land_detected_time, &_land_detected);

		mavlink_utm_global_position_t msg = {};

		// Compute Unix epoch and set time field
		timespec tv;
		px4_clock_gettime(CLOCK_REALTIME, &tv);
		uint64_t unix_epoch = (uint64_t)tv.tv_sec * 1000000 + tv.tv_nsec / 1000;

		// If the time is before 2001-01-01, it's probably the default 2000
		if (unix_epoch > 978307200000000) {
			msg.time = unix_epoch;
			msg.flags |= UTM_DATA_AVAIL_FLAGS_TIME_VALID;
		}

#ifndef BOARD_HAS_NO_UUID
		px4_guid_t px4_guid;
		board_get_px4_guid(px4_guid);
		static_assert(sizeof(px4_guid_t) == sizeof(msg.uas_id), "GUID byte length mismatch");
		memcpy(&msg.uas_id, &px4_guid, sizeof(msg.uas_id));
		msg.flags |= UTM_DATA_AVAIL_FLAGS_UAS_ID_AVAILABLE;
#else
		// TODO Fill ID with something reasonable
		memset(&msg.uas_id[0], 0, sizeof(msg.uas_id));
#endif /* BOARD_HAS_NO_UUID */

		// Handle global position
		if (_global_pos_time > 0) {
			msg.lat = _global_position.lat * 1e7;
			msg.lon = _global_position.lon * 1e7;
			msg.alt = _global_position.alt_ellipsoid * 1000.0f;

			msg.h_acc = _global_position.eph * 1000.0f;
			msg.v_acc = _global_position.epv * 1000.0f;

			msg.flags |= UTM_DATA_AVAIL_FLAGS_POSITION_AVAILABLE;
			msg.flags |= UTM_DATA_AVAIL_FLAGS_ALTITUDE_AVAILABLE;
		}

		// Handle local position
		if (_local_pos_time > 0) {
			float evh = 0.0f;
			float evv = 0.0f;

			if (_local_position.v_xy_valid) {
				msg.vx = _local_position.vx * 100.0f;
				msg.vy = _local_position.vy * 100.0f;
				evh = _local_position.evh;
				msg.flags |= UTM_DATA_AVAIL_FLAGS_HORIZONTAL_VELO_AVAILABLE;
			}

			if (_local_position.v_z_valid) {
				msg.vz = _local_position.vz * 100.0f;
				evv = _local_position.evv;
				msg.flags |= UTM_DATA_AVAIL_FLAGS_VERTICAL_VELO_AVAILABLE;
			}

			msg.vel_acc = sqrtf(evh * evh + evv * evv) * 100.0f;

			if (_local_position.dist_bottom_valid) {
				msg.relative_alt = _local_position.dist_bottom * 1000.0f;
				msg.flags |= UTM_DATA_AVAIL_FLAGS_RELATIVE_ALTITUDE_AVAILABLE;
			}
		}

		bool vehicle_in_auto_mode = _vehicle_status_time > 0
					    && (_vehicle_status.nav_state == vehicle_status_s::NAVIGATION_STATE_AUTO_FOLLOW_TARGET
						|| _vehicle_status.nav_state == vehicle_status_s::NAVIGATION_STATE_AUTO_RTGS
						|| _vehicle_status.nav_state == vehicle_status_s::NAVIGATION_STATE_AUTO_LAND
						|| _vehicle_status.nav_state == vehicle_status_s::NAVIGATION_STATE_AUTO_LANDENGFAIL
						|| _vehicle_status.nav_state == vehicle_status_s::NAVIGATION_STATE_AUTO_PRECLAND
						|| _vehicle_status.nav_state == vehicle_status_s::NAVIGATION_STATE_AUTO_MISSION
						|| _vehicle_status.nav_state == vehicle_status_s::NAVIGATION_STATE_AUTO_LOITER
						|| _vehicle_status.nav_state == vehicle_status_s::NAVIGATION_STATE_AUTO_TAKEOFF
						|| _vehicle_status.nav_state == vehicle_status_s::NAVIGATION_STATE_AUTO_RTL
						|| _vehicle_status.nav_state == vehicle_status_s::NAVIGATION_STATE_AUTO_RCRECOVER);

		// Handle next waypoint if it is valid
		if (vehicle_in_auto_mode && _setpoint_triplet_time > 0 && _setpoint_triplet.current.valid) {
			msg.next_lat = _setpoint_triplet.current.lat * 1e7;
			msg.next_lon = _setpoint_triplet.current.lon * 1e7;
			// HACK We assume that the offset between AMSL and WGS84 is constant between the current
			// vehicle position and the the target waypoint.
			msg.next_alt = (_setpoint_triplet.current.alt + (_global_position.alt_ellipsoid - _global_position.alt)) * 1000.0f;
			msg.flags |= UTM_DATA_AVAIL_FLAGS_NEXT_WAYPOINT_AVAILABLE;
		}

		// Handle flight state
		if (_vehicle_status_time > 0 && _land_detected_time > 0
		    && _vehicle_status.arming_state == vehicle_status_s::ARMING_STATE_ARMED) {
			if (_land_detected.landed) {
				msg.flight_state |= UTM_FLIGHT_STATE_GROUND;

			} else {
				msg.flight_state |= UTM_FLIGHT_STATE_AIRBORNE;
			}

		} else {
			msg.flight_state |= UTM_FLIGHT_STATE_UNKNOWN;
		}

		msg.update_rate = 0; // Data driven mode

		mavlink_msg_utm_global_position_send_struct(_mavlink->get_channel(), &msg);

		return true;
	}
};

class MavlinkStreamCollision : public MavlinkStream
{
public:
	const char *get_name() const override
	{
		return MavlinkStreamCollision::get_name_static();
	}

	static const char *get_name_static()
	{
		return "COLLISION";
	}

	static uint16_t get_id_static()
	{
		return MAVLINK_MSG_ID_COLLISION;
	}

	uint16_t get_id() override
	{
		return get_id_static();
	}

	static MavlinkStream *new_instance(Mavlink *mavlink)
	{
		return new MavlinkStreamCollision(mavlink);
	}

	unsigned get_size() override
	{
		return (_collision_time > 0) ? MAVLINK_MSG_ID_COLLISION_LEN + MAVLINK_NUM_NON_PAYLOAD_BYTES : 0;
	}

private:
	MavlinkOrbSubscription *_collision_sub;
	uint64_t _collision_time;

	/* do not allow top copying this class */
	MavlinkStreamCollision(MavlinkStreamCollision &) = delete;
	MavlinkStreamCollision &operator = (const MavlinkStreamCollision &) = delete;

protected:
	explicit MavlinkStreamCollision(Mavlink *mavlink) : MavlinkStream(mavlink),
		_collision_sub(_mavlink->add_orb_subscription(ORB_ID(collision_report))),
		_collision_time(0)
	{}

	bool send(const hrt_abstime t) override
	{
		struct collision_report_s report;
		bool sent = false;

		while (_collision_sub->update(&_collision_time, &report)) {
			mavlink_collision_t msg = {};

			msg.src = report.src;
			msg.id = report.id;
			msg.action = report.action;
			msg.threat_level = report.threat_level;
			msg.time_to_minimum_delta = report.time_to_minimum_delta;
			msg.altitude_minimum_delta = report.altitude_minimum_delta;
			msg.horizontal_minimum_delta = report.horizontal_minimum_delta;

			mavlink_msg_collision_send_struct(_mavlink->get_channel(), &msg);
			sent = true;
		}

		return sent;
	}
};

class MavlinkStreamCameraTrigger : public MavlinkStream
{
public:
	const char *get_name() const override
	{
		return MavlinkStreamCameraTrigger::get_name_static();
	}

	static const char *get_name_static()
	{
		return "CAMERA_TRIGGER";
	}

	static uint16_t get_id_static()
	{
		return MAVLINK_MSG_ID_CAMERA_TRIGGER;
	}

	uint16_t get_id() override
	{
		return get_id_static();
	}

	static MavlinkStream *new_instance(Mavlink *mavlink)
	{
		return new MavlinkStreamCameraTrigger(mavlink);
	}

	bool const_rate() override
	{
		return true;
	}

	unsigned get_size() override
	{
		return (_trigger_time > 0) ? MAVLINK_MSG_ID_CAMERA_TRIGGER_LEN + MAVLINK_NUM_NON_PAYLOAD_BYTES : 0;
	}

private:
	MavlinkOrbSubscription *_trigger_sub;
	uint64_t _trigger_time;

	/* do not allow top copying this class */
	MavlinkStreamCameraTrigger(MavlinkStreamCameraTrigger &) = delete;
	MavlinkStreamCameraTrigger &operator = (const MavlinkStreamCameraTrigger &) = delete;

protected:
	explicit MavlinkStreamCameraTrigger(Mavlink *mavlink) : MavlinkStream(mavlink),
		_trigger_sub(_mavlink->add_orb_subscription(ORB_ID(camera_trigger))),
		_trigger_time(0)
	{}

	bool send(const hrt_abstime t) override
	{
		struct camera_trigger_s trigger;

		if (_trigger_sub->update(&_trigger_time, &trigger)) {
			mavlink_camera_trigger_t msg = {};

			msg.time_usec = trigger.timestamp;
			msg.seq = trigger.seq;

			/* ensure that only active trigger events are sent */
			if (trigger.timestamp > 0) {

				mavlink_msg_camera_trigger_send_struct(_mavlink->get_channel(), &msg);

				vehicle_command_s vcmd = {};
				vcmd.timestamp = hrt_absolute_time();
				vcmd.param1 = 0.0f; // all cameras
				vcmd.param2 = 0.0f; // duration 0 because only taking one picture
				vcmd.param3 = 1.0f; // only take one
				vcmd.param4 = NAN;
				vcmd.param5 = (double)NAN;
				vcmd.param6 = (double)NAN;
				vcmd.param7 = NAN;
				vcmd.command = MAV_CMD_IMAGE_START_CAPTURE;
				vcmd.target_system = mavlink_system.sysid;
				vcmd.target_component = MAV_COMP_ID_CAMERA;

				MavlinkCommandSender::instance().handle_vehicle_command(vcmd, _mavlink->get_channel());

				// TODO: move this camera_trigger and publish as a vehicle_command
				/* send MAV_CMD_DO_DIGICAM_CONTROL*/
				mavlink_command_long_t digicam_ctrl_cmd = {};

				digicam_ctrl_cmd.target_system = 0; // 0 for broadcast
				digicam_ctrl_cmd.target_component = MAV_COMP_ID_CAMERA;
				digicam_ctrl_cmd.command = MAV_CMD_DO_DIGICAM_CONTROL;
				digicam_ctrl_cmd.confirmation = 0;
				digicam_ctrl_cmd.param1 = NAN;
				digicam_ctrl_cmd.param2 = NAN;
				digicam_ctrl_cmd.param3 = NAN;
				digicam_ctrl_cmd.param4 = NAN;
				digicam_ctrl_cmd.param5 = 1;   // take 1 picture
				digicam_ctrl_cmd.param6 = NAN;
				digicam_ctrl_cmd.param7 = NAN;

				mavlink_msg_command_long_send_struct(_mavlink->get_channel(), &digicam_ctrl_cmd);

				return true;
			}
		}

		return false;
	}
};

class MavlinkStreamCameraImageCaptured : public MavlinkStream
{
public:
	const char *get_name() const override
	{
		return MavlinkStreamCameraImageCaptured::get_name_static();
	}

	static const char *get_name_static()
	{
		return "CAMERA_IMAGE_CAPTURED";
	}

	static uint16_t get_id_static()
	{
		return MAVLINK_MSG_ID_CAMERA_IMAGE_CAPTURED;
	}

	uint16_t get_id() override
	{
		return get_id_static();
	}

	bool const_rate() override
	{
		return true;
	}

	static MavlinkStream *new_instance(Mavlink *mavlink)
	{
		return new MavlinkStreamCameraImageCaptured(mavlink);
	}

	unsigned get_size() override
	{
		return (_capture_time > 0) ? MAVLINK_MSG_ID_CAMERA_IMAGE_CAPTURED_LEN + MAVLINK_NUM_NON_PAYLOAD_BYTES : 0;
	}

private:
	MavlinkOrbSubscription *_capture_sub;
	uint64_t _capture_time;

	/* do not allow top copying this class */
	MavlinkStreamCameraImageCaptured(MavlinkStreamCameraImageCaptured &) = delete;
	MavlinkStreamCameraImageCaptured &operator = (const MavlinkStreamCameraImageCaptured &) = delete;

protected:
	explicit MavlinkStreamCameraImageCaptured(Mavlink *mavlink) : MavlinkStream(mavlink),
		_capture_sub(_mavlink->add_orb_subscription(ORB_ID(camera_capture))),
		_capture_time(0)
	{}

	bool send(const hrt_abstime t) override
	{
		struct camera_capture_s capture;

		if (_capture_sub->update(&_capture_time, &capture)) {

			mavlink_camera_image_captured_t msg;

			msg.time_boot_ms = capture.timestamp / 1000;
			msg.time_utc = capture.timestamp_utc;
			msg.camera_id = 1;	// FIXME : get this from uORB
			msg.lat = capture.lat * 1e7;
			msg.lon = capture.lon * 1e7;
			msg.alt = capture.alt * 1e3f;
			msg.relative_alt = capture.ground_distance * 1e3f;
			msg.q[0] = capture.q[0];
			msg.q[1] = capture.q[1];
			msg.q[2] = capture.q[2];
			msg.q[3] = capture.q[3];
			msg.image_index = capture.seq;
			msg.capture_result = capture.result;
			msg.file_url[0] = '\0';

			mavlink_msg_camera_image_captured_send_struct(_mavlink->get_channel(), &msg);

			return true;
		}

		return false;
	}
};

class MavlinkStreamGlobalPositionInt : public MavlinkStream
{
public:
	const char *get_name() const override
	{
		return MavlinkStreamGlobalPositionInt::get_name_static();
	}

	static const char *get_name_static()
	{
		return "GLOBAL_POSITION_INT";
	}

	static uint16_t get_id_static()
	{
		return MAVLINK_MSG_ID_GLOBAL_POSITION_INT;
	}

	uint16_t get_id() override
	{
		return get_id_static();
	}

	static MavlinkStream *new_instance(Mavlink *mavlink)
	{
		return new MavlinkStreamGlobalPositionInt(mavlink);
	}

	unsigned get_size() override
	{
		return MAVLINK_MSG_ID_GLOBAL_POSITION_INT_LEN + MAVLINK_NUM_NON_PAYLOAD_BYTES;
	}

private:
	MavlinkOrbSubscription *_gpos_sub;
	uint64_t _gpos_time;

	MavlinkOrbSubscription *_lpos_sub;
	uint64_t _lpos_time;

	MavlinkOrbSubscription *_home_sub;
	MavlinkOrbSubscription *_air_data_sub;

	/* do not allow top copying this class */
	MavlinkStreamGlobalPositionInt(MavlinkStreamGlobalPositionInt &) = delete;
	MavlinkStreamGlobalPositionInt &operator = (const MavlinkStreamGlobalPositionInt &) = delete;

protected:
	explicit MavlinkStreamGlobalPositionInt(Mavlink *mavlink) : MavlinkStream(mavlink),
		_gpos_sub(_mavlink->add_orb_subscription(ORB_ID(vehicle_global_position))),
		_gpos_time(0),
		_lpos_sub(_mavlink->add_orb_subscription(ORB_ID(vehicle_local_position))),
		_lpos_time(0),
		_home_sub(_mavlink->add_orb_subscription(ORB_ID(home_position))),
		_air_data_sub(_mavlink->add_orb_subscription(ORB_ID(vehicle_air_data)))
	{}

	bool send(const hrt_abstime t) override
	{
		vehicle_global_position_s gpos = {};
		vehicle_local_position_s lpos = {};

		bool gpos_updated = _gpos_sub->update(&_gpos_time, &gpos);
		bool lpos_updated = _lpos_sub->update(&_lpos_time, &lpos);

		if (gpos_updated && lpos_updated) {
			mavlink_global_position_int_t msg = {};

			if (lpos.z_valid && lpos.z_global) {
				msg.alt = (-lpos.z + lpos.ref_alt) * 1000.0f;

			} else {
				// fall back to baro altitude
				vehicle_air_data_s air_data = {};
				_air_data_sub->update(&air_data);

				if (air_data.timestamp > 0) {
					msg.alt = air_data.baro_alt_meter * 1000.0f;
				}
			}

			home_position_s home = {};
			_home_sub->update(&home);

			if ((home.timestamp > 0) && home.valid_alt) {
				if (lpos.z_valid) {
					msg.relative_alt = -(lpos.z - home.z) * 1000.0f;

				} else {
					msg.relative_alt = msg.alt - (home.alt * 1000.0f);
				}

			} else {
				if (lpos.z_valid) {
					msg.relative_alt = -lpos.z * 1000.0f;
				}
			}

			msg.time_boot_ms = gpos.timestamp / 1000;
			msg.lat = gpos.lat * 1e7;
			msg.lon = gpos.lon * 1e7;

			msg.vx = lpos.vx * 100.0f;
			msg.vy = lpos.vy * 100.0f;
			msg.vz = lpos.vz * 100.0f;

			msg.hdg = math::degrees(wrap_2pi(lpos.yaw)) * 100.0f;

			mavlink_msg_global_position_int_send_struct(_mavlink->get_channel(), &msg);

			return true;
		}

		return false;
	}
};

class MavlinkStreamOdometry : public MavlinkStream
{
public:
	const char *get_name() const override
	{
		return MavlinkStreamOdometry::get_name_static();
	}

	static const char *get_name_static()
	{
		return "ODOMETRY";
	}

	static uint16_t get_id_static()
	{
		return MAVLINK_MSG_ID_ODOMETRY;
	}

	uint16_t get_id() override
	{
		return get_id_static();
	}

	static MavlinkStream *new_instance(Mavlink *mavlink)
	{
		return new MavlinkStreamOdometry(mavlink);
	}

	unsigned get_size() override
	{
		return (_odom_time > 0) ? MAVLINK_MSG_ID_ODOMETRY_LEN + MAVLINK_NUM_NON_PAYLOAD_BYTES : 0;
	}

private:
	MavlinkOrbSubscription *_odom_sub;
	uint64_t _odom_time;

	MavlinkOrbSubscription *_vodom_sub;
	uint64_t _vodom_time;

	/* do not allow top copying this class */
	MavlinkStreamOdometry(MavlinkStreamOdometry &) = delete;
	MavlinkStreamOdometry &operator = (const MavlinkStreamOdometry &) = delete;

protected:
	explicit MavlinkStreamOdometry(Mavlink *mavlink) : MavlinkStream(mavlink),
		_odom_sub(_mavlink->add_orb_subscription(ORB_ID(vehicle_odometry))),
		_odom_time(0),
		_vodom_sub(_mavlink->add_orb_subscription(ORB_ID(vehicle_visual_odometry))),
		_vodom_time(0)
	{}

	bool send(const hrt_abstime t) override
	{
		vehicle_odometry_s odom;
		// check if it is to send visual odometry loopback or not
		bool odom_updated = false;

		mavlink_odometry_t msg = {};

		if (_mavlink->odometry_loopback_enabled()) {
			odom_updated = _vodom_sub->update(&_vodom_time, &odom);
			// frame matches the external vision system
			msg.frame_id = MAV_FRAME_VISION_NED;

		} else {
			odom_updated = _odom_sub->update(&_odom_time, &odom);
			// frame matches the PX4 local NED frame
			msg.frame_id = MAV_FRAME_ESTIM_NED;
		}

		if (odom_updated) {
			msg.time_usec = odom.timestamp;
			msg.child_frame_id = MAV_FRAME_BODY_FRD;

			// Current position
			msg.x = odom.x;
			msg.y = odom.y;
			msg.z = odom.z;

			// Current orientation
			msg.q[0] = odom.q[0];
			msg.q[1] = odom.q[1];
			msg.q[2] = odom.q[2];
			msg.q[3] = odom.q[3];

			// Body-FRD frame to local NED frame Dcm matrix
			matrix::Dcmf R_body_to_local(matrix::Quatf(odom.q));

			// Rotate linear and angular velocity from local NED to body-NED frame
			matrix::Vector3f linvel_body(R_body_to_local.transpose() * matrix::Vector3f(odom.vx, odom.vy, odom.vz));

			// Current linear velocity
			msg.vx = linvel_body(0);
			msg.vy = linvel_body(1);
			msg.vz = linvel_body(2);

			// Current body rates
			msg.rollspeed = odom.rollspeed;
			msg.pitchspeed = odom.pitchspeed;
			msg.yawspeed = odom.yawspeed;

			// get the covariance matrix size

			// pose_covariance
			static constexpr size_t POS_URT_SIZE = sizeof(odom.pose_covariance) / sizeof(odom.pose_covariance[0]);
			static_assert(POS_URT_SIZE == (sizeof(msg.pose_covariance) / sizeof(msg.pose_covariance[0])),
				      "Odometry Pose Covariance matrix URT array size mismatch");

			// velocity_covariance
			static constexpr size_t VEL_URT_SIZE = sizeof(odom.velocity_covariance) / sizeof(odom.velocity_covariance[0]);
			static_assert(VEL_URT_SIZE == (sizeof(msg.velocity_covariance) / sizeof(msg.velocity_covariance[0])),
				      "Odometry Velocity Covariance matrix URT array size mismatch");

			// copy pose covariances
			for (size_t i = 0; i < POS_URT_SIZE; i++) {
				msg.pose_covariance[i] = odom.pose_covariance[i];
			}

			// copy velocity covariances
			//TODO: Apply rotation matrix to transform from body-fixed NED to earth-fixed NED frame
			for (size_t i = 0; i < VEL_URT_SIZE; i++) {
				msg.velocity_covariance[i] = odom.velocity_covariance[i];
			}

			mavlink_msg_odometry_send_struct(_mavlink->get_channel(), &msg);

			return true;
		}

		return false;

	}
};

class MavlinkStreamLocalPositionNED : public MavlinkStream
{
public:
	const char *get_name() const override
	{
		return MavlinkStreamLocalPositionNED::get_name_static();
	}

	static const char *get_name_static()
	{
		return "LOCAL_POSITION_NED";
	}

	static uint16_t get_id_static()
	{
		return MAVLINK_MSG_ID_LOCAL_POSITION_NED;
	}

	uint16_t get_id() override
	{
		return get_id_static();
	}

	static MavlinkStream *new_instance(Mavlink *mavlink)
	{
		return new MavlinkStreamLocalPositionNED(mavlink);
	}

	unsigned get_size() override
	{
		return MAVLINK_MSG_ID_LOCAL_POSITION_NED_LEN + MAVLINK_NUM_NON_PAYLOAD_BYTES;
	}

private:
	MavlinkOrbSubscription *_pos_sub;
	uint64_t _pos_time;

	/* do not allow top copying this class */
	MavlinkStreamLocalPositionNED(MavlinkStreamLocalPositionNED &) = delete;
	MavlinkStreamLocalPositionNED &operator = (const MavlinkStreamLocalPositionNED &) = delete;

protected:
	explicit MavlinkStreamLocalPositionNED(Mavlink *mavlink) : MavlinkStream(mavlink),
		_pos_sub(_mavlink->add_orb_subscription(ORB_ID(vehicle_local_position))),
		_pos_time(0)
	{}

	bool send(const hrt_abstime t) override
	{
		vehicle_local_position_s pos;

		if (_pos_sub->update(&_pos_time, &pos)) {
			mavlink_local_position_ned_t msg = {};

			msg.time_boot_ms = pos.timestamp / 1000;
			msg.x = pos.x;
			msg.y = pos.y;
			msg.z = pos.z;
			msg.vx = pos.vx;
			msg.vy = pos.vy;
			msg.vz = pos.vz;

			mavlink_msg_local_position_ned_send_struct(_mavlink->get_channel(), &msg);

			return true;
		}

		return false;
	}
};

class MavlinkStreamEstimatorStatus : public MavlinkStream
{
public:
	const char *get_name() const override
	{
		return MavlinkStreamEstimatorStatus::get_name_static();
	}

	static const char *get_name_static()
	{
		return "ESTIMATOR_STATUS";
	}

	static uint16_t get_id_static()
	{
		return MAVLINK_MSG_ID_VIBRATION;
	}

	uint16_t get_id() override
	{
		return get_id_static();
	}

	static MavlinkStream *new_instance(Mavlink *mavlink)
	{
		return new MavlinkStreamEstimatorStatus(mavlink);
	}

	unsigned get_size() override
	{
		return MAVLINK_MSG_ID_VIBRATION_LEN + MAVLINK_NUM_NON_PAYLOAD_BYTES;
	}

private:
	MavlinkOrbSubscription *_est_sub;
	uint64_t _est_time;

	MavlinkOrbSubscription *_sensor_accel_status_0_sub;
	MavlinkOrbSubscription *_sensor_accel_status_1_sub;
	MavlinkOrbSubscription *_sensor_accel_status_2_sub;

	/* do not allow top copying this class */
	MavlinkStreamEstimatorStatus(MavlinkStreamEstimatorStatus &) = delete;
	MavlinkStreamEstimatorStatus &operator = (const MavlinkStreamEstimatorStatus &) = delete;

protected:
	explicit MavlinkStreamEstimatorStatus(Mavlink *mavlink) : MavlinkStream(mavlink),
		_est_sub(_mavlink->add_orb_subscription(ORB_ID(estimator_status))),
		_est_time(0),
		_sensor_accel_status_0_sub(_mavlink->add_orb_subscription(ORB_ID(sensor_accel_status), 0)),
		_sensor_accel_status_1_sub(_mavlink->add_orb_subscription(ORB_ID(sensor_accel_status), 1)),
		_sensor_accel_status_2_sub(_mavlink->add_orb_subscription(ORB_ID(sensor_accel_status), 2))
	{}

	bool send(const hrt_abstime t) override
	{
		estimator_status_s est;

		if (_est_sub->update(&_est_time, &est)) {
			// ESTIMATOR_STATUS
			mavlink_estimator_status_t est_msg = {};
			est_msg.time_usec = est.timestamp;
			est_msg.vel_ratio = est.vel_test_ratio;
			est_msg.pos_horiz_ratio = est.pos_test_ratio;
			est_msg.pos_vert_ratio = est.hgt_test_ratio;
			est_msg.mag_ratio = est.mag_test_ratio;
			est_msg.hagl_ratio = est.hagl_test_ratio;
			est_msg.tas_ratio = est.tas_test_ratio;
			est_msg.pos_horiz_accuracy = est.pos_horiz_accuracy;
			est_msg.pos_vert_accuracy = est.pos_vert_accuracy;
			est_msg.flags = est.solution_status_flags;
			mavlink_msg_estimator_status_send_struct(_mavlink->get_channel(), &est_msg);

			// VIBRATION
			mavlink_vibration_t msg{};
			msg.time_usec = est.timestamp;
			msg.vibration_x = est.vibe[0];
			msg.vibration_y = est.vibe[1];
			msg.vibration_z = est.vibe[2];

			sensor_accel_status_s acc_status_0;

			if (_sensor_accel_status_0_sub->update(&acc_status_0)) {
				msg.clipping_0 = acc_status_0.clipping[0] + acc_status_0.clipping[1] + acc_status_0.clipping[2];
			}

			sensor_accel_status_s acc_status_1;

			if (_sensor_accel_status_1_sub->update(&acc_status_1)) {
				msg.clipping_1 = acc_status_1.clipping[0] + acc_status_1.clipping[1] + acc_status_1.clipping[2];
			}

			sensor_accel_status_s acc_status_2;

			if (_sensor_accel_status_2_sub->update(&acc_status_2)) {
				msg.clipping_2 = acc_status_2.clipping[0] + acc_status_2.clipping[1] + acc_status_2.clipping[2];
			}

			mavlink_msg_vibration_send_struct(_mavlink->get_channel(), &msg);

			return true;
		}

		return false;
	}
};

class MavlinkStreamAttPosMocap : public MavlinkStream
{
public:
	const char *get_name() const override
	{
		return MavlinkStreamAttPosMocap::get_name_static();
	}

	static const char *get_name_static()
	{
		return "ATT_POS_MOCAP";
	}

	static uint16_t get_id_static()
	{
		return MAVLINK_MSG_ID_ATT_POS_MOCAP;
	}

	uint16_t get_id() override
	{
		return get_id_static();
	}

	static MavlinkStream *new_instance(Mavlink *mavlink)
	{
		return new MavlinkStreamAttPosMocap(mavlink);
	}

	unsigned get_size() override
	{
		return MAVLINK_MSG_ID_ATT_POS_MOCAP_LEN + MAVLINK_NUM_NON_PAYLOAD_BYTES;
	}

private:
	MavlinkOrbSubscription *_mocap_sub;
	uint64_t _mocap_time;

	/* do not allow top copying this class */
	MavlinkStreamAttPosMocap(MavlinkStreamAttPosMocap &) = delete;
	MavlinkStreamAttPosMocap &operator = (const MavlinkStreamAttPosMocap &) = delete;

protected:
	explicit MavlinkStreamAttPosMocap(Mavlink *mavlink) : MavlinkStream(mavlink),
		_mocap_sub(_mavlink->add_orb_subscription(ORB_ID(vehicle_mocap_odometry))),
		_mocap_time(0)
	{}

	bool send(const hrt_abstime t) override
	{
		vehicle_odometry_s mocap;

		if (_mocap_sub->update(&_mocap_time, &mocap)) {
			mavlink_att_pos_mocap_t msg = {};

			msg.time_usec = mocap.timestamp;
			msg.q[0] = mocap.q[0];
			msg.q[1] = mocap.q[1];
			msg.q[2] = mocap.q[2];
			msg.q[3] = mocap.q[3];
			msg.x = mocap.x;
			msg.y = mocap.y;
			msg.z = mocap.z;

			mavlink_msg_att_pos_mocap_send_struct(_mavlink->get_channel(), &msg);

			return true;
		}

		return false;
	}
};


class MavlinkStreamHomePosition : public MavlinkStream
{
public:
	const char *get_name() const override
	{
		return MavlinkStreamHomePosition::get_name_static();
	}

	static const char *get_name_static()
	{
		return "HOME_POSITION";
	}

	static uint16_t get_id_static()
	{
		return MAVLINK_MSG_ID_HOME_POSITION;
	}

	uint16_t get_id() override
	{
		return get_id_static();
	}

	static MavlinkStream *new_instance(Mavlink *mavlink)
	{
		return new MavlinkStreamHomePosition(mavlink);
	}

	unsigned get_size() override
	{
		return _home_sub->is_published() ? (MAVLINK_MSG_ID_HOME_POSITION_LEN + MAVLINK_NUM_NON_PAYLOAD_BYTES) : 0;
	}

private:
	MavlinkOrbSubscription *_home_sub;

	/* do not allow top copying this class */
	MavlinkStreamHomePosition(MavlinkStreamHomePosition &) = delete;
	MavlinkStreamHomePosition &operator = (const MavlinkStreamHomePosition &) = delete;

protected:
	explicit MavlinkStreamHomePosition(Mavlink *mavlink) : MavlinkStream(mavlink),
		_home_sub(_mavlink->add_orb_subscription(ORB_ID(home_position)))
	{}

	bool send(const hrt_abstime t) override
	{
		/* we're sending the GPS home periodically to ensure the
		 * the GCS does pick it up at one point */
		if (_home_sub->is_published()) {
			home_position_s home;

			if (_home_sub->update(&home)) {
				if (home.valid_hpos) {
					mavlink_home_position_t msg;

					msg.latitude = home.lat * 1e7;
					msg.longitude = home.lon * 1e7;
					msg.altitude = home.alt * 1e3f;

					msg.x = home.x;
					msg.y = home.y;
					msg.z = home.z;

					matrix::Quatf q(matrix::Eulerf(0.0f, 0.0f, home.yaw));
					msg.q[0] = q(0);
					msg.q[1] = q(1);
					msg.q[2] = q(2);
					msg.q[3] = q(3);

					msg.approach_x = 0.0f;
					msg.approach_y = 0.0f;
					msg.approach_z = 0.0f;

					msg.time_usec = home.timestamp;

					mavlink_msg_home_position_send_struct(_mavlink->get_channel(), &msg);

					return true;
				}
			}
		}

		return false;
	}
};


template <int N>
class MavlinkStreamServoOutputRaw : public MavlinkStream
{
public:
	const char *get_name() const override
	{
		return MavlinkStreamServoOutputRaw<N>::get_name_static();
	}

	static uint16_t get_id_static()
	{
		return MAVLINK_MSG_ID_SERVO_OUTPUT_RAW;
	}

	uint16_t get_id() override
	{
		return get_id_static();
	}

	static const char *get_name_static()
	{
		switch (N) {
		case 0:
			return "SERVO_OUTPUT_RAW_0";

		case 1:
			return "SERVO_OUTPUT_RAW_1";
		}
	}

	static MavlinkStream *new_instance(Mavlink *mavlink)
	{
		return new MavlinkStreamServoOutputRaw<N>(mavlink);
	}

	unsigned get_size() override
	{
		return MAVLINK_MSG_ID_SERVO_OUTPUT_RAW_LEN + MAVLINK_NUM_NON_PAYLOAD_BYTES;
	}

private:
	MavlinkOrbSubscription *_act_sub;
	uint64_t _act_time;

	/* do not allow top copying this class */
	MavlinkStreamServoOutputRaw(MavlinkStreamServoOutputRaw &) = delete;
	MavlinkStreamServoOutputRaw &operator = (const MavlinkStreamServoOutputRaw &) = delete;

protected:
	explicit MavlinkStreamServoOutputRaw(Mavlink *mavlink) : MavlinkStream(mavlink),
		_act_sub(_mavlink->add_orb_subscription(ORB_ID(actuator_outputs), N)),
		_act_time(0)
	{}

	bool send(const hrt_abstime t) override
	{
		actuator_outputs_s act;

		if (_act_sub->update(&_act_time, &act)) {
			mavlink_servo_output_raw_t msg = {};

			static_assert(sizeof(act.output) / sizeof(act.output[0]) >= 16, "mavlink message requires at least 16 outputs");

			msg.time_usec = act.timestamp;
			msg.port = N;
			msg.servo1_raw = act.output[0];
			msg.servo2_raw = act.output[1];
			msg.servo3_raw = act.output[2];
			msg.servo4_raw = act.output[3];
			msg.servo5_raw = act.output[4];
			msg.servo6_raw = act.output[5];
			msg.servo7_raw = act.output[6];
			msg.servo8_raw = act.output[7];
			msg.servo9_raw = act.output[8];
			msg.servo10_raw = act.output[9];
			msg.servo11_raw = act.output[10];
			msg.servo12_raw = act.output[11];
			msg.servo13_raw = act.output[12];
			msg.servo14_raw = act.output[13];
			msg.servo15_raw = act.output[14];
			msg.servo16_raw = act.output[15];

			mavlink_msg_servo_output_raw_send_struct(_mavlink->get_channel(), &msg);

			return true;
		}

		return false;
	}
};

template <int N>
class MavlinkStreamActuatorControlTarget : public MavlinkStream
{
public:
	const char *get_name() const override
	{
		return MavlinkStreamActuatorControlTarget<N>::get_name_static();
	}

	static const char *get_name_static()
	{
		switch (N) {
		case 0:
			return "ACTUATOR_CONTROL_TARGET0";

		case 1:
			return "ACTUATOR_CONTROL_TARGET1";

		case 2:
			return "ACTUATOR_CONTROL_TARGET2";

		case 3:
			return "ACTUATOR_CONTROL_TARGET3";
		}
	}

	static uint16_t get_id_static()
	{
		return MAVLINK_MSG_ID_ACTUATOR_CONTROL_TARGET;
	}

	uint16_t get_id() override
	{
		return get_id_static();
	}

	static MavlinkStream *new_instance(Mavlink *mavlink)
	{
		return new MavlinkStreamActuatorControlTarget<N>(mavlink);
	}

	unsigned get_size() override
	{
		return _act_ctrl_sub->is_published() ? (MAVLINK_MSG_ID_ACTUATOR_CONTROL_TARGET_LEN + MAVLINK_NUM_NON_PAYLOAD_BYTES) : 0;
	}

private:
	MavlinkOrbSubscription *_act_ctrl_sub;
	uint64_t _act_ctrl_time;

	/* do not allow top copying this class */
	MavlinkStreamActuatorControlTarget(MavlinkStreamActuatorControlTarget &) = delete;
	MavlinkStreamActuatorControlTarget &operator = (const MavlinkStreamActuatorControlTarget &) = delete;

protected:
	explicit MavlinkStreamActuatorControlTarget(Mavlink *mavlink) : MavlinkStream(mavlink),
		_act_ctrl_sub(nullptr),
		_act_ctrl_time(0)
	{
		// XXX this can be removed once the multiplatform system remaps topics
		switch (N) {
		case 0:
			_act_ctrl_sub = _mavlink->add_orb_subscription(ORB_ID(actuator_controls_0));
			break;

		case 1:
			_act_ctrl_sub = _mavlink->add_orb_subscription(ORB_ID(actuator_controls_1));
			break;

		case 2:
			_act_ctrl_sub = _mavlink->add_orb_subscription(ORB_ID(actuator_controls_2));
			break;

		case 3:
			_act_ctrl_sub = _mavlink->add_orb_subscription(ORB_ID(actuator_controls_3));
			break;
		}
	}

	bool send(const hrt_abstime t) override
	{
		actuator_controls_s act_ctrl;

		if (_act_ctrl_sub->update(&_act_ctrl_time, &act_ctrl)) {
			mavlink_actuator_control_target_t msg = {};

			msg.time_usec = act_ctrl.timestamp;
			msg.group_mlx = N;

			for (unsigned i = 0; i < sizeof(msg.controls) / sizeof(msg.controls[0]); i++) {
				msg.controls[i] = act_ctrl.control[i];
			}

			mavlink_msg_actuator_control_target_send_struct(_mavlink->get_channel(), &msg);

			return true;
		}

		return false;
	}
};

class MavlinkStreamHILActuatorControls : public MavlinkStream
{
public:
	const char *get_name() const override
	{
		return MavlinkStreamHILActuatorControls::get_name_static();
	}

	static const char *get_name_static()
	{
		return "HIL_ACTUATOR_CONTROLS";
	}

	static uint16_t get_id_static()
	{
		return MAVLINK_MSG_ID_HIL_ACTUATOR_CONTROLS;
	}

	uint16_t get_id() override
	{
		return get_id_static();
	}

	static MavlinkStream *new_instance(Mavlink *mavlink)
	{
		return new MavlinkStreamHILActuatorControls(mavlink);
	}

	unsigned get_size() override
	{
		return MAVLINK_MSG_ID_HIL_ACTUATOR_CONTROLS_LEN + MAVLINK_NUM_NON_PAYLOAD_BYTES;
	}

private:
	MavlinkOrbSubscription *_status_sub;

	MavlinkOrbSubscription *_act_sub;
	uint64_t _act_time;

	/* do not allow top copying this class */
	MavlinkStreamHILActuatorControls(MavlinkStreamHILActuatorControls &) = delete;
	MavlinkStreamHILActuatorControls &operator = (const MavlinkStreamHILActuatorControls &) = delete;

protected:
	explicit MavlinkStreamHILActuatorControls(Mavlink *mavlink) : MavlinkStream(mavlink),
		_status_sub(_mavlink->add_orb_subscription(ORB_ID(vehicle_status))),
		_act_sub(_mavlink->add_orb_subscription(ORB_ID(actuator_outputs))),
		_act_time(0)
	{}

	bool send(const hrt_abstime t) override
	{
		actuator_outputs_s act;

		if (_act_sub->update(&_act_time, &act)) {
			vehicle_status_s status = {};
			_status_sub->update(&status);

			if ((status.timestamp > 0) && (status.arming_state == vehicle_status_s::ARMING_STATE_ARMED)) {
				/* translate the current system state to mavlink state and mode */
				uint8_t mavlink_state;
				uint8_t mavlink_base_mode;
				uint32_t mavlink_custom_mode;
				mavlink_hil_actuator_controls_t msg = {};

				get_mavlink_mode_state(&status, &mavlink_state, &mavlink_base_mode, &mavlink_custom_mode);

				const float pwm_center = (PWM_DEFAULT_MAX + PWM_DEFAULT_MIN) / 2;

				unsigned system_type = _mavlink->get_system_type();

				/* scale outputs depending on system type */
				if (system_type == MAV_TYPE_QUADROTOR ||
				    system_type == MAV_TYPE_HEXAROTOR ||
				    system_type == MAV_TYPE_OCTOROTOR ||
				    system_type == MAV_TYPE_VTOL_DUOROTOR ||
				    system_type == MAV_TYPE_VTOL_QUADROTOR ||
				    system_type == MAV_TYPE_VTOL_RESERVED2) {

					/* multirotors: set number of rotor outputs depending on type */

					unsigned n;

					switch (system_type) {
					case MAV_TYPE_QUADROTOR:
						n = 4;
						break;

					case MAV_TYPE_HEXAROTOR:
						n = 6;
						break;

					case MAV_TYPE_VTOL_DUOROTOR:
						n = 2;
						break;

					case MAV_TYPE_VTOL_QUADROTOR:
						n = 4;
						break;

					case MAV_TYPE_VTOL_RESERVED2:
						n = 8;
						break;

					default:
						n = 8;
						break;
					}

					for (unsigned i = 0; i < 16; i++) {
						if (act.output[i] > PWM_DEFAULT_MIN / 2) {
							if (i < n) {
								/* scale PWM out 900..2100 us to 0..1 for rotors */
								msg.controls[i] = (act.output[i] - PWM_DEFAULT_MIN) / (PWM_DEFAULT_MAX - PWM_DEFAULT_MIN);

							} else {
								/* scale PWM out 900..2100 us to -1..1 for other channels */
								msg.controls[i] = (act.output[i] - pwm_center) / ((PWM_DEFAULT_MAX - PWM_DEFAULT_MIN) / 2);
							}

						} else {
							/* send 0 when disarmed and for disabled channels */
							msg.controls[i] = 0.0f;
						}
					}

				} else {
					/* fixed wing: scale throttle to 0..1 and other channels to -1..1 */

					for (unsigned i = 0; i < 16; i++) {
						if (act.output[i] > PWM_DEFAULT_MIN / 2) {
							if (i != 3) {
								/* scale PWM out 900..2100 us to -1..1 for normal channels */
								msg.controls[i] = (act.output[i] - pwm_center) / ((PWM_DEFAULT_MAX - PWM_DEFAULT_MIN) / 2);

							} else {
								/* scale PWM out 900..2100 us to 0..1 for throttle */
								msg.controls[i] = (act.output[i] - PWM_DEFAULT_MIN) / (PWM_DEFAULT_MAX - PWM_DEFAULT_MIN);
							}

						} else {
							/* set 0 for disabled channels */
							msg.controls[i] = 0.0f;
						}
					}
				}

				msg.time_usec = hrt_absolute_time();
				msg.mode = mavlink_base_mode;
				msg.flags = 0;

				mavlink_msg_hil_actuator_controls_send_struct(_mavlink->get_channel(), &msg);

				return true;
			}
		}

		return false;
	}
};

class MavlinkStreamPositionTargetGlobalInt : public MavlinkStream
{
public:
	const char *get_name() const override
	{
		return MavlinkStreamPositionTargetGlobalInt::get_name_static();
	}

	static const char *get_name_static()
	{
		return "POSITION_TARGET_GLOBAL_INT";
	}

	static uint16_t get_id_static()
	{
		return MAVLINK_MSG_ID_POSITION_TARGET_GLOBAL_INT;
	}

	uint16_t get_id() override
	{
		return get_id_static();
	}

	static MavlinkStream *new_instance(Mavlink *mavlink)
	{
		return new MavlinkStreamPositionTargetGlobalInt(mavlink);
	}

	unsigned get_size() override
	{
		return MAVLINK_MSG_ID_POSITION_TARGET_GLOBAL_INT_LEN + MAVLINK_NUM_NON_PAYLOAD_BYTES;
	}

private:
	MavlinkOrbSubscription *_control_mode_sub;
	MavlinkOrbSubscription *_lpos_sp_sub;
	MavlinkOrbSubscription *_pos_sp_triplet_sub;

	/* do not allow top copying this class */
	MavlinkStreamPositionTargetGlobalInt(MavlinkStreamPositionTargetGlobalInt &) = delete;
	MavlinkStreamPositionTargetGlobalInt &operator = (const MavlinkStreamPositionTargetGlobalInt &) = delete;

protected:
	explicit MavlinkStreamPositionTargetGlobalInt(Mavlink *mavlink) : MavlinkStream(mavlink),
		_control_mode_sub(_mavlink->add_orb_subscription(ORB_ID(vehicle_control_mode))),
		_lpos_sp_sub(_mavlink->add_orb_subscription(ORB_ID(vehicle_local_position_setpoint))),
		_pos_sp_triplet_sub(_mavlink->add_orb_subscription(ORB_ID(position_setpoint_triplet)))
	{}

	bool send(const hrt_abstime t) override
	{
		vehicle_control_mode_s control_mode = {};
		_control_mode_sub->update(&control_mode);

		if (control_mode.flag_control_position_enabled) {

			position_setpoint_triplet_s pos_sp_triplet = {};
			_pos_sp_triplet_sub->update(&pos_sp_triplet);

			if (pos_sp_triplet.timestamp > 0 && pos_sp_triplet.current.valid
			    && PX4_ISFINITE(pos_sp_triplet.current.lat) && PX4_ISFINITE(pos_sp_triplet.current.lon)) {

				mavlink_position_target_global_int_t msg = {};

				msg.time_boot_ms = hrt_absolute_time() / 1000;
				msg.coordinate_frame = MAV_FRAME_GLOBAL_INT;
				msg.lat_int = pos_sp_triplet.current.lat * 1e7;
				msg.lon_int = pos_sp_triplet.current.lon * 1e7;
				msg.alt = pos_sp_triplet.current.alt;

				vehicle_local_position_setpoint_s lpos_sp;

				if (_lpos_sp_sub->update(&lpos_sp)) {
					// velocity
					msg.vx = lpos_sp.vx;
					msg.vy = lpos_sp.vy;
					msg.vz = lpos_sp.vz;

					// acceleration
					msg.afx = lpos_sp.acceleration[0];
					msg.afy = lpos_sp.acceleration[1];
					msg.afz = lpos_sp.acceleration[2];

					// yaw
					msg.yaw = lpos_sp.yaw;
					msg.yaw_rate = lpos_sp.yawspeed;
				}

				mavlink_msg_position_target_global_int_send_struct(_mavlink->get_channel(), &msg);

				return true;
			}
		}

		return false;
	}
};


class MavlinkStreamLocalPositionSetpoint : public MavlinkStream
{
public:
	const char *get_name() const override
	{
		return MavlinkStreamLocalPositionSetpoint::get_name_static();
	}

	static const char *get_name_static()
	{
		return "POSITION_TARGET_LOCAL_NED";
	}

	static uint16_t get_id_static()
	{
		return MAVLINK_MSG_ID_POSITION_TARGET_LOCAL_NED;
	}

	uint16_t get_id() override
	{
		return get_id_static();
	}

	static MavlinkStream *new_instance(Mavlink *mavlink)
	{
		return new MavlinkStreamLocalPositionSetpoint(mavlink);
	}

	unsigned get_size() override
	{
		return MAVLINK_MSG_ID_POSITION_TARGET_LOCAL_NED_LEN + MAVLINK_NUM_NON_PAYLOAD_BYTES;
	}

private:
	MavlinkOrbSubscription *_pos_sp_sub;
	uint64_t _pos_sp_time;

	/* do not allow top copying this class */
	MavlinkStreamLocalPositionSetpoint(MavlinkStreamLocalPositionSetpoint &) = delete;
	MavlinkStreamLocalPositionSetpoint &operator = (const MavlinkStreamLocalPositionSetpoint &) = delete;

protected:
	explicit MavlinkStreamLocalPositionSetpoint(Mavlink *mavlink) : MavlinkStream(mavlink),
		_pos_sp_sub(_mavlink->add_orb_subscription(ORB_ID(vehicle_local_position_setpoint))),
		_pos_sp_time(0)
	{}

	bool send(const hrt_abstime t) override
	{
		vehicle_local_position_setpoint_s pos_sp;

		if (_pos_sp_sub->update(&_pos_sp_time, &pos_sp)) {
			mavlink_position_target_local_ned_t msg = {};

			msg.time_boot_ms = pos_sp.timestamp / 1000;
			msg.coordinate_frame = MAV_FRAME_LOCAL_NED;
			msg.x = pos_sp.x;
			msg.y = pos_sp.y;
			msg.z = pos_sp.z;
			msg.yaw = pos_sp.yaw;
			msg.yaw_rate = pos_sp.yawspeed;
			msg.vx = pos_sp.vx;
			msg.vy = pos_sp.vy;
			msg.vz = pos_sp.vz;
			msg.afx = pos_sp.acceleration[0];
			msg.afy = pos_sp.acceleration[1];
			msg.afz = pos_sp.acceleration[2];

			mavlink_msg_position_target_local_ned_send_struct(_mavlink->get_channel(), &msg);

			return true;
		}

		return false;
	}
};


class MavlinkStreamAttitudeTarget : public MavlinkStream
{
public:
	const char *get_name() const override
	{
		return MavlinkStreamAttitudeTarget::get_name_static();
	}

	static const char *get_name_static()
	{
		return "ATTITUDE_TARGET";
	}

	static uint16_t get_id_static()
	{
		return MAVLINK_MSG_ID_ATTITUDE_TARGET;
	}

	uint16_t get_id() override
	{
		return get_id_static();
	}

	static MavlinkStream *new_instance(Mavlink *mavlink)
	{
		return new MavlinkStreamAttitudeTarget(mavlink);
	}

	unsigned get_size() override
	{
		return MAVLINK_MSG_ID_ATTITUDE_TARGET_LEN + MAVLINK_NUM_NON_PAYLOAD_BYTES;
	}

private:
	MavlinkOrbSubscription *_att_sp_sub;
	MavlinkOrbSubscription *_att_rates_sp_sub;

	uint64_t _att_sp_time;

	/* do not allow top copying this class */
	MavlinkStreamAttitudeTarget(MavlinkStreamAttitudeTarget &) = delete;
	MavlinkStreamAttitudeTarget &operator = (const MavlinkStreamAttitudeTarget &) = delete;

protected:
	explicit MavlinkStreamAttitudeTarget(Mavlink *mavlink) : MavlinkStream(mavlink),
		_att_sp_sub(_mavlink->add_orb_subscription(ORB_ID(vehicle_attitude_setpoint))),
		_att_rates_sp_sub(_mavlink->add_orb_subscription(ORB_ID(vehicle_rates_setpoint))),
		_att_sp_time(0)
	{}

	bool send(const hrt_abstime t) override
	{
		vehicle_attitude_setpoint_s att_sp;

		if (_att_sp_sub->update(&_att_sp_time, &att_sp)) {

			vehicle_rates_setpoint_s att_rates_sp = {};
			_att_rates_sp_sub->update(&att_rates_sp);

			mavlink_attitude_target_t msg = {};

			msg.time_boot_ms = att_sp.timestamp / 1000;

			if (att_sp.q_d_valid) {
				memcpy(&msg.q[0], &att_sp.q_d[0], sizeof(msg.q));

			} else {
				matrix::Quatf q = matrix::Eulerf(att_sp.roll_body, att_sp.pitch_body, att_sp.yaw_body);

				for (size_t i = 0; i < 4; i++) {
					msg.q[i] = q(i);
				}
			}

			msg.body_roll_rate = att_rates_sp.roll;
			msg.body_pitch_rate = att_rates_sp.pitch;
			msg.body_yaw_rate = att_rates_sp.yaw;

			msg.thrust = att_sp.thrust_body[0];

			mavlink_msg_attitude_target_send_struct(_mavlink->get_channel(), &msg);

			return true;
		}

		return false;
	}
};


class MavlinkStreamRCChannels : public MavlinkStream
{
public:
	const char *get_name() const override
	{
		return MavlinkStreamRCChannels::get_name_static();
	}

	static const char *get_name_static()
	{
		return "RC_CHANNELS";
	}

	static uint16_t get_id_static()
	{
		return MAVLINK_MSG_ID_RC_CHANNELS;
	}

	uint16_t get_id() override
	{
		return get_id_static();
	}

	static MavlinkStream *new_instance(Mavlink *mavlink)
	{
		return new MavlinkStreamRCChannels(mavlink);
	}

	unsigned get_size() override
	{
		return _rc_sub->is_published() ? (MAVLINK_MSG_ID_RC_CHANNELS_LEN + MAVLINK_NUM_NON_PAYLOAD_BYTES) : 0;
	}

private:
	MavlinkOrbSubscription *_rc_sub;
	uint64_t _rc_time;

	/* do not allow top copying this class */
	MavlinkStreamRCChannels(MavlinkStreamRCChannels &) = delete;
	MavlinkStreamRCChannels &operator = (const MavlinkStreamRCChannels &) = delete;

protected:
	explicit MavlinkStreamRCChannels(Mavlink *mavlink) : MavlinkStream(mavlink),
		_rc_sub(_mavlink->add_orb_subscription(ORB_ID(input_rc))),
		_rc_time(0)
	{}

	bool send(const hrt_abstime t) override
	{
		input_rc_s rc;

		if (_rc_sub->update(&_rc_time, &rc)) {

			/* send RC channel data and RSSI */
			mavlink_rc_channels_t msg = {};

			msg.time_boot_ms = rc.timestamp / 1000;
			msg.chancount = rc.channel_count;
			msg.chan1_raw = (rc.channel_count > 0) ? rc.values[0] : UINT16_MAX;
			msg.chan2_raw = (rc.channel_count > 1) ? rc.values[1] : UINT16_MAX;
			msg.chan3_raw = (rc.channel_count > 2) ? rc.values[2] : UINT16_MAX;
			msg.chan4_raw = (rc.channel_count > 3) ? rc.values[3] : UINT16_MAX;
			msg.chan5_raw = (rc.channel_count > 4) ? rc.values[4] : UINT16_MAX;
			msg.chan6_raw = (rc.channel_count > 5) ? rc.values[5] : UINT16_MAX;
			msg.chan7_raw = (rc.channel_count > 6) ? rc.values[6] : UINT16_MAX;
			msg.chan8_raw = (rc.channel_count > 7) ? rc.values[7] : UINT16_MAX;
			msg.chan9_raw = (rc.channel_count > 8) ? rc.values[8] : UINT16_MAX;
			msg.chan10_raw = (rc.channel_count > 9) ? rc.values[9] : UINT16_MAX;
			msg.chan11_raw = (rc.channel_count > 10) ? rc.values[10] : UINT16_MAX;
			msg.chan12_raw = (rc.channel_count > 11) ? rc.values[11] : UINT16_MAX;
			msg.chan13_raw = (rc.channel_count > 12) ? rc.values[12] : UINT16_MAX;
			msg.chan14_raw = (rc.channel_count > 13) ? rc.values[13] : UINT16_MAX;
			msg.chan15_raw = (rc.channel_count > 14) ? rc.values[14] : UINT16_MAX;
			msg.chan16_raw = (rc.channel_count > 15) ? rc.values[15] : UINT16_MAX;
			msg.chan17_raw = (rc.channel_count > 16) ? rc.values[16] : UINT16_MAX;
			msg.chan18_raw = (rc.channel_count > 17) ? rc.values[17] : UINT16_MAX;

			msg.rssi = (rc.channel_count > 0) ? rc.rssi : 0;

			mavlink_msg_rc_channels_send_struct(_mavlink->get_channel(), &msg);
			return true;
		}

		return false;
	}
};


class MavlinkStreamManualControl : public MavlinkStream
{
public:
	const char *get_name() const override
	{
		return MavlinkStreamManualControl::get_name_static();
	}

	static const char *get_name_static()
	{
		return "MANUAL_CONTROL";
	}

	static uint16_t get_id_static()
	{
		return MAVLINK_MSG_ID_MANUAL_CONTROL;
	}

	uint16_t get_id() override
	{
		return get_id_static();
	}

	static MavlinkStream *new_instance(Mavlink *mavlink)
	{
		return new MavlinkStreamManualControl(mavlink);
	}

	unsigned get_size() override
	{
		return _manual_sub->is_published() ? (MAVLINK_MSG_ID_MANUAL_CONTROL_LEN + MAVLINK_NUM_NON_PAYLOAD_BYTES) : 0;
	}

private:
	MavlinkOrbSubscription *_manual_sub;
	uint64_t _manual_time;

	/* do not allow top copying this class */
	MavlinkStreamManualControl(MavlinkStreamManualControl &) = delete;
	MavlinkStreamManualControl &operator = (const MavlinkStreamManualControl &) = delete;

protected:
	explicit MavlinkStreamManualControl(Mavlink *mavlink) : MavlinkStream(mavlink),
		_manual_sub(_mavlink->add_orb_subscription(ORB_ID(manual_control_setpoint))),
		_manual_time(0)
	{}

	bool send(const hrt_abstime t) override
	{
		manual_control_setpoint_s manual;

		if (_manual_sub->update(&_manual_time, &manual)) {
			mavlink_manual_control_t msg = {};

			msg.target = mavlink_system.sysid;
			msg.x = manual.x * 1000;
			msg.y = manual.y * 1000;
			msg.z = manual.z * 1000;
			msg.r = manual.r * 1000;
			unsigned shift = 2;
			msg.buttons = 0;
			msg.buttons |= (manual.mode_switch << (shift * 0));
			msg.buttons |= (manual.return_switch << (shift * 1));
			msg.buttons |= (manual.posctl_switch << (shift * 2));
			msg.buttons |= (manual.loiter_switch << (shift * 3));
			msg.buttons |= (manual.acro_switch << (shift * 4));
			msg.buttons |= (manual.offboard_switch << (shift * 5));

			mavlink_msg_manual_control_send_struct(_mavlink->get_channel(), &msg);

			return true;
		}

		return false;
	}
};

class MavlinkStreamTrajectoryRepresentationWaypoints: public MavlinkStream
{
public:
	const char *get_name() const override
	{
		return MavlinkStreamTrajectoryRepresentationWaypoints::get_name_static();
	}

	static const char *get_name_static()
	{
		return "TRAJECTORY_REPRESENTATION_WAYPOINTS";
	}

	static uint16_t get_id_static()
	{
		return MAVLINK_MSG_ID_TRAJECTORY_REPRESENTATION_WAYPOINTS;
	}

	uint16_t get_id() override
	{
		return get_id_static();
	}

	static MavlinkStream *new_instance(Mavlink *mavlink)
	{
		return new MavlinkStreamTrajectoryRepresentationWaypoints(mavlink);
	}

	unsigned get_size() override
	{
		return _traj_wp_avoidance_sub->is_published() ? (MAVLINK_MSG_ID_TRAJECTORY_REPRESENTATION_WAYPOINTS_LEN +
				MAVLINK_NUM_NON_PAYLOAD_BYTES)
		       : 0;
	}

private:
	MavlinkOrbSubscription *_traj_wp_avoidance_sub;
	uint64_t _traj_wp_avoidance_time;

	/* do not allow top copying this class */
	MavlinkStreamTrajectoryRepresentationWaypoints(MavlinkStreamTrajectoryRepresentationWaypoints &);
	MavlinkStreamTrajectoryRepresentationWaypoints &operator = (const MavlinkStreamTrajectoryRepresentationWaypoints &);

protected:
	explicit MavlinkStreamTrajectoryRepresentationWaypoints(Mavlink *mavlink) : MavlinkStream(mavlink),
		_traj_wp_avoidance_sub(_mavlink->add_orb_subscription(ORB_ID(vehicle_trajectory_waypoint_desired))),
		_traj_wp_avoidance_time(0)
	{}

	bool send(const hrt_abstime t) override
	{
		struct vehicle_trajectory_waypoint_s traj_wp_avoidance_desired;

		if (_traj_wp_avoidance_sub->update(&_traj_wp_avoidance_time, &traj_wp_avoidance_desired)) {
			mavlink_trajectory_representation_waypoints_t msg = {};

			msg.time_usec = traj_wp_avoidance_desired.timestamp;
			int number_valid_points = 0;

			for (int i = 0; i < vehicle_trajectory_waypoint_s::NUMBER_POINTS; ++i) {
				msg.pos_x[i] = traj_wp_avoidance_desired.waypoints[i].position[0];
				msg.pos_y[i] = traj_wp_avoidance_desired.waypoints[i].position[1];
				msg.pos_z[i] = traj_wp_avoidance_desired.waypoints[i].position[2];

				msg.vel_x[i] = traj_wp_avoidance_desired.waypoints[i].velocity[0];
				msg.vel_y[i] = traj_wp_avoidance_desired.waypoints[i].velocity[1];
				msg.vel_z[i] = traj_wp_avoidance_desired.waypoints[i].velocity[2];

				msg.acc_x[i] = traj_wp_avoidance_desired.waypoints[i].acceleration[0];
				msg.acc_y[i] = traj_wp_avoidance_desired.waypoints[i].acceleration[1];
				msg.acc_z[i] = traj_wp_avoidance_desired.waypoints[i].acceleration[2];

				msg.pos_yaw[i] = traj_wp_avoidance_desired.waypoints[i].yaw;
				msg.vel_yaw[i] = traj_wp_avoidance_desired.waypoints[i].yaw_speed;

				switch (traj_wp_avoidance_desired.waypoints[i].type) {
				case position_setpoint_s::SETPOINT_TYPE_TAKEOFF:
					msg.command[i] = vehicle_command_s::VEHICLE_CMD_NAV_TAKEOFF;
					break;

				case position_setpoint_s::SETPOINT_TYPE_LOITER:
					msg.command[i] = vehicle_command_s::VEHICLE_CMD_NAV_LOITER_UNLIM;
					break;

				case position_setpoint_s::SETPOINT_TYPE_LAND:
					msg.command[i] = vehicle_command_s::VEHICLE_CMD_NAV_LAND;
					break;

				default:
					msg.command[i] = UINT16_MAX;
				}

				if (traj_wp_avoidance_desired.waypoints[i].point_valid) {
					number_valid_points++;
				}

			}

			msg.valid_points = number_valid_points;

			mavlink_msg_trajectory_representation_waypoints_send_struct(_mavlink->get_channel(), &msg);

			return true;
		}

		return false;
	}
};

class MavlinkStreamOpticalFlowRad : public MavlinkStream
{
public:
	const char *get_name() const override
	{
		return MavlinkStreamOpticalFlowRad::get_name_static();
	}

	static const char *get_name_static()
	{
		return "OPTICAL_FLOW_RAD";
	}

	static uint16_t get_id_static()
	{
		return MAVLINK_MSG_ID_OPTICAL_FLOW_RAD;
	}

	uint16_t get_id() override
	{
		return get_id_static();
	}

	static MavlinkStream *new_instance(Mavlink *mavlink)
	{
		return new MavlinkStreamOpticalFlowRad(mavlink);
	}

	unsigned get_size() override
	{
		return _flow_sub->is_published() ? (MAVLINK_MSG_ID_OPTICAL_FLOW_RAD_LEN + MAVLINK_NUM_NON_PAYLOAD_BYTES) : 0;
	}

private:
	MavlinkOrbSubscription *_flow_sub;
	uint64_t _flow_time;

	/* do not allow top copying this class */
	MavlinkStreamOpticalFlowRad(MavlinkStreamOpticalFlowRad &) = delete;
	MavlinkStreamOpticalFlowRad &operator = (const MavlinkStreamOpticalFlowRad &) = delete;

protected:
	explicit MavlinkStreamOpticalFlowRad(Mavlink *mavlink) : MavlinkStream(mavlink),
		_flow_sub(_mavlink->add_orb_subscription(ORB_ID(optical_flow))),
		_flow_time(0)
	{}

	bool send(const hrt_abstime t) override
	{
		optical_flow_s flow;

		if (_flow_sub->update(&_flow_time, &flow)) {
			mavlink_optical_flow_rad_t msg = {};

			msg.time_usec = flow.timestamp;
			msg.sensor_id = flow.sensor_id;
			msg.integrated_x = flow.pixel_flow_x_integral;
			msg.integrated_y = flow.pixel_flow_y_integral;
			msg.integrated_xgyro = flow.gyro_x_rate_integral;
			msg.integrated_ygyro = flow.gyro_y_rate_integral;
			msg.integrated_zgyro = flow.gyro_z_rate_integral;
			msg.distance = flow.ground_distance_m;
			msg.quality = flow.quality;
			msg.integration_time_us = flow.integration_timespan;
			msg.sensor_id = flow.sensor_id;
			msg.time_delta_distance_us = flow.time_since_last_sonar_update;
			msg.temperature = flow.gyro_temperature;

			mavlink_msg_optical_flow_rad_send_struct(_mavlink->get_channel(), &msg);

			return true;
		}

		return false;
	}
};

class MavlinkStreamNamedValueFloat : public MavlinkStream
{
public:
	const char *get_name() const override
	{
		return MavlinkStreamNamedValueFloat::get_name_static();
	}

	static const char *get_name_static()
	{
		return "NAMED_VALUE_FLOAT";
	}

	static uint16_t get_id_static()
	{
		return MAVLINK_MSG_ID_NAMED_VALUE_FLOAT;
	}

	uint16_t get_id() override
	{
		return get_id_static();
	}

	static MavlinkStream *new_instance(Mavlink *mavlink)
	{
		return new MavlinkStreamNamedValueFloat(mavlink);
	}

	unsigned get_size() override
	{
		return (_debug_time > 0) ? MAVLINK_MSG_ID_NAMED_VALUE_FLOAT_LEN + MAVLINK_NUM_NON_PAYLOAD_BYTES : 0;
	}

private:
	MavlinkOrbSubscription *_debug_sub;
	uint64_t _debug_time;

	/* do not allow top copying this class */
	MavlinkStreamNamedValueFloat(MavlinkStreamNamedValueFloat &) = delete;
	MavlinkStreamNamedValueFloat &operator = (const MavlinkStreamNamedValueFloat &) = delete;

protected:
	explicit MavlinkStreamNamedValueFloat(Mavlink *mavlink) : MavlinkStream(mavlink),
		_debug_sub(_mavlink->add_orb_subscription(ORB_ID(debug_key_value))),
		_debug_time(0)
	{}

	bool send(const hrt_abstime t) override
	{
		struct debug_key_value_s debug;

		if (_debug_sub->update(&_debug_time, &debug)) {
			mavlink_named_value_float_t msg = {};

			msg.time_boot_ms = debug.timestamp / 1000ULL;
			memcpy(msg.name, debug.key, sizeof(msg.name));
			/* enforce null termination */
			msg.name[sizeof(msg.name) - 1] = '\0';
			msg.value = debug.value;

			mavlink_msg_named_value_float_send_struct(_mavlink->get_channel(), &msg);

			return true;
		}

		return false;
	}
};

class MavlinkStreamDebug : public MavlinkStream
{
public:
	const char *get_name() const override
	{
		return MavlinkStreamDebug::get_name_static();
	}

	static const char *get_name_static()
	{
		return "DEBUG";
	}

	static uint16_t get_id_static()
	{
		return MAVLINK_MSG_ID_DEBUG;
	}

	uint16_t get_id() override
	{
		return get_id_static();
	}

	static MavlinkStream *new_instance(Mavlink *mavlink)
	{
		return new MavlinkStreamDebug(mavlink);
	}

	unsigned get_size() override
	{
		return (_debug_time > 0) ? MAVLINK_MSG_ID_DEBUG_LEN + MAVLINK_NUM_NON_PAYLOAD_BYTES : 0;
	}

private:
	MavlinkOrbSubscription *_debug_sub;
	uint64_t _debug_time;

	/* do not allow top copying this class */
	MavlinkStreamDebug(MavlinkStreamDebug &) = delete;
	MavlinkStreamDebug &operator = (const MavlinkStreamDebug &) = delete;

protected:
	explicit MavlinkStreamDebug(Mavlink *mavlink) : MavlinkStream(mavlink),
		_debug_sub(_mavlink->add_orb_subscription(ORB_ID(debug_value))),
		_debug_time(0)
	{}

	bool send(const hrt_abstime t) override
	{
		struct debug_value_s debug = {};

		if (_debug_sub->update(&_debug_time, &debug)) {
			mavlink_debug_t msg = {};

			msg.time_boot_ms = debug.timestamp / 1000ULL;
			msg.ind = debug.ind;
			msg.value = debug.value;

			mavlink_msg_debug_send_struct(_mavlink->get_channel(), &msg);

			return true;
		}

		return false;
	}
};

class MavlinkStreamDebugVect : public MavlinkStream
{
public:
	const char *get_name() const override
	{
		return MavlinkStreamDebugVect::get_name_static();
	}

	static const char *get_name_static()
	{
		return "DEBUG_VECT";
	}

	static uint16_t get_id_static()
	{
		return MAVLINK_MSG_ID_DEBUG_VECT;
	}

	uint16_t get_id() override
	{
		return get_id_static();
	}

	static MavlinkStream *new_instance(Mavlink *mavlink)
	{
		return new MavlinkStreamDebugVect(mavlink);
	}

	unsigned get_size() override
	{
		return (_debug_time > 0) ? MAVLINK_MSG_ID_DEBUG_VECT_LEN + MAVLINK_NUM_NON_PAYLOAD_BYTES : 0;
	}

private:
	MavlinkOrbSubscription *_debug_sub;
	uint64_t _debug_time;

	/* do not allow top copying this class */
	MavlinkStreamDebugVect(MavlinkStreamDebugVect &) = delete;
	MavlinkStreamDebugVect &operator = (const MavlinkStreamDebugVect &) = delete;

protected:
	explicit MavlinkStreamDebugVect(Mavlink *mavlink) : MavlinkStream(mavlink),
		_debug_sub(_mavlink->add_orb_subscription(ORB_ID(debug_vect))),
		_debug_time(0)
	{}

	bool send(const hrt_abstime t) override
	{
		struct debug_vect_s debug = {};

		if (_debug_sub->update(&_debug_time, &debug)) {
			mavlink_debug_vect_t msg = {};

			msg.time_usec = debug.timestamp;
			memcpy(msg.name, debug.name, sizeof(msg.name));
			/* enforce null termination */
			msg.name[sizeof(msg.name) - 1] = '\0';
			msg.x = debug.x;
			msg.y = debug.y;
			msg.z = debug.z;

			mavlink_msg_debug_vect_send_struct(_mavlink->get_channel(), &msg);

			return true;
		}

		return false;
	}
};

class MavlinkStreamDebugFloatArray : public MavlinkStream
{
public:
	const char *get_name() const override
	{
		return MavlinkStreamDebugFloatArray::get_name_static();
	}

	static const char *get_name_static()
	{
		return "DEBUG_FLOAT_ARRAY";
	}

	static uint16_t get_id_static()
	{
		return MAVLINK_MSG_ID_DEBUG_FLOAT_ARRAY;
	}

	uint16_t get_id() override
	{
		return get_id_static();
	}

	static MavlinkStream *new_instance(Mavlink *mavlink)
	{
		return new MavlinkStreamDebugFloatArray(mavlink);
	}

	unsigned get_size() override
	{
		return (_debug_time > 0) ? MAVLINK_MSG_ID_DEBUG_FLOAT_ARRAY_LEN + MAVLINK_NUM_NON_PAYLOAD_BYTES : 0;
	}

private:
	MavlinkOrbSubscription *_debug_array_sub;
	uint64_t _debug_time;

	/* do not allow top copying this class */
	MavlinkStreamDebugFloatArray(MavlinkStreamDebugFloatArray &);
	MavlinkStreamDebugFloatArray &operator = (const MavlinkStreamDebugFloatArray &);

protected:
	explicit MavlinkStreamDebugFloatArray(Mavlink *mavlink) : MavlinkStream(mavlink),
		_debug_array_sub(_mavlink->add_orb_subscription(ORB_ID(debug_array))),
		_debug_time(0)
	{}

	bool send(const hrt_abstime t) override
	{
		struct debug_array_s debug = {};

		if (_debug_array_sub->update(&_debug_time, &debug)) {
			mavlink_debug_float_array_t msg = {};

			msg.time_usec = debug.timestamp;
			msg.array_id = debug.id;
			memcpy(msg.name, debug.name, sizeof(msg.name));
			/* enforce null termination */
			msg.name[sizeof(msg.name) - 1] = '\0';

			for (size_t i = 0; i < debug_array_s::ARRAY_SIZE; i++) {
				msg.data[i] = debug.data[i];
			}

			mavlink_msg_debug_float_array_send_struct(_mavlink->get_channel(), &msg);

			return true;
		}

		return false;
	}
};

class MavlinkStreamNavControllerOutput : public MavlinkStream
{
public:
	const char *get_name() const override
	{
		return MavlinkStreamNavControllerOutput::get_name_static();
	}

	static const char *get_name_static()
	{
		return "NAV_CONTROLLER_OUTPUT";
	}

	static uint16_t get_id_static()
	{
		return MAVLINK_MSG_ID_NAV_CONTROLLER_OUTPUT;
	}

	uint16_t get_id() override
	{
		return get_id_static();
	}

	static MavlinkStream *new_instance(Mavlink *mavlink)
	{
		return new MavlinkStreamNavControllerOutput(mavlink);
	}

	unsigned get_size() override
	{
		return (_pos_ctrl_status_sub->is_published()) ?
		       MAVLINK_MSG_ID_NAV_CONTROLLER_OUTPUT_LEN + MAVLINK_NUM_NON_PAYLOAD_BYTES : 0;
	}

private:
	MavlinkOrbSubscription *_pos_ctrl_status_sub;
	MavlinkOrbSubscription *_tecs_status_sub;

	uint64_t _pos_ctrl_status_timestamp{0};
	uint64_t _tecs_status_timestamp{0};

	/* do not allow top copying this class */
	MavlinkStreamNavControllerOutput(MavlinkStreamNavControllerOutput &) = delete;
	MavlinkStreamNavControllerOutput &operator = (const MavlinkStreamNavControllerOutput &) = delete;

protected:
	explicit MavlinkStreamNavControllerOutput(Mavlink *mavlink) : MavlinkStream(mavlink),
		_pos_ctrl_status_sub(_mavlink->add_orb_subscription(ORB_ID(position_controller_status))),
		_tecs_status_sub(_mavlink->add_orb_subscription(ORB_ID(tecs_status)))
	{}

	bool send(const hrt_abstime t) override
	{
		position_controller_status_s pos_ctrl_status = {};
		tecs_status_s tecs_status = {};

		bool updated = false;
		updated |= _pos_ctrl_status_sub->update(&_pos_ctrl_status_timestamp, &pos_ctrl_status);
		updated |= _tecs_status_sub->update(&_tecs_status_timestamp, &tecs_status);

		if (updated) {
			mavlink_nav_controller_output_t msg = {};

			msg.nav_roll = math::degrees(pos_ctrl_status.nav_roll);
			msg.nav_pitch = math::degrees(pos_ctrl_status.nav_pitch);
			msg.nav_bearing = (int16_t)math::degrees(pos_ctrl_status.nav_bearing);
			msg.target_bearing = (int16_t)math::degrees(pos_ctrl_status.target_bearing);
			msg.wp_dist = (uint16_t)pos_ctrl_status.wp_dist;
			msg.xtrack_error = pos_ctrl_status.xtrack_error;
			msg.alt_error = tecs_status.altitude_filtered - tecs_status.altitude_sp;
			msg.aspd_error = tecs_status.airspeed_filtered - tecs_status.airspeed_sp;

			mavlink_msg_nav_controller_output_send_struct(_mavlink->get_channel(), &msg);

			return true;
		}

		return false;
	}
};

class MavlinkStreamCameraCapture : public MavlinkStream
{
public:
	const char *get_name() const override
	{
		return MavlinkStreamCameraCapture::get_name_static();
	}

	static const char *get_name_static()
	{
		return "CAMERA_CAPTURE";
	}

	static uint16_t get_id_static()
	{
		return 0;
	}

	uint16_t get_id() override
	{
		return get_id_static();
	}

	static MavlinkStream *new_instance(Mavlink *mavlink)
	{
		return new MavlinkStreamCameraCapture(mavlink);
	}

	unsigned get_size() override
	{
		return MAVLINK_MSG_ID_COMMAND_LONG_LEN + MAVLINK_NUM_NON_PAYLOAD_BYTES;
	}

private:
	MavlinkOrbSubscription *_status_sub;

	/* do not allow top copying this class */
	MavlinkStreamCameraCapture(MavlinkStreamCameraCapture &) = delete;
	MavlinkStreamCameraCapture &operator = (const MavlinkStreamCameraCapture &) = delete;

protected:
	explicit MavlinkStreamCameraCapture(Mavlink *mavlink) : MavlinkStream(mavlink),
		_status_sub(_mavlink->add_orb_subscription(ORB_ID(vehicle_status)))
	{}

	bool send(const hrt_abstime t) override
	{
		vehicle_status_s status;

		if (_status_sub->update(&status)) {
			mavlink_command_long_t msg = {};

			msg.target_system = 0;
			msg.target_component = MAV_COMP_ID_ALL;
			msg.command = MAV_CMD_DO_CONTROL_VIDEO;
			msg.confirmation = 0;
			msg.param1 = 0;
			msg.param2 = 0;
			msg.param3 = 0;
			/* set camera capture ON/OFF depending on arming state */
			msg.param4 = (status.arming_state == vehicle_status_s::ARMING_STATE_ARMED) ? 1 : 0;
			msg.param5 = 0;
			msg.param6 = 0;
			msg.param7 = 0;

			mavlink_msg_command_long_send_struct(_mavlink->get_channel(), &msg);
		}

		return true;
	}
};

class MavlinkStreamDistanceSensor : public MavlinkStream
{
public:
	const char *get_name() const override
	{
		return MavlinkStreamDistanceSensor::get_name_static();
	}

	static const char *get_name_static()
	{
		return "DISTANCE_SENSOR";
	}

	static uint16_t get_id_static()
	{
		return MAVLINK_MSG_ID_DISTANCE_SENSOR;
	}

	uint16_t get_id() override
	{
		return get_id_static();
	}

	static MavlinkStream *new_instance(Mavlink *mavlink)
	{
		return new MavlinkStreamDistanceSensor(mavlink);
	}

	unsigned get_size() override
	{
		return _distance_sensor_sub->is_published() ? (MAVLINK_MSG_ID_DISTANCE_SENSOR_LEN + MAVLINK_NUM_NON_PAYLOAD_BYTES) : 0;
	}

private:
	MavlinkOrbSubscription *_distance_sensor_sub;
	uint64_t _dist_sensor_time;

	/* do not allow top copying this class */
	MavlinkStreamDistanceSensor(MavlinkStreamDistanceSensor &) = delete;
	MavlinkStreamDistanceSensor &operator = (const MavlinkStreamDistanceSensor &) = delete;

protected:
	explicit MavlinkStreamDistanceSensor(Mavlink *mavlink) : MavlinkStream(mavlink),
		_distance_sensor_sub(_mavlink->add_orb_subscription(ORB_ID(distance_sensor))),
		_dist_sensor_time(0)
	{}

	bool send(const hrt_abstime t) override
	{
		distance_sensor_s dist_sensor;

		if (_distance_sensor_sub->update(&_dist_sensor_time, &dist_sensor)) {
			mavlink_distance_sensor_t msg = {};

			msg.time_boot_ms = dist_sensor.timestamp / 1000; /* us to ms */


			switch (dist_sensor.type) {
			case MAV_DISTANCE_SENSOR_ULTRASOUND:
				msg.type = MAV_DISTANCE_SENSOR_ULTRASOUND;
				break;

			case MAV_DISTANCE_SENSOR_LASER:
				msg.type = MAV_DISTANCE_SENSOR_LASER;
				break;

			case MAV_DISTANCE_SENSOR_INFRARED:
				msg.type = MAV_DISTANCE_SENSOR_INFRARED;
				break;

			default:
				msg.type = MAV_DISTANCE_SENSOR_LASER;
				break;
			}

			msg.current_distance = dist_sensor.current_distance * 1e2f; // m to cm
			msg.id               = dist_sensor.id;
			msg.max_distance     = dist_sensor.max_distance * 1e2f;     // m to cm
			msg.min_distance     = dist_sensor.min_distance * 1e2f;     // m to cm
			msg.orientation      = dist_sensor.orientation;
			msg.covariance       = dist_sensor.variance * 1e4f;         // m^2 to cm^2

			mavlink_msg_distance_sensor_send_struct(_mavlink->get_channel(), &msg);

			return true;
		}

		return false;
	}
};

class MavlinkStreamExtendedSysState : public MavlinkStream
{
public:
	const char *get_name() const override
	{
		return MavlinkStreamExtendedSysState::get_name_static();
	}

	static const char *get_name_static()
	{
		return "EXTENDED_SYS_STATE";
	}

	static uint16_t get_id_static()
	{
		return MAVLINK_MSG_ID_EXTENDED_SYS_STATE;
	}

	uint16_t get_id() override
	{
		return get_id_static();
	}

	static MavlinkStream *new_instance(Mavlink *mavlink)
	{
		return new MavlinkStreamExtendedSysState(mavlink);
	}

	unsigned get_size() override
	{
		return MAVLINK_MSG_ID_EXTENDED_SYS_STATE_LEN + MAVLINK_NUM_NON_PAYLOAD_BYTES;
	}

private:
	MavlinkOrbSubscription *_status_sub;
	MavlinkOrbSubscription *_landed_sub;
	MavlinkOrbSubscription *_pos_sp_triplet_sub;
	MavlinkOrbSubscription *_control_mode_sub;
	mavlink_extended_sys_state_t _msg;

	/* do not allow top copying this class */
	MavlinkStreamExtendedSysState(MavlinkStreamExtendedSysState &) = delete;
	MavlinkStreamExtendedSysState &operator = (const MavlinkStreamExtendedSysState &) = delete;

protected:
	explicit MavlinkStreamExtendedSysState(Mavlink *mavlink) : MavlinkStream(mavlink),
		_status_sub(_mavlink->add_orb_subscription(ORB_ID(vehicle_status))),
		_landed_sub(_mavlink->add_orb_subscription(ORB_ID(vehicle_land_detected))),
		_pos_sp_triplet_sub(_mavlink->add_orb_subscription(ORB_ID(position_setpoint_triplet))),
		_control_mode_sub(_mavlink->add_orb_subscription(ORB_ID(vehicle_control_mode))),
		_msg()
	{
		_msg.vtol_state = MAV_VTOL_STATE_UNDEFINED;
		_msg.landed_state = MAV_LANDED_STATE_ON_GROUND;
	}

	bool send(const hrt_abstime t) override
	{
		bool updated = false;

		vehicle_status_s status;

		if (_status_sub->update(&status)) {
			updated = true;

			if (status.is_vtol) {
				if (!status.in_transition_mode && status.vehicle_type == vehicle_status_s::VEHICLE_TYPE_ROTARY_WING) {
					_msg.vtol_state = MAV_VTOL_STATE_MC;

				} else if (!status.in_transition_mode) {
					_msg.vtol_state = MAV_VTOL_STATE_FW;

				} else if (status.in_transition_mode && status.in_transition_to_fw) {
					_msg.vtol_state = MAV_VTOL_STATE_TRANSITION_TO_FW;

				} else if (status.in_transition_mode) {
					_msg.vtol_state = MAV_VTOL_STATE_TRANSITION_TO_MC;
				}
			}
		}

		vehicle_land_detected_s land_detected;

		if (_landed_sub->update(&land_detected)) {
			updated = true;

			if (land_detected.landed) {
				_msg.landed_state = MAV_LANDED_STATE_ON_GROUND;

			} else if (!land_detected.landed) {
				_msg.landed_state = MAV_LANDED_STATE_IN_AIR;

				vehicle_control_mode_s control_mode;
				position_setpoint_triplet_s pos_sp_triplet;

				if (_control_mode_sub->update(&control_mode) && _pos_sp_triplet_sub->update(&pos_sp_triplet)) {
					if (control_mode.flag_control_auto_enabled && pos_sp_triplet.current.valid) {
						if (pos_sp_triplet.current.type == position_setpoint_s::SETPOINT_TYPE_TAKEOFF) {
							_msg.landed_state = MAV_LANDED_STATE_TAKEOFF;

						} else if (pos_sp_triplet.current.type == position_setpoint_s::SETPOINT_TYPE_LAND) {
							_msg.landed_state = MAV_LANDED_STATE_LANDING;
						}
					}
				}
			}
		}

		if (updated) {
			mavlink_msg_extended_sys_state_send_struct(_mavlink->get_channel(), &_msg);
		}

		return updated;
	}
};

class MavlinkStreamAltitude : public MavlinkStream
{
public:
	const char *get_name() const override
	{
		return MavlinkStreamAltitude::get_name_static();
	}

	static const char *get_name_static()
	{
		return "ALTITUDE";
	}

	static uint16_t get_id_static()
	{
		return MAVLINK_MSG_ID_ALTITUDE;
	}

	uint16_t get_id() override
	{
		return get_id_static();
	}

	static MavlinkStream *new_instance(Mavlink *mavlink)
	{
		return new MavlinkStreamAltitude(mavlink);
	}

	unsigned get_size() override
	{
		return (_local_pos_time > 0) ? MAVLINK_MSG_ID_ALTITUDE_LEN + MAVLINK_NUM_NON_PAYLOAD_BYTES : 0;
	}

private:
	MavlinkOrbSubscription *_local_pos_sub;
	MavlinkOrbSubscription *_home_sub;
	MavlinkOrbSubscription *_air_data_sub;

	uint64_t _local_pos_time{0};

	/* do not allow top copying this class */
	MavlinkStreamAltitude(MavlinkStreamAltitude &) = delete;
	MavlinkStreamAltitude &operator = (const MavlinkStreamAltitude &) = delete;

protected:
	explicit MavlinkStreamAltitude(Mavlink *mavlink) : MavlinkStream(mavlink),
		_local_pos_sub(_mavlink->add_orb_subscription(ORB_ID(vehicle_local_position))),
		_home_sub(_mavlink->add_orb_subscription(ORB_ID(home_position))),
		_air_data_sub(_mavlink->add_orb_subscription(ORB_ID(vehicle_air_data)))
	{}

	bool send(const hrt_abstime t) override
	{
		mavlink_altitude_t msg = {};

		msg.altitude_monotonic = NAN;
		msg.altitude_amsl = NAN;
		msg.altitude_local = NAN;
		msg.altitude_relative = NAN;
		msg.altitude_terrain = NAN;
		msg.bottom_clearance = NAN;

		// always update monotonic altitude
		bool air_data_updated = false;
		vehicle_air_data_s air_data = {};
		_air_data_sub->update(&air_data);

		if (air_data.timestamp > 0) {
			msg.altitude_monotonic = air_data.baro_alt_meter;

			air_data_updated = true;
		}

		bool lpos_updated = false;

		vehicle_local_position_s local_pos;

		if (_local_pos_sub->update(&_local_pos_time, &local_pos)) {

			if (local_pos.z_valid) {
				if (local_pos.z_global) {
					msg.altitude_amsl = -local_pos.z + local_pos.ref_alt;

				} else {
					msg.altitude_amsl = msg.altitude_monotonic;
				}

				msg.altitude_local = -local_pos.z;

				home_position_s home = {};
				_home_sub->update(&home);

				if (home.valid_alt) {
					msg.altitude_relative = -(local_pos.z - home.z);

				} else {
					msg.altitude_relative = -local_pos.z;
				}

				if (local_pos.dist_bottom_valid) {
					msg.altitude_terrain = -local_pos.z - local_pos.dist_bottom;
					msg.bottom_clearance = local_pos.dist_bottom;
				}
			}

			lpos_updated = true;
		}

		// local position timeout after 10 ms
		// avoid publishing only baro altitude_monotonic if possible
		bool lpos_timeout = (hrt_elapsed_time(&_local_pos_time) > 10000);

		if (lpos_updated || (air_data_updated && lpos_timeout)) {
			msg.time_usec = hrt_absolute_time();
			mavlink_msg_altitude_send_struct(_mavlink->get_channel(), &msg);

			return true;
		}

		return false;
	}
};

class MavlinkStreamWind : public MavlinkStream
{
public:
	const char *get_name() const override
	{
		return MavlinkStreamWind::get_name_static();
	}

	static const char *get_name_static()
	{
		return "WIND_COV";
	}

	static uint16_t get_id_static()
	{
		return MAVLINK_MSG_ID_WIND_COV;
	}

	uint16_t get_id() override
	{
		return get_id_static();
	}

	static MavlinkStream *new_instance(Mavlink *mavlink)
	{
		return new MavlinkStreamWind(mavlink);
	}

	unsigned get_size() override
	{
		return (_wind_estimate_time > 0) ? MAVLINK_MSG_ID_WIND_COV_LEN + MAVLINK_NUM_NON_PAYLOAD_BYTES : 0;
	}

private:
	MavlinkOrbSubscription *_wind_estimate_sub;
	uint64_t _wind_estimate_time;

	MavlinkOrbSubscription *_local_pos_sub;

	/* do not allow top copying this class */
	MavlinkStreamWind(MavlinkStreamWind &) = delete;
	MavlinkStreamWind &operator = (const MavlinkStreamWind &) = delete;

protected:
	explicit MavlinkStreamWind(Mavlink *mavlink) : MavlinkStream(mavlink),
		_wind_estimate_sub(_mavlink->add_orb_subscription(ORB_ID(wind_estimate))),
		_wind_estimate_time(0),
		_local_pos_sub(_mavlink->add_orb_subscription(ORB_ID(vehicle_local_position)))
	{}

	bool send(const hrt_abstime t) override
	{
		wind_estimate_s wind_estimate;

		if (_wind_estimate_sub->update(&_wind_estimate_time, &wind_estimate)) {
			mavlink_wind_cov_t msg = {};

			msg.time_usec = wind_estimate.timestamp;

			msg.wind_x = wind_estimate.windspeed_north;
			msg.wind_y = wind_estimate.windspeed_east;
			msg.wind_z = 0.0f;

			msg.var_horiz = wind_estimate.variance_north + wind_estimate.variance_east;
			msg.var_vert = 0.0f;

			vehicle_local_position_s lpos = {};
			_local_pos_sub->update(&lpos);
			msg.wind_alt = (lpos.z_valid && lpos.z_global) ? (-lpos.z + lpos.ref_alt) : NAN;

			msg.horiz_accuracy = 0.0f;
			msg.vert_accuracy = 0.0f;

			mavlink_msg_wind_cov_send_struct(_mavlink->get_channel(), &msg);

			return true;
		}

		return false;
	}
};

class MavlinkStreamMountOrientation : public MavlinkStream
{
public:
	const char *get_name() const override
	{
		return MavlinkStreamMountOrientation::get_name_static();
	}

	static const char *get_name_static()
	{
		return "MOUNT_ORIENTATION";
	}

	static uint16_t get_id_static()
	{
		return MAVLINK_MSG_ID_MOUNT_ORIENTATION;
	}

	uint16_t get_id() override
	{
		return get_id_static();
	}

	static MavlinkStream *new_instance(Mavlink *mavlink)
	{
		return new MavlinkStreamMountOrientation(mavlink);
	}

	unsigned get_size() override
	{
		return (_mount_orientation_time > 0) ? MAVLINK_MSG_ID_MOUNT_ORIENTATION_LEN + MAVLINK_NUM_NON_PAYLOAD_BYTES : 0;
	}

private:
	MavlinkOrbSubscription *_mount_orientation_sub;
	MavlinkOrbSubscription *_gpos_sub;
	uint64_t _mount_orientation_time{0};

	/* do not allow top copying this class */
	MavlinkStreamMountOrientation(MavlinkStreamMountOrientation &) = delete;
	MavlinkStreamMountOrientation &operator = (const MavlinkStreamMountOrientation &) = delete;

protected:
	explicit MavlinkStreamMountOrientation(Mavlink *mavlink) : MavlinkStream(mavlink),
		_mount_orientation_sub(_mavlink->add_orb_subscription(ORB_ID(mount_orientation))),
		_gpos_sub(_mavlink->add_orb_subscription(ORB_ID(vehicle_global_position)))
	{}

	bool send(const hrt_abstime t) override
	{
		mount_orientation_s mount_orientation{};
<<<<<<< HEAD
		vehicle_global_position_s gpos{};
=======
>>>>>>> 8505dddb

		if (_mount_orientation_sub->update(&_mount_orientation_time, &mount_orientation)) {
			mavlink_mount_orientation_t msg = {};

			msg.roll = math::degrees(mount_orientation.attitude_euler_angle[0]);
			msg.pitch = math::degrees(mount_orientation.attitude_euler_angle[1]);
			msg.yaw = math::degrees(mount_orientation.attitude_euler_angle[2]);

<<<<<<< HEAD
=======
			vehicle_global_position_s gpos{};
>>>>>>> 8505dddb
			_gpos_sub->update(&gpos);
			msg.yaw_absolute = math::degrees(matrix::wrap_2pi(gpos.yaw + mount_orientation.attitude_euler_angle[2]));

			mavlink_msg_mount_orientation_send_struct(_mavlink->get_channel(), &msg);

			return true;
		}

		return false;
	}
};

class MavlinkStreamGroundTruth : public MavlinkStream
{
public:
	const char *get_name() const override
	{
		return MavlinkStreamGroundTruth::get_name_static();
	}

	static const char *get_name_static()
	{
		return "GROUND_TRUTH";
	}

	static uint16_t get_id_static()
	{
		return MAVLINK_MSG_ID_HIL_STATE_QUATERNION;
	}

	uint16_t get_id() override
	{
		return get_id_static();
	}

	static MavlinkStream *new_instance(Mavlink *mavlink)
	{
		return new MavlinkStreamGroundTruth(mavlink);
	}

	unsigned get_size() override
	{
		return (_att_time > 0 || _gpos_time > 0) ? MAVLINK_MSG_ID_HIL_STATE_QUATERNION_LEN +
		       MAVLINK_NUM_NON_PAYLOAD_BYTES : 0;
	}

private:
	MavlinkOrbSubscription *_angular_velocity_sub;
	MavlinkOrbSubscription *_att_sub;
	MavlinkOrbSubscription *_gpos_sub;
	MavlinkOrbSubscription *_lpos_sub;

	uint64_t _angular_velocity_time{0};
	uint64_t _att_time{0};
	uint64_t _gpos_time{0};
	uint64_t _lpos_time{0};

	/* do not allow top copying this class */
	MavlinkStreamGroundTruth(MavlinkStreamGroundTruth &) = delete;
	MavlinkStreamGroundTruth &operator = (const MavlinkStreamGroundTruth &) = delete;

protected:
	explicit MavlinkStreamGroundTruth(Mavlink *mavlink) : MavlinkStream(mavlink),
		_angular_velocity_sub(_mavlink->add_orb_subscription(ORB_ID(vehicle_angular_velocity_groundtruth))),
		_att_sub(_mavlink->add_orb_subscription(ORB_ID(vehicle_attitude_groundtruth))),
		_gpos_sub(_mavlink->add_orb_subscription(ORB_ID(vehicle_global_position_groundtruth))),
		_lpos_sub(_mavlink->add_orb_subscription(ORB_ID(vehicle_local_position_groundtruth)))
	{}

	bool send(const hrt_abstime t) override
	{
		bool updated = false;

		vehicle_angular_velocity_s angular_velocity{};
		vehicle_attitude_s att{};
		vehicle_global_position_s gpos{};
		vehicle_local_position_s lpos{};

		updated |= _angular_velocity_sub->update(&_angular_velocity_time, &angular_velocity);
		updated |= _att_sub->update(&_att_time, &att);
		updated |= _gpos_sub->update(&_gpos_time, &gpos);
		updated |= _lpos_sub->update(&_lpos_time, &lpos);

		if (updated) {
			mavlink_hil_state_quaternion_t msg = {};

			// vehicle_attitude -> hil_state_quaternion
			msg.attitude_quaternion[0] = att.q[0];
			msg.attitude_quaternion[1] = att.q[1];
			msg.attitude_quaternion[2] = att.q[2];
			msg.attitude_quaternion[3] = att.q[3];
			msg.rollspeed = angular_velocity.xyz[0];
			msg.pitchspeed = angular_velocity.xyz[1];
			msg.yawspeed = angular_velocity.xyz[2];

			// vehicle_global_position -> hil_state_quaternion
			// same units as defined in mavlink/common.xml
			msg.lat = gpos.lat * 1e7;
			msg.lon = gpos.lon * 1e7;
			msg.alt = gpos.alt * 1e3f;
			msg.vx = lpos.vx * 1e2f;
			msg.vy = lpos.vy * 1e2f;
			msg.vz = lpos.vz * 1e2f;
			msg.ind_airspeed = 0;
			msg.true_airspeed = 0;
			msg.xacc = lpos.ax;
			msg.yacc = lpos.ay;
			msg.zacc = lpos.az;

			mavlink_msg_hil_state_quaternion_send_struct(_mavlink->get_channel(), &msg);

			return true;
		}

		return false;
	}
};

class MavlinkStreamPing : public MavlinkStream
{
public:
	const char *get_name() const override
	{
		return MavlinkStreamPing::get_name_static();
	}

	static const char *get_name_static()
	{
		return "PING";
	}

	static uint16_t get_id_static()
	{
		return MAVLINK_MSG_ID_PING;
	}

	uint16_t get_id() override
	{
		return get_id_static();
	}

	static MavlinkStream *new_instance(Mavlink *mavlink)
	{
		return new MavlinkStreamPing(mavlink);
	}

	unsigned get_size() override
	{
		return MAVLINK_MSG_ID_PING_LEN + MAVLINK_NUM_NON_PAYLOAD_BYTES;
	}

	bool const_rate() override
	{
		return true;
	}

private:
	uint32_t _sequence;

	/* do not allow top copying this class */
	MavlinkStreamPing(MavlinkStreamPing &) = delete;
	MavlinkStreamPing &operator = (const MavlinkStreamPing &) = delete;

protected:
	explicit MavlinkStreamPing(Mavlink *mavlink) : MavlinkStream(mavlink),
		_sequence(0)
	{}

	bool send(const hrt_abstime t) override
	{
		mavlink_ping_t msg = {};

		msg.time_usec = hrt_absolute_time();
		msg.seq = _sequence++;
		msg.target_system = 0; // All systems
		msg.target_component = 0; // All components

		mavlink_msg_ping_send_struct(_mavlink->get_channel(), &msg);

		return true;
	}
};

class MavlinkStreamOrbitStatus : public MavlinkStream
{
public:
	const char *get_name() const override
	{
		return MavlinkStreamOrbitStatus::get_name_static();
	}

	static const char *get_name_static()
	{
		return "ORBIT_EXECUTION_STATUS";
	}

	static uint16_t get_id_static()
	{
		return MAVLINK_MSG_ID_ORBIT_EXECUTION_STATUS;
	}

	uint16_t get_id() override
	{
		return get_id_static();
	}

	static MavlinkStream *new_instance(Mavlink *mavlink)
	{
		return new MavlinkStreamOrbitStatus(mavlink);
	}

	unsigned get_size() override
	{
		return MAVLINK_MSG_ID_ORBIT_EXECUTION_STATUS_LEN +
		       MAVLINK_NUM_NON_PAYLOAD_BYTES;
	}

private:
	MavlinkOrbSubscription *_sub;
	uint64_t _orbit_status_time;

	/* do not allow top copying this class */
	MavlinkStreamOrbitStatus(MavlinkStreamOrbitStatus &);
	MavlinkStreamOrbitStatus &operator = (const MavlinkStreamOrbitStatus &);

protected:
	explicit MavlinkStreamOrbitStatus(Mavlink *mavlink) : MavlinkStream(mavlink),
		_sub(_mavlink->add_orb_subscription(ORB_ID(orbit_status))),
		_orbit_status_time(0)
	{}

	bool send(const hrt_abstime t) override
	{
		struct orbit_status_s _orbit_status;

		if (_sub->update(&_orbit_status_time, &_orbit_status)) {
			mavlink_orbit_execution_status_t _msg_orbit_execution_status = {};

			_msg_orbit_execution_status.time_usec = _orbit_status.timestamp;
			_msg_orbit_execution_status.radius = _orbit_status.radius;
			_msg_orbit_execution_status.frame  = _orbit_status.frame;
			_msg_orbit_execution_status.x = _orbit_status.x * 1e7;
			_msg_orbit_execution_status.y = _orbit_status.y * 1e7;
			_msg_orbit_execution_status.z = _orbit_status.z;

			mavlink_msg_orbit_execution_status_send_struct(_mavlink->get_channel(), &_msg_orbit_execution_status);
		}

		return true;
	}
};

class MavlinkStreamObstacleDistance : public MavlinkStream
{
public:
	const char *get_name() const override
	{
		return MavlinkStreamObstacleDistance::get_name_static();
	}

	static const char *get_name_static()
	{
		return "OBSTACLE_DISTANCE";
	}

	static uint16_t get_id_static()
	{
		return MAVLINK_MSG_ID_OBSTACLE_DISTANCE;
	}

	uint16_t get_id() override
	{
		return get_id_static();
	}

	static MavlinkStream *new_instance(Mavlink *mavlink)
	{
		return new MavlinkStreamObstacleDistance(mavlink);
	}

	unsigned get_size() override
	{
		return _obstacle_distance_fused_sub->is_published() ? (MAVLINK_MSG_ID_OBSTACLE_DISTANCE_LEN +
				MAVLINK_NUM_NON_PAYLOAD_BYTES) :
		       0;
	}

private:
	MavlinkOrbSubscription *_obstacle_distance_fused_sub;
	uint64_t _obstacle_distance_time;

	/* do not allow top copying this class */
	MavlinkStreamObstacleDistance(MavlinkStreamObstacleDistance &) = delete;
	MavlinkStreamObstacleDistance &operator = (const MavlinkStreamObstacleDistance &) = delete;

protected:
	explicit MavlinkStreamObstacleDistance(Mavlink *mavlink) : MavlinkStream(mavlink),
		_obstacle_distance_fused_sub(_mavlink->add_orb_subscription(ORB_ID(obstacle_distance_fused))),
		_obstacle_distance_time(0)
	{}

	bool send(const hrt_abstime t) override
	{
		obstacle_distance_s obstacke_distance;

		if (_obstacle_distance_fused_sub->update(&_obstacle_distance_time, &obstacke_distance)) {
			mavlink_obstacle_distance_t msg = {};

			msg.time_usec = obstacke_distance.timestamp;
			msg.sensor_type = obstacke_distance.sensor_type;
			memcpy(msg.distances, obstacke_distance.distances, sizeof(msg.distances));
			msg.increment = 0;
			msg.min_distance = obstacke_distance.min_distance;
			msg.max_distance = obstacke_distance.max_distance;
			msg.angle_offset = obstacke_distance.angle_offset;
			msg.increment_f = obstacke_distance.increment;

			mavlink_msg_obstacle_distance_send_struct(_mavlink->get_channel(), &msg);

			return true;
		}

		return false;
	}
};

static const StreamListItem streams_list[] = {
	StreamListItem(&MavlinkStreamHeartbeat::new_instance, &MavlinkStreamHeartbeat::get_name_static, &MavlinkStreamHeartbeat::get_id_static),
	StreamListItem(&MavlinkStreamStatustext::new_instance, &MavlinkStreamStatustext::get_name_static, &MavlinkStreamStatustext::get_id_static),
	StreamListItem(&MavlinkStreamCommandLong::new_instance, &MavlinkStreamCommandLong::get_name_static, &MavlinkStreamCommandLong::get_id_static),
	StreamListItem(&MavlinkStreamSysStatus::new_instance, &MavlinkStreamSysStatus::get_name_static, &MavlinkStreamSysStatus::get_id_static),
	StreamListItem(&MavlinkStreamBatteryStatus::new_instance, &MavlinkStreamBatteryStatus::get_name_static, &MavlinkStreamBatteryStatus::get_id_static),
	StreamListItem(&MavlinkStreamHighresIMU::new_instance, &MavlinkStreamHighresIMU::get_name_static, &MavlinkStreamHighresIMU::get_id_static),
	StreamListItem(&MavlinkStreamScaledIMU::new_instance, &MavlinkStreamScaledIMU::get_name_static, &MavlinkStreamScaledIMU::get_id_static),
	StreamListItem(&MavlinkStreamScaledIMU2::new_instance, &MavlinkStreamScaledIMU2::get_name_static, &MavlinkStreamScaledIMU2::get_id_static),
	StreamListItem(&MavlinkStreamScaledIMU3::new_instance, &MavlinkStreamScaledIMU3::get_name_static, &MavlinkStreamScaledIMU3::get_id_static),
	StreamListItem(&MavlinkStreamAttitude::new_instance, &MavlinkStreamAttitude::get_name_static, &MavlinkStreamAttitude::get_id_static),
	StreamListItem(&MavlinkStreamAttitudeQuaternion::new_instance, &MavlinkStreamAttitudeQuaternion::get_name_static, &MavlinkStreamAttitudeQuaternion::get_id_static),
	StreamListItem(&MavlinkStreamVFRHUD::new_instance, &MavlinkStreamVFRHUD::get_name_static, &MavlinkStreamVFRHUD::get_id_static),
	StreamListItem(&MavlinkStreamGPSRawInt::new_instance, &MavlinkStreamGPSRawInt::get_name_static, &MavlinkStreamGPSRawInt::get_id_static),
	StreamListItem(&MavlinkStreamGPS2Raw::new_instance, &MavlinkStreamGPS2Raw::get_name_static, &MavlinkStreamGPS2Raw::get_id_static),
	StreamListItem(&MavlinkStreamSystemTime::new_instance, &MavlinkStreamSystemTime::get_name_static, &MavlinkStreamSystemTime::get_id_static),
	StreamListItem(&MavlinkStreamTimesync::new_instance, &MavlinkStreamTimesync::get_name_static, &MavlinkStreamTimesync::get_id_static),
	StreamListItem(&MavlinkStreamGlobalPositionInt::new_instance, &MavlinkStreamGlobalPositionInt::get_name_static, &MavlinkStreamGlobalPositionInt::get_id_static),
	StreamListItem(&MavlinkStreamLocalPositionNED::new_instance, &MavlinkStreamLocalPositionNED::get_name_static, &MavlinkStreamLocalPositionNED::get_id_static),
	StreamListItem(&MavlinkStreamOdometry::new_instance, &MavlinkStreamOdometry::get_name_static, &MavlinkStreamOdometry::get_id_static),
	StreamListItem(&MavlinkStreamEstimatorStatus::new_instance, &MavlinkStreamEstimatorStatus::get_name_static, &MavlinkStreamEstimatorStatus::get_id_static),
	StreamListItem(&MavlinkStreamAttPosMocap::new_instance, &MavlinkStreamAttPosMocap::get_name_static, &MavlinkStreamAttPosMocap::get_id_static),
	StreamListItem(&MavlinkStreamHomePosition::new_instance, &MavlinkStreamHomePosition::get_name_static, &MavlinkStreamHomePosition::get_id_static),
	StreamListItem(&MavlinkStreamServoOutputRaw<0>::new_instance, &MavlinkStreamServoOutputRaw<0>::get_name_static, &MavlinkStreamServoOutputRaw<0>::get_id_static),
	StreamListItem(&MavlinkStreamServoOutputRaw<1>::new_instance, &MavlinkStreamServoOutputRaw<1>::get_name_static, &MavlinkStreamServoOutputRaw<1>::get_id_static),
	StreamListItem(&MavlinkStreamHILActuatorControls::new_instance, &MavlinkStreamHILActuatorControls::get_name_static, &MavlinkStreamHILActuatorControls::get_id_static),
	StreamListItem(&MavlinkStreamPositionTargetGlobalInt::new_instance, &MavlinkStreamPositionTargetGlobalInt::get_name_static, &MavlinkStreamPositionTargetGlobalInt::get_id_static),
	StreamListItem(&MavlinkStreamLocalPositionSetpoint::new_instance, &MavlinkStreamLocalPositionSetpoint::get_name_static, &MavlinkStreamLocalPositionSetpoint::get_id_static),
	StreamListItem(&MavlinkStreamAttitudeTarget::new_instance, &MavlinkStreamAttitudeTarget::get_name_static, &MavlinkStreamAttitudeTarget::get_id_static),
	StreamListItem(&MavlinkStreamRCChannels::new_instance, &MavlinkStreamRCChannels::get_name_static, &MavlinkStreamRCChannels::get_id_static),
	StreamListItem(&MavlinkStreamManualControl::new_instance, &MavlinkStreamManualControl::get_name_static, &MavlinkStreamManualControl::get_id_static),
	StreamListItem(&MavlinkStreamTrajectoryRepresentationWaypoints::new_instance, &MavlinkStreamTrajectoryRepresentationWaypoints::get_name_static, &MavlinkStreamTrajectoryRepresentationWaypoints::get_id_static),
	StreamListItem(&MavlinkStreamOpticalFlowRad::new_instance, &MavlinkStreamOpticalFlowRad::get_name_static, &MavlinkStreamOpticalFlowRad::get_id_static),
	StreamListItem(&MavlinkStreamActuatorControlTarget<0>::new_instance, &MavlinkStreamActuatorControlTarget<0>::get_name_static, &MavlinkStreamActuatorControlTarget<0>::get_id_static),
	//StreamListItem(&MavlinkStreamActuatorControlTarget<1>::new_instance, &MavlinkStreamActuatorControlTarget<1>::get_name_static, &MavlinkStreamActuatorControlTarget<1>::get_id_static),
	//StreamListItem(&MavlinkStreamActuatorControlTarget<2>::new_instance, &MavlinkStreamActuatorControlTarget<2>::get_name_static, &MavlinkStreamActuatorControlTarget<2>::get_id_static),
	//StreamListItem(&MavlinkStreamActuatorControlTarget<3>::new_instance, &MavlinkStreamActuatorControlTarget<3>::get_name_static, &MavlinkStreamActuatorControlTarget<3>::get_id_static),
	StreamListItem(&MavlinkStreamNamedValueFloat::new_instance, &MavlinkStreamNamedValueFloat::get_name_static, &MavlinkStreamNamedValueFloat::get_id_static),
	StreamListItem(&MavlinkStreamDebug::new_instance, &MavlinkStreamDebug::get_name_static, &MavlinkStreamDebug::get_id_static),
	StreamListItem(&MavlinkStreamDebugVect::new_instance, &MavlinkStreamDebugVect::get_name_static, &MavlinkStreamDebugVect::get_id_static),
	StreamListItem(&MavlinkStreamDebugFloatArray::new_instance, &MavlinkStreamDebugFloatArray::get_name_static, &MavlinkStreamDebugFloatArray::get_id_static),
	StreamListItem(&MavlinkStreamNavControllerOutput::new_instance, &MavlinkStreamNavControllerOutput::get_name_static, &MavlinkStreamNavControllerOutput::get_id_static),
	StreamListItem(&MavlinkStreamCameraCapture::new_instance, &MavlinkStreamCameraCapture::get_name_static, &MavlinkStreamCameraCapture::get_id_static),
	StreamListItem(&MavlinkStreamCameraTrigger::new_instance, &MavlinkStreamCameraTrigger::get_name_static, &MavlinkStreamCameraTrigger::get_id_static),
	StreamListItem(&MavlinkStreamCameraImageCaptured::new_instance, &MavlinkStreamCameraImageCaptured::get_name_static, &MavlinkStreamCameraImageCaptured::get_id_static),
	StreamListItem(&MavlinkStreamDistanceSensor::new_instance, &MavlinkStreamDistanceSensor::get_name_static, &MavlinkStreamDistanceSensor::get_id_static),
	StreamListItem(&MavlinkStreamExtendedSysState::new_instance, &MavlinkStreamExtendedSysState::get_name_static, &MavlinkStreamExtendedSysState::get_id_static),
	StreamListItem(&MavlinkStreamAltitude::new_instance, &MavlinkStreamAltitude::get_name_static, &MavlinkStreamAltitude::get_id_static),
	StreamListItem(&MavlinkStreamADSBVehicle::new_instance, &MavlinkStreamADSBVehicle::get_name_static, &MavlinkStreamADSBVehicle::get_id_static),
	StreamListItem(&MavlinkStreamUTMGlobalPosition::new_instance, &MavlinkStreamUTMGlobalPosition::get_name_static, &MavlinkStreamUTMGlobalPosition::get_id_static),
	StreamListItem(&MavlinkStreamCollision::new_instance, &MavlinkStreamCollision::get_name_static, &MavlinkStreamCollision::get_id_static),
	StreamListItem(&MavlinkStreamWind::new_instance, &MavlinkStreamWind::get_name_static, &MavlinkStreamWind::get_id_static),
	StreamListItem(&MavlinkStreamMountOrientation::new_instance, &MavlinkStreamMountOrientation::get_name_static, &MavlinkStreamMountOrientation::get_id_static),
	StreamListItem(&MavlinkStreamHighLatency2::new_instance, &MavlinkStreamHighLatency2::get_name_static, &MavlinkStreamHighLatency2::get_id_static),
	StreamListItem(&MavlinkStreamGroundTruth::new_instance, &MavlinkStreamGroundTruth::get_name_static, &MavlinkStreamGroundTruth::get_id_static),
	StreamListItem(&MavlinkStreamPing::new_instance, &MavlinkStreamPing::get_name_static, &MavlinkStreamPing::get_id_static),
	StreamListItem(&MavlinkStreamOrbitStatus::new_instance, &MavlinkStreamOrbitStatus::get_name_static, &MavlinkStreamOrbitStatus::get_id_static),
	StreamListItem(&MavlinkStreamObstacleDistance::new_instance, &MavlinkStreamObstacleDistance::get_name_static, &MavlinkStreamObstacleDistance::get_id_static)
};

const char *get_stream_name(const uint16_t msg_id)
{
	// search for stream with specified msg id in supported streams list
	for (const auto &stream : streams_list) {
		if (msg_id == stream.get_id()) {
			return stream.get_name();
		}
	}

	return nullptr;
}

MavlinkStream *create_mavlink_stream(const char *stream_name, Mavlink *mavlink)
{
	// search for stream with specified name in supported streams list
	if (stream_name != nullptr) {
		for (const auto &stream : streams_list) {
			if (strcmp(stream_name, stream.get_name()) == 0) {
				return stream.new_instance(mavlink);
			}
		}
	}

	return nullptr;
}<|MERGE_RESOLUTION|>--- conflicted
+++ resolved
@@ -4767,10 +4767,6 @@
 	bool send(const hrt_abstime t) override
 	{
 		mount_orientation_s mount_orientation{};
-<<<<<<< HEAD
-		vehicle_global_position_s gpos{};
-=======
->>>>>>> 8505dddb
 
 		if (_mount_orientation_sub->update(&_mount_orientation_time, &mount_orientation)) {
 			mavlink_mount_orientation_t msg = {};
@@ -4779,10 +4775,7 @@
 			msg.pitch = math::degrees(mount_orientation.attitude_euler_angle[1]);
 			msg.yaw = math::degrees(mount_orientation.attitude_euler_angle[2]);
 
-<<<<<<< HEAD
-=======
 			vehicle_global_position_s gpos{};
->>>>>>> 8505dddb
 			_gpos_sub->update(&gpos);
 			msg.yaw_absolute = math::degrees(matrix::wrap_2pi(gpos.yaw + mount_orientation.attitude_euler_angle[2]));
 
