/****************************************************************************
 *
 *   Copyright (c) 2013-2016 PX4 Development Team. All rights reserved.
 *
 * Redistribution and use in source and binary forms, with or without
 * modification, are permitted provided that the following conditions
 * are met:
 *
 * 1. Redistributions of source code must retain the above copyright
 *    notice, this list of conditions and the following disclaimer.
 * 2. Redistributions in binary form must reproduce the above copyright
 *    notice, this list of conditions and the following disclaimer in
 *    the documentation and/or other materials provided with the
 *    distribution.
 * 3. Neither the name PX4 nor the names of its contributors may be
 *    used to endorse or promote products derived from this software
 *    without specific prior written permission.
 *
 * THIS SOFTWARE IS PROVIDED BY THE COPYRIGHT HOLDERS AND CONTRIBUTORS
 * "AS IS" AND ANY EXPRESS OR IMPLIED WARRANTIES, INCLUDING, BUT NOT
 * LIMITED TO, THE IMPLIED WARRANTIES OF MERCHANTABILITY AND FITNESS
 * FOR A PARTICULAR PURPOSE ARE DISCLAIMED. IN NO EVENT SHALL THE
 * COPYRIGHT OWNER OR CONTRIBUTORS BE LIABLE FOR ANY DIRECT, INDIRECT,
 * INCIDENTAL, SPECIAL, EXEMPLARY, OR CONSEQUENTIAL DAMAGES (INCLUDING,
 * BUT NOT LIMITED TO, PROCUREMENT OF SUBSTITUTE GOODS OR SERVICES; LOSS
 * OF USE, DATA, OR PROFITS; OR BUSINESS INTERRUPTION) HOWEVER CAUSED
 * AND ON ANY THEORY OF LIABILITY, WHETHER IN CONTRACT, STRICT
 * LIABILITY, OR TORT (INCLUDING NEGLIGENCE OR OTHERWISE) ARISING IN
 * ANY WAY OUT OF THE USE OF THIS SOFTWARE, EVEN IF ADVISED OF THE
 * POSSIBILITY OF SUCH DAMAGE.
 *
 ****************************************************************************/

/**
 * @file fw_pos_control_l1_params.c
 *
 * Parameters defined by the L1 position control task
 *
 * @author Lorenz Meier <lorenz@px4.io>
 */

/*
 * Controller parameters, accessible via MAVLink
 */

/**
 * L1 period
 *
 * This is the L1 distance and defines the tracking
 * point ahead of the aircraft its following.
 * A value of 18-25 meters works for most aircraft. Shorten
 * slowly during tuning until response is sharp without oscillation.
 *
 * @unit m
 * @min 12.0
 * @max 50.0
 * @decimal 1
 * @increment 0.5
 * @group FW L1 Control
 */
PARAM_DEFINE_FLOAT(FW_L1_PERIOD, 20.0f);

/**
 * L1 damping
 *
 * Damping factor for L1 control.
 *
 * @min 0.6
 * @max 0.9
 * @decimal 2
 * @increment 0.05
 * @group FW L1 Control
 */
PARAM_DEFINE_FLOAT(FW_L1_DAMPING, 0.75f);

/**
 * L1 controller roll slew rate limit.
 *
 * The maxium change in roll angle setpoint per second.
 *
 * @unit deg/s
 * @min 0
 * @increment 1
 * @group FW L1 Control
 */
PARAM_DEFINE_FLOAT(FW_L1_R_SLEW_MAX, 90.0f);

/**
 * Cruise throttle
 *
 * This is the throttle setting required to achieve the desired cruise speed. Most airframes have a value of 0.5-0.7.
 *
 * @unit norm
 * @min 0.0
 * @max 1.0
 * @decimal 2
 * @increment 0.01
 * @group FW L1 Control
 */
PARAM_DEFINE_FLOAT(FW_THR_CRUISE, 0.6f);

/**
 * Scale throttle by pressure change
 *
 * Automatically adjust throttle to account for decreased air density at higher altitudes.
 * Start with a scale factor of 1.0 and adjust for different propulsion systems.
 *
 * When flying without airspeed sensor this will help to keep a constant performance over large altitude ranges.
 *
 * The default value of 0 will disable scaling.
 *
 * @min 0.0
 * @max 10.0
 * @decimal 1
 * @increment 0.1
 * @group FW L1 Control
 */
PARAM_DEFINE_FLOAT(FW_THR_ALT_SCL, 0.0f);

/**
 * Throttle max slew rate
 *
 * Maximum slew rate for the commanded throttle
 *
 * @min 0.0
 * @max 1.0
 * @group FW L1 Control
 */
PARAM_DEFINE_FLOAT(FW_THR_SLEW_MAX, 0.0f);

/**
 * Negative pitch limit
 *
 * The minimum negative pitch the controller will output.
 *
 * @unit deg
 * @min -60.0
 * @max 0.0
 * @decimal 1
 * @increment 0.5
 * @group FW L1 Control
 */
PARAM_DEFINE_FLOAT(FW_P_LIM_MIN, -45.0f);

/**
 * Positive pitch limit
 *
 * The maximum positive pitch the controller will output.
 *
 * @unit deg
 * @min 0.0
 * @max 60.0
 * @decimal 1
 * @increment 0.5
 * @group FW L1 Control
 */
PARAM_DEFINE_FLOAT(FW_P_LIM_MAX, 45.0f);

/**
 * Controller roll limit
 *
 * The maximum roll the controller will output.
 *
 * @unit deg
 * @min 35.0
 * @max 65.0
 * @decimal 1
 * @increment 0.5
 * @group FW L1 Control
 */
PARAM_DEFINE_FLOAT(FW_R_LIM, 50.0f);

/**
 * Throttle limit max
 *
 * This is the maximum throttle % that can be used by the controller.
 * For overpowered aircraft, this should be reduced to a value that
 * provides sufficient thrust to climb at the maximum pitch angle PTCH_MAX.
 *
 * @unit norm
 * @min 0.0
 * @max 1.0
 * @decimal 2
 * @increment 0.01
 * @group FW L1 Control
 */
PARAM_DEFINE_FLOAT(FW_THR_MAX, 1.0f);

/**
 * Throttle limit min
 *
 * This is the minimum throttle % that can be used by the controller.
 * For electric aircraft this will normally be set to zero, but can be set
 * to a small non-zero value if a folding prop is fitted to prevent the
 * prop from folding and unfolding repeatedly in-flight or to provide
 * some aerodynamic drag from a turning prop to improve the descent rate.
 *
 * For aircraft with internal combustion engine this parameter should be set
 * for desired idle rpm.
 *
 * @unit norm
 * @min 0.0
 * @max 1.0
 * @decimal 2
 * @increment 0.01
 * @group FW L1 Control
 */
PARAM_DEFINE_FLOAT(FW_THR_MIN, 0.0f);

/**
 * Idle throttle
 *
 * This is the minimum throttle while on the ground
 *
 * For aircraft with internal combustion engine this parameter should be set
 * above desired idle rpm.
 *
 * @unit norm
 * @min 0.0
 * @max 0.4
 * @decimal 2
 * @increment 0.01
 * @group FW L1 Control
 */
PARAM_DEFINE_FLOAT(FW_THR_IDLE, 0.15f);

/**
 * Throttle limit during landing below throttle limit altitude
 *
 * During the flare of the autonomous landing process, this value will be set
 * as throttle limit when the aircraft altitude is below FW_LND_TLALT.
 *
 * @unit norm
 * @min 0.0
 * @max 1.0
 * @decimal 2
 * @increment 0.01
 * @group FW L1 Control
 */
PARAM_DEFINE_FLOAT(FW_THR_LND_MAX, 1.0f);

/**
 * Climbout Altitude difference
 *
 * If the altitude error exceeds this parameter, the system will climb out
 * with maximum throttle and minimum airspeed until it is closer than this
 * distance to the desired altitude. Mostly used for takeoff waypoints / modes.
 * Set to 0 to disable climbout mode (not recommended).
 *
 * @unit m
 * @min 0.0
 * @max 150.0
 * @decimal 1
 * @increment 0.5
 * @group FW L1 Control
 */
PARAM_DEFINE_FLOAT(FW_CLMBOUT_DIFF, 10.0f);

/**
 * Landing slope angle
 *
 * @unit deg
 * @min 1.0
 * @max 15.0
 * @decimal 1
 * @increment 0.5
 * @group FW L1 Control
 */
PARAM_DEFINE_FLOAT(FW_LND_ANG, 5.0f);

/**
 * Minimum pitch during takeoff.
 *
 * @unit deg
 * @min -5.0
 * @max 30.0
 * @decimal 1
 * @increment 0.5
 * @group FW L1 Control
 */
PARAM_DEFINE_FLOAT(FW_TKO_PITCH_MIN, 10.0f);

/**
 *
 *
 * @unit m
 * @min 1.0
 * @max 15.0
 * @decimal 1
 * @increment 0.5
 * @group FW L1 Control
 */
PARAM_DEFINE_FLOAT(FW_LND_HVIRT, 10.0f);

/**
 * Landing flare altitude (relative to landing altitude)
 *
 * @unit m
 * @min 0.0
 * @max 25.0
 * @decimal 1
 * @increment 0.5
 * @group FW L1 Control
 */
PARAM_DEFINE_FLOAT(FW_LND_FLALT, 3.0f);

/**
 * Landing throttle limit altitude (relative landing altitude)
 *
 * Default of -1.0 lets the system default to applying throttle
 * limiting at 2/3 of the flare altitude.
 *
 * @unit m
 * @min -1.0
 * @max 30.0
 * @decimal 1
 * @increment 0.5
 * @group FW L1 Control
 */
PARAM_DEFINE_FLOAT(FW_LND_TLALT, -1.0f);

/**
 * Landing heading hold horizontal distance.
 *
 * Set to 0 to disable heading hold.
 *
 * @unit m
 * @min 0
 * @max 30.0
 * @decimal 1
 * @increment 0.5
 * @group FW L1 Control
 */
PARAM_DEFINE_FLOAT(FW_LND_HHDIST, 15.0f);

/**
 * Use terrain estimate during landing.
 *
 * This is turned off by default and a waypoint or return altitude is normally used
 * (or sea level for an arbitrary land position).
 *
 * @boolean
 * @group FW L1 Control
 */
PARAM_DEFINE_INT32(FW_LND_USETER, 0);

/**
 * Early landing configuration deployment
 *
 * When disabled, the landing configuration (flaps, landing airspeed, etc.) is only activated
 * on the final approach to landing. When enabled, it is already activated when entering the
 * final loiter-down (loiter-to-alt) waypoint before the landing approach. This shifts the (often large)
 * altitude and airspeed errors caused by the configuration change away from the ground such that
 * these are not so critical. It also gives the controller enough time to adapt to the new
 * configuration such that the landing approach starts with a cleaner initial state.
 *
 * @boolean
 *
 * @group FW L1 Control
 */
PARAM_DEFINE_INT32(FW_LND_EARLYCFG, 0);

/**
 * Flare, minimum pitch
 *
 * Minimum pitch during flare, a positive sign means nose up
 * Applied once FW_LND_FLALT is reached
 *
 * @unit deg
 * @min 0
 * @max 15.0
 * @decimal 1
 * @increment 0.5
 * @group FW L1 Control
 */
PARAM_DEFINE_FLOAT(FW_LND_FL_PMIN, 2.5f);

/**
 * Flare, maximum pitch
 *
 * Maximum pitch during flare, a positive sign means nose up
 * Applied once FW_LND_FLALT is reached
 *
 * @unit deg
 * @min 0
 * @max 45.0
 * @decimal 1
 * @increment 0.5
 * @group FW L1 Control
 */
PARAM_DEFINE_FLOAT(FW_LND_FL_PMAX, 15.0f);

/**
 * Min. airspeed scaling factor for landing
 *
 * Multiplying this factor with the minimum airspeed of the plane
 * gives the target airspeed the landing approach.
 * FW_AIRSPD_MIN * FW_LND_AIRSPD_SC
 *
 * @unit norm
 * @min 1.0
 * @max 1.5
 * @decimal 2
 * @increment 0.01
 * @group FW L1 Control
 */
PARAM_DEFINE_FLOAT(FW_LND_AIRSPD_SC, 1.3f);

/**
 * Altitude time constant factor for landing
 *
 * Set this parameter to less than 1.0 to make TECS react faster to altitude errors during
 * landing than during normal flight (i.e. giving efficiency and low motor wear at
 * high altitudes but control accuracy during landing). During landing, the TECS
 * altitude time constant (FW_T_ALT_TC) is multiplied by this value.
 *
 * @unit
 * @min 0.2
 * @max 1.0
 * @increment 0.1
 * @group FW L1 Control
 */
PARAM_DEFINE_FLOAT(FW_LND_THRTC_SC, 1.0f);



/*
 * TECS parameters
 *
 */


/**
 * Minimum Airspeed (CAS)
 *
 * If the CAS (calibrated airspeed) falls below this value, the TECS controller will try to
 * increase airspeed more aggressively.
 *
 * @unit m/s
 * @min 0.5
 * @max 40
 * @decimal 1
 * @increment 0.5
 * @group FW TECS
 */
PARAM_DEFINE_FLOAT(FW_AIRSPD_MIN, 10.0f);

/**
 * Maximum Airspeed (CAS)
 *
 * If the CAS (calibrated airspeed) is above this value, the TECS controller will try to decrease
 * airspeed more aggressively.
 *
 * @unit m/s
 * @min 0.5
 * @max 40
 * @decimal 1
 * @increment 0.5
 * @group FW TECS
 */
PARAM_DEFINE_FLOAT(FW_AIRSPD_MAX, 20.0f);

/**
<<<<<<< HEAD
 * High wind threshold
 *
 * If the current wind estimate is above this threshold,the value of FW_WIND_ARSP_OF
 * is added to the cruise airspeed setpoint.
 * Set to zero number to disable wind-based airspeed setpoint up-scaling.
 *
 * @unit m/s
 * @min 0.0
 * @max 30
 * @decimal 1
 * @increment 0.5
 * @group FW TECS
 */
PARAM_DEFINE_FLOAT(FW_WIND_THLD_H, 0.0f);

/**
 * Low wind threshold
 *
 * If the current wind estimate is below this threshold for 60 seconds,the value of
 * FW_WIND_ARSP_OF is subtracted from the cruise airspeed setpoint.
 * Set to zero to disable wind-based airspeed setpoint down-scaling.
 *
 * @unit m/s
 * @min 0
 * @max 30
=======
 * Cruise Airspeed (CAS)
 *
 * The trim CAS (calibrated airspeed) of the vehicle. If an airspeed controller is active,
 * this is the default airspeed setpoint that the controller will try to achieve if
 * no other airspeed setpoint sources are present (e.g. through non-centered RC sticks).
 *
 * @unit m/s
 * @min 0.5
 * @max 40
>>>>>>> 0f29b871
 * @decimal 1
 * @increment 0.5
 * @group FW TECS
 */
PARAM_DEFINE_FLOAT(FW_WIND_THLD_L, 0.0f);

/**
 * Wind-based airspeed setpoint offset
 *
 * Airspeed setpoint offset that is added/subtracted to the cruise airspeed setpoint if wind-based setpoint
 * adaption is enabled for either or both high and low winds (FW_WIND_THLD_H and FW_WIND_THLD_L).
 * If in high wind condition, this offset is added to the cruise airspeed setpoint.
 * If in low wind condition, this offset is subtracted from the cruise airspeed setpoint.
 * Note: manual airspeed setpoints via sticks must be disabled for wind-based adaption to work (see FW_POS_STK_CONF).
 *
 * @unit m/s
 * @min 0
 * @max 10
 * @decimal 1
 * @increment 0.01
 * @group FW TECS
 */
PARAM_DEFINE_FLOAT(FW_WIND_ARSP_OF, 1.0f);



/**
 * Maximum climb rate
 *
 * This is the best climb rate that the aircraft can achieve with
 * the throttle set to THR_MAX and the airspeed set to the
 * default value. For electric aircraft make sure this number can be
 * achieved towards the end of flight when the battery voltage has reduced.
 * The setting of this parameter can be checked by commanding a positive
 * altitude change of 100m in loiter, RTL or guided mode. If the throttle
 * required to climb is close to THR_MAX and the aircraft is maintaining
 * airspeed, then this parameter is set correctly. If the airspeed starts
 * to reduce, then the parameter is set to high, and if the throttle
 * demand required to climb and maintain speed is noticeably less than
 * FW_THR_MAX, then either FW_T_CLMB_MAX should be increased or
 * FW_THR_MAX reduced.
 *
 * @unit m/s
 * @min 1.0
 * @max 15.0
 * @decimal 1
 * @increment 0.5
 * @group FW TECS
 */
PARAM_DEFINE_FLOAT(FW_T_CLMB_MAX, 5.0f);

/**
 * Minimum descent rate
 *
 * This is the sink rate of the aircraft with the throttle
 * set to THR_MIN and flown at the same airspeed as used
 * to measure FW_T_CLMB_MAX.
 *
 * @unit m/s
 * @min 1.0
 * @max 5.0
 * @decimal 1
 * @increment 0.5
 * @group FW TECS
 */
PARAM_DEFINE_FLOAT(FW_T_SINK_MIN, 2.0f);

/**
 * Maximum descent rate
 *
 * This sets the maximum descent rate that the controller will use.
 * If this value is too large, the aircraft can over-speed on descent.
 * This should be set to a value that can be achieved without
 * exceeding the lower pitch angle limit and without over-speeding
 * the aircraft.
 *
 * @unit m/s
 * @min 1.0
 * @max 15.0
 * @decimal 1
 * @increment 0.5
 * @group FW TECS
 */
PARAM_DEFINE_FLOAT(FW_T_SINK_MAX, 5.0f);

/**
 * Throttle damping factor
 *
 * This is the damping gain for the throttle demand loop.
 * Increase to add damping to correct for oscillations in speed and height.
 *
 * @min 0.0
 * @max 2.0
 * @decimal 2
 * @increment 0.1
 * @group FW TECS
 */
PARAM_DEFINE_FLOAT(FW_T_THR_DAMP, 0.1f);

/**
 * Integrator gain throttle
 *
 * This is the integrator gain on the throttle part of the control loop.
 * Increasing this gain increases the speed at which speed
 * and height offsets are trimmed out, but reduces damping and
 * increases overshoot. Set this value to zero to completely
 * disable all integrator action.
 *
 * @min 0.0
 * @max 2.0
 * @decimal 2
 * @increment 0.05
 * @group FW TECS
 */
PARAM_DEFINE_FLOAT(FW_T_I_GAIN_THR, 0.3f);

/**
 * Integrator gain pitch
 *
 * This is the integrator gain on the pitch part of the control loop.
 * Increasing this gain increases the speed at which speed
 * and height offsets are trimmed out, but reduces damping and
 * increases overshoot. Set this value to zero to completely
 * disable all integrator action.
 *
 * @min 0.0
 * @max 2.0
 * @decimal 2
 * @increment 0.05
 * @group FW TECS
 */
PARAM_DEFINE_FLOAT(FW_T_I_GAIN_PIT, 0.1f);

/**
 * Maximum vertical acceleration
 *
 * This is the maximum vertical acceleration (in m/s/s)
 * either up or down that the controller will use to correct speed
 * or height errors. The default value of 7 m/s/s (equivalent to +- 0.7 g)
 * allows for reasonably aggressive pitch changes if required to recover
 * from under-speed conditions.
 *
 * @unit m/s^2
 * @min 1.0
 * @max 10.0
 * @decimal 1
 * @increment 0.5
 * @group FW TECS
 */
PARAM_DEFINE_FLOAT(FW_T_VERT_ACC, 7.0f);

/**
 * Complementary filter "omega" parameter for speed
 *
 * This is the cross-over frequency (in radians/second) of the complementary
 * filter used to fuse longitudinal acceleration and airspeed to obtain an
 * improved airspeed estimate. Increasing this frequency weights the solution
 * more towards use of the airspeed sensor, whilst reducing it weights the
 * solution more towards use of the accelerometer data.
 *
 * @unit rad/s
 * @min 1.0
 * @max 10.0
 * @decimal 1
 * @increment 0.5
 * @group FW TECS
 */
PARAM_DEFINE_FLOAT(FW_T_SPD_OMEGA, 2.0f);

/**
 * Roll -> Throttle feedforward
 *
 * Increasing this gain turn increases the amount of throttle that will
 * be used to compensate for the additional drag created by turning.
 * Ideally this should be set to  approximately 10 x the extra sink rate
 * in m/s created by a 45 degree bank turn. Increase this gain if
 * the aircraft initially loses energy in turns and reduce if the
 * aircraft initially gains energy in turns. Efficient high aspect-ratio
 * aircraft (eg powered sailplanes) can use a lower value, whereas
 * inefficient low aspect-ratio models (eg delta wings) can use a higher value.
 *
 * @min 0.0
 * @max 20.0
 * @decimal 1
 * @increment 0.5
 * @group FW TECS
 */
PARAM_DEFINE_FLOAT(FW_T_RLL2THR, 15.0f);

/**
 * Speed <--> Altitude priority
 *
 * This parameter adjusts the amount of weighting that the pitch control
 * applies to speed vs height errors. Setting it to 0.0 will cause the
 * pitch control to control height and ignore speed errors. This will
 * normally improve height accuracy but give larger airspeed errors.
 * Setting it to 2.0 will cause the pitch control loop to control speed
 * and ignore height errors. This will normally reduce airspeed errors,
 * but give larger height errors. The default value of 1.0 allows the pitch
 * control to simultaneously control height and speed.
 * Note to Glider Pilots - set this parameter to 2.0 (The glider will
 * adjust its pitch angle to maintain airspeed, ignoring changes in height).
 *
 * @min 0.0
 * @max 2.0
 * @decimal 1
 * @increment 1.0
 * @group FW TECS
 */
PARAM_DEFINE_FLOAT(FW_T_SPDWEIGHT, 1.0f);

/**
 * Pitch damping factor
 *
 * This is the damping gain for the pitch demand loop. Increase to add
 * damping to correct for oscillations in height. The default value of 0.0
 * will work well provided the pitch to servo controller has been tuned
 * properly.
 *
 * @min 0.0
 * @max 2.0
 * @decimal 2
 * @increment 0.1
 * @group FW TECS
 */
PARAM_DEFINE_FLOAT(FW_T_PTCH_DAMP, 0.1f);

/**
 * Altitude error time constant.
 *
 * @min 2.0
 * @decimal 2
 * @increment 0.5
 * @group FW TECS
 */
PARAM_DEFINE_FLOAT(FW_T_ALT_TC, 5.0f);

/**
 * Height rate feed forward
 *
 * @min 0.0
 * @max 1.0
 * @decimal 2
 * @increment 0.05
 * @group FW TECS
 */
PARAM_DEFINE_FLOAT(FW_T_HRATE_FF, 0.3f);

/**
 * True airspeed error time constant.
 *
 * @min 2.0
 * @decimal 2
 * @increment 0.5
 * @group FW TECS
 */
PARAM_DEFINE_FLOAT(FW_T_TAS_TC, 5.0f);

/**
 * Minimum groundspeed
 *
 * The controller will increase the commanded airspeed to maintain
 * this minimum groundspeed to the next waypoint.
 *
 * @unit m/s
 * @min 0.0
 * @max 40
 * @decimal 1
 * @increment 0.5
 * @group FW TECS
 */
PARAM_DEFINE_FLOAT(FW_GND_SPD_MIN, 5.0f);

/**
 * RC stick mapping fixed-wing.
 *
 * Set RC/joystick configuration for fixed-wing position and altitude controlled flight.
 *
 * @min 0
 * @max 3
 * @bit 0 Alternative stick configuration (altitude on throttle stick, airspeed on pitch stick)
 * @bit 1 Enable airspeed setpoint via sticks in altitude and position flight mode
 * @group FW L1 Control
 */
PARAM_DEFINE_INT32(FW_POS_STK_CONF, 2);

/**
 * GPS failure roll angle
 *
 * Roll in degrees during the loiter after the vehicle has lost GPS in an auto mode (e.g. mission or loiter)
 *
 * @unit deg
 * @min -45.0
 * @max 45.0
 * @decimal 1
 * @increment 0.5
 * @group FW L1 Control
 */
PARAM_DEFINE_FLOAT(FW_GPSF_R, 15.0f);

/**
 * Specific total energy rate first order filter time constant.
 *
 * This filter is applied to the specific total energy rate used for throttle damping.
 *
 * @min 0.0
 * @max 2
 * @decimal 2
 * @increment 0.01
 * @group FW TECS
 */
PARAM_DEFINE_FLOAT(FW_T_STE_R_TC, 0.4f);


/**
 * True airspeed rate first order filter time constant.
 *
 * This filter is applied to the true airspeed rate.
 *
 * @min 0.0
 * @max 2
 * @decimal 2
 * @increment 0.01
 * @group FW TECS
 */
PARAM_DEFINE_FLOAT(FW_T_TAS_R_TC, 0.2f);


/**
 * Specific total energy balance rate feedforward gain.
 *
 *
 * @min 0.5
 * @max 3
 * @decimal 2
 * @increment 0.01
 * @group FW TECS
 */
PARAM_DEFINE_FLOAT(FW_T_SEB_R_FF, 1.0f);<|MERGE_RESOLUTION|>--- conflicted
+++ resolved
@@ -461,7 +461,6 @@
 PARAM_DEFINE_FLOAT(FW_AIRSPD_MAX, 20.0f);
 
 /**
-<<<<<<< HEAD
  * High wind threshold
  *
  * If the current wind estimate is above this threshold,the value of FW_WIND_ARSP_OF
@@ -487,17 +486,6 @@
  * @unit m/s
  * @min 0
  * @max 30
-=======
- * Cruise Airspeed (CAS)
- *
- * The trim CAS (calibrated airspeed) of the vehicle. If an airspeed controller is active,
- * this is the default airspeed setpoint that the controller will try to achieve if
- * no other airspeed setpoint sources are present (e.g. through non-centered RC sticks).
- *
- * @unit m/s
- * @min 0.5
- * @max 40
->>>>>>> 0f29b871
  * @decimal 1
  * @increment 0.5
  * @group FW TECS
