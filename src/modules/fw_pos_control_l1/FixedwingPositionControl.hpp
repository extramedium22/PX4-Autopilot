--- conflicted
+++ resolved
@@ -175,11 +175,7 @@
 	map_projection_reference_s _global_local_proj_ref{};
 	float	_global_local_alt0{NAN};
 
-<<<<<<< HEAD
-=======
-	float	_hold_alt{0.0f};				///< hold altitude for altitude mode
 	float 	_manual_height_rate_setpoint_m_s{NAN};
->>>>>>> faca2b17
 	float	_takeoff_ground_alt{0.0f};			///< ground altitude at which plane was launched
 	float	_hdg_hold_yaw{0.0f};				///< hold heading for velocity mode
 	bool	_hdg_hold_enabled{false};			///< heading hold enabled
@@ -377,27 +373,18 @@
 					float pitch_min_rad, float pitch_max_rad,
 					float throttle_min, float throttle_max, float throttle_cruise,
 					bool climbout_mode, float climbout_pitch_min_rad,
-<<<<<<< HEAD
 					bool disable_underspeed_detection = false, float hgt_rate_sp = NAN);
-=======
-					uint8_t mode = tecs_status_s::TECS_MODE_NORMAL, float hgt_rate_sp = NAN);
->>>>>>> faca2b17
 
 	DEFINE_PARAMETERS(
 
 		(ParamFloat<px4::params::FW_AIRSPD_MAX>) _param_fw_airspd_max,
 		(ParamFloat<px4::params::FW_AIRSPD_MIN>) _param_fw_airspd_min,
-<<<<<<< HEAD
 		(ParamFloat<px4::params::FW_AIRSPD_TRIM>) _param_fw_airspd_cruise,
 		(ParamFloat<px4::params::FW_AIRSPD_STALL>) _param_fw_airspd_stall,
 
 		(ParamFloat<px4::params::FW_WIND_THLD_H>) _param_fw_wind_thld_h,
 		(ParamFloat<px4::params::FW_WIND_THLD_L>) _param_fw_wind_thld_l,
 		(ParamFloat<px4::params::FW_WIND_ARSP_OF>) _param_fw_wind_arsp_of,
-=======
-		(ParamFloat<px4::params::FW_AIRSPD_TRIM>) _param_fw_airspd_trim,
-		(ParamFloat<px4::params::FW_AIRSPD_STALL>) _param_fw_airspd_stall,
->>>>>>> faca2b17
 
 		(ParamFloat<px4::params::FW_CLMBOUT_DIFF>) _param_fw_clmbout_diff,
 
