/****************************************************************************
 *
 *   Copyright (c) 2013-2019 PX4 Development Team. All rights reserved.
 *
 * Redistribution and use in source and binary forms, with or without
 * modification, are permitted provided that the following conditions
 * are met:
 *
 * 1. Redistributions of source code must retain the above copyright
 *    notice, this list of conditions and the following disclaimer.
 * 2. Redistributions in binary form must reproduce the above copyright
 *    notice, this list of conditions and the following disclaimer in
 *    the documentation and/or other materials provided with the
 *    distribution.
 * 3. Neither the name PX4 nor the names of its contributors may be
 *    used to endorse or promote products derived from this software
 *    without specific prior written permission.
 *
 * THIS SOFTWARE IS PROVIDED BY THE COPYRIGHT HOLDERS AND CONTRIBUTORS
 * "AS IS" AND ANY EXPRESS OR IMPLIED WARRANTIES, INCLUDING, BUT NOT
 * LIMITED TO, THE IMPLIED WARRANTIES OF MERCHANTABILITY AND FITNESS
 * FOR A PARTICULAR PURPOSE ARE DISCLAIMED. IN NO EVENT SHALL THE
 * COPYRIGHT OWNER OR CONTRIBUTORS BE LIABLE FOR ANY DIRECT, INDIRECT,
 * INCIDENTAL, SPECIAL, EXEMPLARY, OR CONSEQUENTIAL DAMAGES (INCLUDING,
 * BUT NOT LIMITED TO, PROCUREMENT OF SUBSTITUTE GOODS OR SERVICES; LOSS
 * OF USE, DATA, OR PROFITS; OR BUSINESS INTERRUPTION) HOWEVER CAUSED
 * AND ON ANY THEORY OF LIABILITY, WHETHER IN CONTRACT, STRICT
 * LIABILITY, OR TORT (INCLUDING NEGLIGENCE OR OTHERWISE) ARISING IN
 * ANY WAY OUT OF THE USE OF THIS SOFTWARE, EVEN IF ADVISED OF THE
 * POSSIBILITY OF SUCH DAMAGE.
 *
 ****************************************************************************/

#include "FixedwingPositionControl.hpp"

#include <vtol_att_control/vtol_type.h>

using math::constrain;
using math::max;
using math::min;
using math::radians;

using matrix::Dcmf;
using matrix::Eulerf;
using matrix::Quatf;
using matrix::Vector2f;
using matrix::Vector2d;
using matrix::Vector3f;
using matrix::wrap_pi;

FixedwingPositionControl::FixedwingPositionControl(bool vtol) :
	ModuleParams(nullptr),
	WorkItem(MODULE_NAME, px4::wq_configurations::nav_and_controllers),
	_attitude_sp_pub(vtol ? ORB_ID(fw_virtual_attitude_setpoint) : ORB_ID(vehicle_attitude_setpoint)),
	_loop_perf(perf_alloc(PC_ELAPSED, MODULE_NAME": cycle")),
	_launchDetector(this),
	_runway_takeoff(this)
{
	if (vtol) {
		_param_handle_airspeed_trans = param_find("VT_ARSP_TRANS");

		// VTOL parameter VTOL_TYPE
		int32_t vt_type = -1;
		param_get(param_find("VT_TYPE"), &vt_type);

		_vtol_tailsitter = (static_cast<vtol_type>(vt_type) == vtol_type::TAILSITTER);
	}

	// limit to 50 Hz
	_local_pos_sub.set_interval_ms(20);

	/* fetch initial parameter values */
	parameters_update();
}

FixedwingPositionControl::~FixedwingPositionControl()
{
	perf_free(_loop_perf);
}

bool
FixedwingPositionControl::init()
{
	if (!_local_pos_sub.registerCallback()) {
		PX4_ERR("vehicle local position callback registration failed!");
		return false;
	}

	return true;
}

int
FixedwingPositionControl::parameters_update()
{
	updateParams();

	// VTOL parameter VT_ARSP_TRANS
	if (_param_handle_airspeed_trans != PARAM_INVALID) {
		param_get(_param_handle_airspeed_trans, &_param_airspeed_trans);
	}

	// L1 control parameters
	_l1_control.set_l1_damping(_param_fw_l1_damping.get());
	_l1_control.set_l1_period(_param_fw_l1_period.get());
	_l1_control.set_l1_roll_limit(radians(_param_fw_r_lim.get()));
	_l1_control.set_roll_slew_rate(radians(_param_fw_l1_r_slew_max.get()));

	// TECS parameters
	_tecs.set_max_climb_rate(_param_fw_t_clmb_max.get());
	_tecs.set_max_sink_rate(_param_fw_t_sink_max.get());
	_tecs.set_speed_weight(_param_fw_t_spdweight.get());
<<<<<<< HEAD
	_tecs.set_indicated_airspeed_cruise(_param_fw_airspd_cruise.get());
	_tecs.set_indicated_airspeed_min(_param_fw_airspd_min.get());
	_tecs.set_indicated_airspeed_max(_param_fw_airspd_max.get());
=======
	_tecs.set_equivalent_airspeed_min(_param_fw_airspd_min.get());
	_tecs.set_equivalent_airspeed_max(_param_fw_airspd_max.get());
>>>>>>> 0f29b871
	_tecs.set_min_sink_rate(_param_fw_t_sink_min.get());
	_tecs.set_throttle_damp(_param_fw_t_thr_damp.get());
	_tecs.set_integrator_gain_throttle(_param_fw_t_I_gain_thr.get());
	_tecs.set_integrator_gain_pitch(_param_fw_t_I_gain_pit.get());
	_tecs.set_throttle_slewrate(_param_fw_thr_slew_max.get());
	_tecs.set_vertical_accel_limit(_param_fw_t_vert_acc.get());
	_tecs.set_speed_comp_filter_omega(_param_fw_t_spd_omega.get());
	_tecs.set_roll_throttle_compensation(_param_fw_t_rll2thr.get());
	_tecs.set_pitch_damping(_param_fw_t_ptch_damp.get());
	_tecs.set_height_error_time_constant(_param_fw_t_h_error_tc.get());
	_tecs.set_heightrate_ff(_param_fw_t_hrate_ff.get());
	_tecs.set_airspeed_error_time_constant(_param_fw_t_tas_error_tc.get());
	_tecs.set_ste_rate_time_const(_param_ste_rate_time_const.get());
	_tecs.set_speed_derivative_time_constant(_param_tas_rate_time_const.get());
	_tecs.set_seb_rate_ff_gain(_param_seb_rate_ff.get());


	// Landing slope
	/* check if negative value for 2/3 of flare altitude is set for throttle cut */
	float land_thrust_lim_alt_relative = _param_fw_lnd_tlalt.get();

	if (land_thrust_lim_alt_relative < 0.0f) {
		land_thrust_lim_alt_relative = 0.66f * _param_fw_lnd_flalt.get();
	}

	_landingslope.update(radians(_param_fw_lnd_ang.get()), _param_fw_lnd_flalt.get(), land_thrust_lim_alt_relative,
			     _param_fw_lnd_hvirt.get());

	landing_status_publish();

	int check_ret = PX4_OK;

	// sanity check parameters
	if (_param_fw_airspd_max.get() < _param_fw_airspd_min.get()) {
		mavlink_log_critical(&_mavlink_log_pub, "Config invalid: Airspeed max smaller than min");
		check_ret = PX4_ERROR;
	}

	if (_param_fw_airspd_max.get() < 5.0f || _param_fw_airspd_min.get() > 100.0f) {
		mavlink_log_critical(&_mavlink_log_pub, "Config invalid: Airspeed max < 5 m/s or min > 100 m/s");
		check_ret = PX4_ERROR;
	}

	if (_param_fw_airspd_cruise.get() < _param_fw_airspd_min.get() ||
	    _param_fw_airspd_cruise.get() > _param_fw_airspd_max.get()) {
		mavlink_log_critical(&_mavlink_log_pub, "Config invalid: Airspeed cruise out of min or max bounds");
		check_ret = PX4_ERROR;
	}

	if (_param_fw_airspd_stall.get() > _param_fw_airspd_min.get()) {
		mavlink_log_critical(&_mavlink_log_pub, "Config invalid: Stall airspeed higher than min");
		check_ret = PX4_ERROR;
	}

	if (_param_fw_wind_thld_h.get() < _param_fw_wind_thld_l.get() &&
	    _param_fw_wind_thld_h.get() > FLT_EPSILON && _param_fw_wind_thld_l.get() > FLT_EPSILON) {
		mavlink_log_critical(&_mavlink_log_pub, "Config invalid: Wind thresholds high smaller than low");
		check_ret = PX4_ERROR;
	}

	return check_ret;
}

void
FixedwingPositionControl::vehicle_control_mode_poll()
{
	if (_control_mode_sub.updated()) {
		const bool was_armed = _control_mode.flag_armed;

		if (_control_mode_sub.copy(&_control_mode)) {

			// reset state when arming
			if (!was_armed && _control_mode.flag_armed) {
				reset_takeoff_state(true);
				reset_landing_state();
			}
		}
	}
}

void
FixedwingPositionControl::vehicle_command_poll()
{
	vehicle_command_s vehicle_command;

	while (_vehicle_command_sub.update(&vehicle_command)) {
		if (vehicle_command.command == vehicle_command_s::VEHICLE_CMD_DO_GO_AROUND) {
			// only abort landing before point of no return (horizontal and vertical)
			if (_control_mode.flag_control_auto_enabled &&
			    _pos_sp_triplet.current.valid &&
			    (_pos_sp_triplet.current.type == position_setpoint_s::SETPOINT_TYPE_LAND)) {

				abort_landing(true);
			}
		}

	}
}

void
FixedwingPositionControl::airspeed_poll()
{
	bool airspeed_valid = _airspeed_valid;
	airspeed_validated_s airspeed_validated;

	if ((_param_fw_arsp_mode.get() == 0) && _airspeed_validated_sub.update(&airspeed_validated)) {

		_eas2tas = 1.0f; //this is the default value, taken in case of invalid airspeed

		if (PX4_ISFINITE(airspeed_validated.calibrated_airspeed_m_s)
		    && PX4_ISFINITE(airspeed_validated.true_airspeed_m_s)
		    && (airspeed_validated.calibrated_airspeed_m_s > 0.0f)) {

			airspeed_valid = true;

			_airspeed_last_valid = airspeed_validated.timestamp;
			_airspeed = airspeed_validated.calibrated_airspeed_m_s;

			_eas2tas = constrain(airspeed_validated.true_airspeed_m_s / airspeed_validated.calibrated_airspeed_m_s, 0.9f, 2.0f);
		}

	} else {
		// no airspeed updates for one second
		if (airspeed_valid && (hrt_elapsed_time(&_airspeed_last_valid) > 1_s)) {
			airspeed_valid = false;
		}
	}

	// update TECS if validity changed
	if (airspeed_valid != _airspeed_valid) {
		_tecs.enable_airspeed(airspeed_valid);
		_airspeed_valid = airspeed_valid;
	}
}

void
FixedwingPositionControl::manual_control_setpoint_poll()
{
	_manual_control_setpoint_sub.update(&_manual_control_setpoint);

	_manual_control_setpoint_altitude = _manual_control_setpoint.x;
	_manual_control_setpoint_airspeed = math::constrain(_manual_control_setpoint.z, 0.0f, 1.0f);

	if (_param_fw_pos_stk_conf.get() & STICK_CONFIG_SWAP_STICKS_BIT) {
		/* Alternate stick allocation (similar concept as for multirotor systems:
		 * demanding up/down with the throttle stick, and move faster/break with the pitch one.
		 */
		_manual_control_setpoint_altitude = -(math::constrain(_manual_control_setpoint.z, 0.0f, 1.0f) * 2.f - 1.f);
		_manual_control_setpoint_airspeed = math::constrain(_manual_control_setpoint.x, 0.0f, 1.0f) / 2.f + 0.5f;
	}

	// send neutral setpoints if no update for 1 s
	if (hrt_elapsed_time(&_manual_control_setpoint.timestamp) > 1_s) {
		_manual_control_setpoint_altitude = 0.f;
		_manual_control_setpoint_airspeed = 0.5f;
	}
}


void
FixedwingPositionControl::vehicle_attitude_poll()
{
	vehicle_attitude_s att;

	if (_vehicle_attitude_sub.update(&att)) {
		vehicle_angular_velocity_s angular_velocity{};
		_vehicle_angular_velocity_sub.copy(&angular_velocity);
		const Vector3f rates{angular_velocity.xyz};

		Dcmf R{Quatf(att.q)};

		// if the vehicle is a tailsitter we have to rotate the attitude by the pitch offset
		// between multirotor and fixed wing flight
		if (_vtol_tailsitter) {
			const Dcmf R_offset{Eulerf{0.f, M_PI_2_F, 0.f}};
			R = R * R_offset;

			_yawrate = rates(0);

		} else {
			_yawrate = rates(2);
		}

		const Eulerf euler_angles(R);
		_pitch = euler_angles(1);
		_yaw = euler_angles(2);

		_body_acceleration = R.transpose() * Vector3f{_local_pos.ax, _local_pos.ay, _local_pos.az};
		_body_velocity = R.transpose() * Vector3f{_local_pos.vx, _local_pos.vy, _local_pos.vz};

		// update TECS load factor
		const float load_factor = 1.f / cosf(euler_angles(0));
		_tecs.set_load_factor(load_factor);
	}
}

void
FixedwingPositionControl::update_wind_mode()
{
	/* If the corresponding wind threshold values are set, the wind state will change if these values are
	 * passed for a certain amount of time. The wind state is then used to increase airspeed (high wind),
	 * resp. decrease (low wind). It takes longer to move to a lower wind state than to a higher,
	 * as in general higher airspeed is safer. */

	wind_estimate_s wind_estimate;

	if (_wind_estimate_sub.update(&wind_estimate)) {
		const matrix::Vector2f wind(wind_estimate.windspeed_north, wind_estimate.windspeed_east);
		FW_WIND_MODE fw_wind_mode_detected(FW_WIND_MODE_NORMAL);

		if (_param_fw_wind_thld_h.get() > FLT_EPSILON && wind.length() > _param_fw_wind_thld_h.get()) {
			fw_wind_mode_detected = FW_WIND_MODE_HIGH;

		} else if (_param_fw_wind_thld_l.get() > FLT_EPSILON && wind.length() < _param_fw_wind_thld_l.get()) {
			fw_wind_mode_detected = FW_WIND_MODE_LOW;
		}

		if (fw_wind_mode_detected != _fw_wind_mode_detected_prev) {
			_first_time_current_mode_detected = hrt_absolute_time();
		}

		const float min_time_detection_mode_down = 60.0f; // min time to switch to lower wind state
		const float time_since_new_mode_detected = hrt_elapsed_time(&_first_time_current_mode_detected) * 1e-6f;

		// immediately switch to higher wind mode after detection, but require minimum time within lower wind to switch to lower mode
		if (fw_wind_mode_detected > _fw_wind_mode_current) {
			_fw_wind_mode_current = fw_wind_mode_detected;

		} else if (fw_wind_mode_detected < _fw_wind_mode_current
			   && time_since_new_mode_detected > min_time_detection_mode_down) {
			_fw_wind_mode_current = fw_wind_mode_detected;
		}

		_fw_wind_mode_detected_prev = fw_wind_mode_detected;
	}
}

float
FixedwingPositionControl::get_cruise_airspeed_setpoint(const hrt_abstime &now, const float pos_sp_cru_airspeed,
		const Vector2f &ground_speed)
{
	float airspeed_setpoint = _param_fw_airspd_cruise.get();

	// Adapt cruise airspeed setpoint based on wind estimate (disable in airspeed-less mode)
	bool do_wind_based_airspeed_scaling = _airspeed_valid
					      && (_param_fw_wind_thld_h.get() > FLT_EPSILON || _param_fw_wind_thld_l.get() > FLT_EPSILON);

	if (do_wind_based_airspeed_scaling) {
		FixedwingPositionControl::update_wind_mode();

		switch (_fw_wind_mode_current) {
		case FW_WIND_MODE_HIGH:
			airspeed_setpoint += _param_fw_wind_arsp_of.get();
			break;

		case FW_WIND_MODE_LOW:
			airspeed_setpoint -= _param_fw_wind_arsp_of.get();
			break;

		default:
			break;
		}

	} else {
		_fw_wind_mode_current = FW_WIND_MODE_NORMAL;
		_fw_wind_mode_detected_prev = FW_WIND_MODE_NORMAL;
	}

	// Adapt cruise airspeed setpoint if given from other source (e.g. position setpoint)
	if (PX4_ISFINITE(pos_sp_cru_airspeed) && pos_sp_cru_airspeed > 0.1f) {
		airspeed_setpoint = constrain(pos_sp_cru_airspeed, _param_fw_airspd_min.get(), _param_fw_airspd_max.get());

	} else if (!_control_mode.flag_control_offboard_enabled && !_control_mode.flag_control_auto_enabled &&
		   (_param_fw_pos_stk_conf.get() & STICK_CONFIG_ENABLE_AIRSPEED_SP_MANUAL_BIT)) {
		// No airspeed setpoint is given through position setpoint. The FW_POS_STK_CONF parameter defines if the use of
		// stick input for airspeed setpoint change in manual mode is enabled.
		// The airspeed setpoint from the sticks overwrites wind-based airspeed adaptions.

		if (_manual_control_setpoint_airspeed < 0.5f) {
			// lower half of throttle is min to cruise airspeed
			airspeed_setpoint = _param_fw_airspd_min.get() +
					    (_param_fw_airspd_cruise.get() - _param_fw_airspd_min.get()) *
					    _manual_control_setpoint_airspeed * 2;

		} else {
			// upper half of throttle is cruise to max airspeed
			airspeed_setpoint = _param_fw_airspd_cruise.get() +
					    (_param_fw_airspd_max.get() - _param_fw_airspd_cruise.get()) *
					    (_manual_control_setpoint_airspeed * 2 - 1);
		}

	}

	// Adapt cruise airspeed when otherwise the min groundspeed couldn't be maintained
	if (!_l1_control.circle_mode()) {
		/*
		 * This error value ensures that a plane (as long as its throttle capability is
		 * not exceeded) travels towards a waypoint (and is not pushed more and more away
		 * by wind). Not countering this would lead to a fly-away. Only non-zero in presence
		 * of sufficient wind. "minimum ground speed undershoot".
		 */
		const float ground_speed_body = _body_velocity(0);

		if (ground_speed_body < _param_fw_gnd_spd_min.get()) {
			airspeed_setpoint += max(_param_fw_gnd_spd_min.get() - ground_speed_body, 0.0f);
		}
	}

	// Constrain cruise airspeed to be in valid and safe range

	/*
	 * Calculate accelerated stall airspeed factor from commanded bank angle and use it to increase minimum airspeed.
	 *
	 * Increase lift vector to balance additional weight in bank
	 * cos(bank angle) = W/L = 1/n, n is the load factor
	 *
	 * lift is proportional to airspeed^2 so the increase in stall speed is Vsacc = Vs * sqrt(n)
	 */

	float adjusted_min_airspeed = _param_fw_airspd_min.get();

	if (_airspeed_valid && PX4_ISFINITE(_att_sp.roll_body)) {

		adjusted_min_airspeed = constrain(_param_fw_airspd_stall.get() / sqrtf(cosf(_att_sp.roll_body)),
						  _param_fw_airspd_min.get(), _param_fw_airspd_max.get());
	}

	return constrain(airspeed_setpoint, adjusted_min_airspeed, _param_fw_airspd_max.get());
}

void
FixedwingPositionControl::tecs_status_publish()
{
	tecs_status_s t{};

	switch (_tecs.tecs_mode()) {
	case TECS::ECL_TECS_MODE_NORMAL:
		t.mode = tecs_status_s::TECS_MODE_NORMAL;
		break;

	case TECS::ECL_TECS_MODE_UNDERSPEED:
		t.mode = tecs_status_s::TECS_MODE_UNDERSPEED;
		break;

	case TECS::ECL_TECS_MODE_BAD_DESCENT:
		t.mode = tecs_status_s::TECS_MODE_BAD_DESCENT;
		break;

	case TECS::ECL_TECS_MODE_CLIMBOUT:
		t.mode = tecs_status_s::TECS_MODE_CLIMBOUT;
		break;
	}

	t.altitude_sp = _tecs.hgt_setpoint_adj();
	t.altitude_filtered = _tecs.vert_pos_state();

	t.true_airspeed_sp = _tecs.TAS_setpoint_adj();
	t.true_airspeed_filtered = _tecs.tas_state();

	t.height_rate_setpoint = _tecs.hgt_rate_setpoint();
	t.height_rate = _tecs.vert_vel_state();

	t.equivalent_airspeed_sp = _tecs.get_EAS_setpoint();
	t.true_airspeed_derivative_sp = _tecs.TAS_rate_setpoint();
	t.true_airspeed_derivative = _tecs.speed_derivative();

	t.total_energy_error = _tecs.STE_error();
	t.total_energy_rate_error = _tecs.STE_rate_error();

	t.energy_distribution_error = _tecs.SEB_error();
	t.energy_distribution_rate_error = _tecs.SEB_rate_error();

	t.total_energy = _tecs.STE();
	t.total_energy_rate = _tecs.STE_rate();
	t.total_energy_balance = _tecs.SEB();
	t.total_energy_balance_rate = _tecs.SEB_rate();

	t.total_energy_sp = _tecs.STE_setpoint();
	t.total_energy_rate_sp = _tecs.STE_rate_setpoint();
	t.total_energy_balance_sp = _tecs.SEB_setpoint();
	t.total_energy_balance_rate_sp = _tecs.SEB_rate_setpoint();

	t.throttle_integ = _tecs.throttle_integ_state();
	t.pitch_integ = _tecs.pitch_integ_state();

	t.throttle_sp = _tecs.get_throttle_setpoint();

	t.timestamp = hrt_absolute_time();

	_tecs_status_pub.publish(t);
}

void
FixedwingPositionControl::status_publish()
{
	position_controller_status_s pos_ctrl_status = {};

	pos_ctrl_status.nav_roll = _att_sp.roll_body;
	pos_ctrl_status.nav_pitch = _att_sp.pitch_body;

	if (_l1_control.has_guidance_updated()) {
		pos_ctrl_status.nav_bearing = _l1_control.nav_bearing();

		pos_ctrl_status.target_bearing = _l1_control.target_bearing();
		pos_ctrl_status.xtrack_error = _l1_control.crosstrack_error();

	} else {
		pos_ctrl_status.nav_bearing = NAN;
		pos_ctrl_status.target_bearing = NAN;
		pos_ctrl_status.xtrack_error = NAN;

	}

	pos_ctrl_status.wp_dist = get_distance_to_next_waypoint(_current_latitude, _current_longitude,
				  _pos_sp_triplet.current.lat, _pos_sp_triplet.current.lon);

	pos_ctrl_status.acceptance_radius = _l1_control.switch_distance(500.0f);

	pos_ctrl_status.yaw_acceptance = NAN;

	pos_ctrl_status.timestamp = hrt_absolute_time();

	pos_ctrl_status.type = _type;

	_pos_ctrl_status_pub.publish(pos_ctrl_status);
}

void
FixedwingPositionControl::landing_status_publish()
{
	position_controller_landing_status_s pos_ctrl_landing_status = {};

	pos_ctrl_landing_status.slope_angle_rad = _landingslope.landing_slope_angle_rad();
	pos_ctrl_landing_status.horizontal_slope_displacement = _landingslope.horizontal_slope_displacement();
	pos_ctrl_landing_status.flare_length = _landingslope.flare_length();

	pos_ctrl_landing_status.abort_landing = _land_abort;

	pos_ctrl_landing_status.timestamp = hrt_absolute_time();

	_pos_ctrl_landing_status_pub.publish(pos_ctrl_landing_status);
}

void
FixedwingPositionControl::abort_landing(bool abort)
{
	// only announce changes
	if (abort && !_land_abort) {
		mavlink_log_critical(&_mavlink_log_pub, "Landing aborted");
	}

	_land_abort = abort;
	landing_status_publish();
}

void
FixedwingPositionControl::get_waypoint_heading_distance(float heading, position_setpoint_s &waypoint_prev,
		position_setpoint_s &waypoint_next, bool flag_init)
{
	position_setpoint_s temp_prev = waypoint_prev;
	position_setpoint_s temp_next = waypoint_next;

	if (flag_init) {
		// previous waypoint: HDG_HOLD_SET_BACK_DIST meters behind us
		waypoint_from_heading_and_distance(_current_latitude, _current_longitude, heading + radians(180.0f),
						   HDG_HOLD_SET_BACK_DIST, &temp_prev.lat, &temp_prev.lon);

		// next waypoint: HDG_HOLD_DIST_NEXT meters in front of us
		waypoint_from_heading_and_distance(_current_latitude, _current_longitude, heading,
						   HDG_HOLD_DIST_NEXT, &temp_next.lat, &temp_next.lon);

	} else {
		// use the existing flight path from prev to next

		// previous waypoint: shifted HDG_HOLD_REACHED_DIST + HDG_HOLD_SET_BACK_DIST
		create_waypoint_from_line_and_dist(waypoint_next.lat, waypoint_next.lon, waypoint_prev.lat, waypoint_prev.lon,
						   HDG_HOLD_REACHED_DIST + HDG_HOLD_SET_BACK_DIST, &temp_prev.lat, &temp_prev.lon);

		// next waypoint: shifted -(HDG_HOLD_DIST_NEXT + HDG_HOLD_REACHED_DIST)
		create_waypoint_from_line_and_dist(waypoint_next.lat, waypoint_next.lon, waypoint_prev.lat, waypoint_prev.lon,
						   -(HDG_HOLD_REACHED_DIST + HDG_HOLD_DIST_NEXT), &temp_next.lat, &temp_next.lon);
	}

	waypoint_prev = temp_prev;
	waypoint_prev.alt = _hold_alt;
	waypoint_prev.valid = true;

	waypoint_next = temp_next;
	waypoint_next.alt = _hold_alt;
	waypoint_next.valid = true;
}

float
FixedwingPositionControl::get_terrain_altitude_takeoff(float takeoff_alt)
{
	float terrain_alt = _local_pos.ref_alt - (_local_pos.dist_bottom + _local_pos.z);

	if (PX4_ISFINITE(terrain_alt) && _local_pos.dist_bottom_valid) {
		return terrain_alt;
	}

	return takeoff_alt;
}

void
FixedwingPositionControl::update_desired_altitude(float dt)
{
	/*
	 * The complete range is -1..+1, so this is 6%
	 * of the up or down range or 3% of the total range.
	 */
	const float deadBand = 0.06f;

	/*
	 * The correct scaling of the complete range needs
	 * to account for the missing part of the slope
	 * due to the deadband
	 */
	const float factor = 1.0f - deadBand;

	/*
	 * Reset the hold altitude to the current altitude if the uncertainty
	 * changes significantly.
	 * This is to guard against uncommanded altitude changes
	 * when the altitude certainty increases or decreases.
	 */

	if (fabsf(_althold_epv - _local_pos.epv) > ALTHOLD_EPV_RESET_THRESH) {
		_hold_alt = _current_altitude;
		_althold_epv = _local_pos.epv;
	}

	/*
	 * Manual control has as convention the rotation around
	 * an axis. Positive X means to rotate positively around
	 * the X axis in NED frame, which is pitching down
	 */
	if (_manual_control_setpoint_altitude > deadBand) {
		/* pitching down */
		float pitch = -(_manual_control_setpoint_altitude - deadBand) / factor;
		_hold_alt += (_param_fw_t_sink_max.get() * dt) * pitch;
		_was_in_deadband = false;

	} else if (_manual_control_setpoint_altitude < - deadBand) {
		/* pitching up */
		float pitch = -(_manual_control_setpoint_altitude + deadBand) / factor;
		_hold_alt += (_param_fw_t_clmb_max.get() * dt) * pitch;
		_was_in_deadband = false;

	} else if (!_was_in_deadband) {
		/* store altitude at which manual.x was inside deadBand
		 * The aircraft should immediately try to fly at this altitude
		 * as this is what the pilot expects when he moves the stick to the center */
		_hold_alt = _current_altitude;
		_althold_epv = _local_pos.epv;
		_was_in_deadband = true;
	}

	if (_vehicle_status.is_vtol) {
		if (_vehicle_status.vehicle_type == vehicle_status_s::VEHICLE_TYPE_ROTARY_WING || _vehicle_status.in_transition_mode) {
			_hold_alt = _current_altitude;
		}
	}

}

bool
FixedwingPositionControl::in_takeoff_situation()
{
	// a VTOL does not need special takeoff handling
	if (_vehicle_status.is_vtol) {
		return false;
	}

	// in air for < 10s
	return (hrt_elapsed_time(&_time_went_in_air) < 10_s)
	       && (_current_altitude <= _takeoff_ground_alt + _param_fw_clmbout_diff.get());
}

void
FixedwingPositionControl::do_takeoff_help(float *hold_altitude, float *pitch_limit_min)
{
	/* demand "climbout_diff" m above ground if user switched into this mode during takeoff */
	if (in_takeoff_situation()) {
		*hold_altitude = _takeoff_ground_alt + _param_fw_clmbout_diff.get();
		*pitch_limit_min = radians(10.0f);
	}
}

bool
FixedwingPositionControl::control_position(const hrt_abstime &now, const Vector2d &curr_pos,
		const Vector2f &ground_speed,
		const position_setpoint_s &pos_sp_prev, const position_setpoint_s &pos_sp_curr, const position_setpoint_s &pos_sp_next)
{
	const float dt = math::constrain((now - _control_position_last_called) * 1e-6f, 0.01f, 0.05f);
	_control_position_last_called = now;

	_l1_control.set_dt(dt);

	/* only run position controller in fixed-wing mode and during transitions for VTOL */
	if (_vehicle_status.vehicle_type == vehicle_status_s::VEHICLE_TYPE_ROTARY_WING && !_vehicle_status.in_transition_mode) {
		_control_mode_current = FW_POSCTRL_MODE_OTHER;
		return false;
	}

	bool setpoint = true;

	_att_sp.fw_control_yaw = false;		// by default we don't want yaw to be contoller directly with rudder
	_att_sp.apply_flaps = vehicle_attitude_setpoint_s::FLAPS_OFF;		// by default we don't use flaps

	Vector2f nav_speed_2d{ground_speed};

	if (_airspeed_valid) {
		// l1 navigation logic breaks down when wind speed exceeds max airspeed
		// compute 2D groundspeed from airspeed-heading projection
		const Vector2f air_speed_2d{_airspeed * cosf(_yaw), _airspeed * sinf(_yaw)};

		// angle between air_speed_2d and ground_speed
		const float air_gnd_angle = acosf((air_speed_2d * ground_speed) / (air_speed_2d.length() * ground_speed.length()));

		// if angle > 90 degrees or groundspeed is less than threshold, replace groundspeed with airspeed projection
		if ((fabsf(air_gnd_angle) > M_PI_2_F) || (ground_speed.length() < 3.0f)) {
			nav_speed_2d = air_speed_2d;
		}
	}

	/* no throttle limit as default */
	float throttle_max = 1.0f;

	/* save time when airplane is in air */
	if (!_was_in_air && !_landed) {
		_was_in_air = true;
		_time_went_in_air = now;
		_takeoff_ground_alt = _current_altitude;
	}

	/* reset flag when airplane landed */
	if (_landed) {
		_was_in_air = false;
	}

	/* Reset integrators if switching to this mode from a other mode in which posctl was not active */
	if (_control_mode_current == FW_POSCTRL_MODE_OTHER) {
		/* reset integrators */
		_tecs.reset_state();
	}

	if (((_control_mode.flag_control_auto_enabled && _control_mode.flag_control_position_enabled) ||
	     _control_mode.flag_control_offboard_enabled) && pos_sp_curr.valid) {
		/* AUTONOMOUS FLIGHT */

		_control_mode_current = FW_POSCTRL_MODE_AUTO;

		/* reset hold altitude */
		_hold_alt = _current_altitude;

		/* reset hold yaw */
		_hdg_hold_yaw = _yaw;

		/* get circle mode */
		bool was_circle_mode = _l1_control.circle_mode();

		/* restore TECS parameters, in case changed intermittently (e.g. in landing handling) */
		_tecs.set_speed_weight(_param_fw_t_spdweight.get());
		_tecs.set_height_error_time_constant(_param_fw_t_h_error_tc.get());

		Vector2d curr_wp{0, 0};
		Vector2d prev_wp{0, 0};

		if (_vehicle_status.in_transition_to_fw) {

			if (!PX4_ISFINITE(_transition_waypoint(0))) {
				double lat_transition, lon_transition;
				// create a virtual waypoint HDG_HOLD_DIST_NEXT meters in front of the vehicle which the L1 controller can track
				// during the transition
				waypoint_from_heading_and_distance(_current_latitude, _current_longitude, _yaw, HDG_HOLD_DIST_NEXT, &lat_transition,
								   &lon_transition);

				_transition_waypoint(0) = lat_transition;
				_transition_waypoint(1) = lon_transition;
			}


			curr_wp = prev_wp = _transition_waypoint;

		} else {
			/* current waypoint (the one currently heading for) */
			curr_wp = Vector2d(pos_sp_curr.lat, pos_sp_curr.lon);

			if (pos_sp_prev.valid) {
				prev_wp(0) = pos_sp_prev.lat;
				prev_wp(1) = pos_sp_prev.lon;

			} else {
				/*
				 * No valid previous waypoint, go for the current wp.
				 * This is automatically handled by the L1 library.
				 */
				prev_wp(0) = pos_sp_curr.lat;
				prev_wp(1) = pos_sp_curr.lon;
			}


			/* reset transition waypoint, will be set upon entering front transition */
			_transition_waypoint(0) = static_cast<double>(NAN);
			_transition_waypoint(1) = static_cast<double>(NAN);
		}

		/* Initialize attitude controller integrator reset flags to 0 */
		_att_sp.roll_reset_integral = false;
		_att_sp.pitch_reset_integral = false;
		_att_sp.yaw_reset_integral = false;

		float mission_throttle = _param_fw_thr_cruise.get();

		if (PX4_ISFINITE(pos_sp_curr.cruising_throttle) &&
		    pos_sp_curr.cruising_throttle >= 0.0f) {
			mission_throttle = pos_sp_curr.cruising_throttle;
		}

		float tecs_fw_thr_min;
		float tecs_fw_thr_max;
		float tecs_fw_mission_throttle;

		if (mission_throttle < _param_fw_thr_min.get()) {
			/* enable gliding with this waypoint */
			_tecs.set_speed_weight(2.0f);
			tecs_fw_thr_min = 0.0;
			tecs_fw_thr_max = 0.0;
			tecs_fw_mission_throttle = 0.0;

		} else {
			tecs_fw_thr_min = _param_fw_thr_min.get();
			tecs_fw_thr_max = _param_fw_thr_max.get();
			tecs_fw_mission_throttle = mission_throttle;
		}

		const float acc_rad = _l1_control.switch_distance(500.0f);

		uint8_t position_sp_type = pos_sp_curr.type;

		if (pos_sp_curr.type == position_setpoint_s::SETPOINT_TYPE_TAKEOFF) {
			// TAKEOFF: handle like a regular POSITION setpoint if already flying
			if (!in_takeoff_situation() && (_airspeed >= _param_fw_airspd_min.get() || !_airspeed_valid)) {
				// SETPOINT_TYPE_TAKEOFF -> SETPOINT_TYPE_POSITION
				position_sp_type = position_setpoint_s::SETPOINT_TYPE_POSITION;
			}

		} else if (pos_sp_curr.type == position_setpoint_s::SETPOINT_TYPE_POSITION
			   || pos_sp_curr.type == position_setpoint_s::SETPOINT_TYPE_LOITER) {

			float dist_xy = -1.f;
			float dist_z = -1.f;

			const float dist = get_distance_to_point_global_wgs84(
						   (double)curr_wp(0), (double)curr_wp(1), pos_sp_curr.alt,
						   _current_latitude, _current_longitude, _current_altitude,
						   &dist_xy, &dist_z);

			if (pos_sp_curr.type == position_setpoint_s::SETPOINT_TYPE_POSITION) {
				// POSITION: achieve position setpoint altitude via loiter
				// close to waypoint, but altitude error greater than twice acceptance
				if ((dist >= 0.f)
				    && (dist_z > 2.f * _param_fw_clmbout_diff.get())
				    && (dist_xy < 2.f * math::max(acc_rad, fabsf(pos_sp_curr.loiter_radius)))) {
					// SETPOINT_TYPE_POSITION -> SETPOINT_TYPE_LOITER
					position_sp_type = position_setpoint_s::SETPOINT_TYPE_LOITER;
				}

			} else if (pos_sp_curr.type == position_setpoint_s::SETPOINT_TYPE_LOITER) {
				// LOITER: use SETPOINT_TYPE_POSITION to get to SETPOINT_TYPE_LOITER
				if ((dist >= 0.f)
				    && (dist_xy > 2.f * math::max(acc_rad, fabsf(pos_sp_curr.loiter_radius)))) {
					// SETPOINT_TYPE_LOITER -> SETPOINT_TYPE_POSITION
					position_sp_type = position_setpoint_s::SETPOINT_TYPE_POSITION;
				}
			}
		}

		_type = position_sp_type;


		if (position_sp_type == position_setpoint_s::SETPOINT_TYPE_IDLE) {
			_att_sp.thrust_body[0] = 0.0f;
			_att_sp.roll_body = 0.0f;
			_att_sp.pitch_body = radians(_param_fw_psp_off.get());

		} else if (position_sp_type == position_setpoint_s::SETPOINT_TYPE_POSITION) {
			// waypoint is a plain navigation waypoint
			float position_sp_alt = pos_sp_curr.alt;

			// Altitude first order hold (FOH)
			if (pos_sp_prev.valid && PX4_ISFINITE(pos_sp_prev.alt) &&
			    ((pos_sp_prev.type == position_setpoint_s::SETPOINT_TYPE_POSITION) ||
			     (pos_sp_prev.type == position_setpoint_s::SETPOINT_TYPE_LOITER) ||
			     (pos_sp_prev.type == position_setpoint_s::SETPOINT_TYPE_TAKEOFF))
			   ) {
				const float d_curr_prev = get_distance_to_next_waypoint((double)curr_wp(0), (double)curr_wp(1),
							  pos_sp_prev.lat, pos_sp_prev.lon);

				// Do not try to find a solution if the last waypoint is inside the acceptance radius of the current one
				if (d_curr_prev > math::max(acc_rad, fabsf(pos_sp_curr.loiter_radius))) {
					// Calculate distance to current waypoint
					const float d_curr = get_distance_to_next_waypoint((double)curr_wp(0), (double)curr_wp(1),
							     _current_latitude, _current_longitude);

					// Save distance to waypoint if it is the smallest ever achieved, however make sure that
					// _min_current_sp_distance_xy is never larger than the distance between the current and the previous wp
					_min_current_sp_distance_xy = math::min(math::min(d_curr, _min_current_sp_distance_xy), d_curr_prev);

					// if the minimal distance is smaller than the acceptance radius, we should be at waypoint alt
					// navigator will soon switch to the next waypoint item (if there is one) as soon as we reach this altitude
					if (_min_current_sp_distance_xy > math::max(acc_rad, fabsf(pos_sp_curr.loiter_radius))) {
						// The setpoint is set linearly and such that the system reaches the current altitude at the acceptance
						// radius around the current waypoint
						const float delta_alt = (pos_sp_curr.alt - pos_sp_prev.alt);
						const float grad = -delta_alt / (d_curr_prev - math::max(acc_rad, fabsf(pos_sp_curr.loiter_radius)));
						const float a = pos_sp_prev.alt - grad * d_curr_prev;

						position_sp_alt = a + grad * _min_current_sp_distance_xy;
					}
				}
			}

			_l1_control.navigate_waypoints(prev_wp, curr_wp, curr_pos, nav_speed_2d);
			_att_sp.roll_body = _l1_control.get_roll_setpoint();
			_att_sp.yaw_body = _l1_control.nav_bearing();

			float adapted_mission_airspeed = 0.0f;

			if (PX4_ISFINITE(pos_sp_curr.cruising_speed) && pos_sp_curr.cruising_speed > 0.1f) {
				adapted_mission_airspeed = pos_sp_curr.cruising_speed;
			}

			tecs_update_pitch_throttle(now, position_sp_alt,
<<<<<<< HEAD
						   get_cruise_airspeed_setpoint(now, adapted_mission_airspeed, ground_speed),
						   radians(_param_fw_p_lim_min.get()) - radians(_param_fw_psp_off.get()),
						   radians(_param_fw_p_lim_max.get()) - radians(_param_fw_psp_off.get()),
=======
						   calculate_target_airspeed(mission_airspeed, ground_speed),
						   radians(_param_fw_p_lim_min.get()),
						   radians(_param_fw_p_lim_max.get()),
>>>>>>> 0f29b871
						   tecs_fw_thr_min,
						   tecs_fw_thr_max,
						   tecs_fw_mission_throttle,
						   false,
						   radians(_param_fw_p_lim_min.get()));


		} else if (position_sp_type == position_setpoint_s::SETPOINT_TYPE_LOITER) {
			/* waypoint is a loiter waypoint */
			float loiter_radius = pos_sp_curr.loiter_radius;
			int8_t loiter_direction = pos_sp_curr.loiter_direction;

			if (fabsf(pos_sp_curr.loiter_radius) < FLT_EPSILON) {
				loiter_radius = _param_nav_loiter_rad.get();
				loiter_direction = (loiter_radius > 0) ? 1 : -1;

			}

			orbit_status_s orbit_status{};
			orbit_status.timestamp = hrt_absolute_time();
			orbit_status.radius = static_cast<float>(loiter_direction) * loiter_radius;
			orbit_status.frame = 0; // MAV_FRAME::MAV_FRAME_GLOBAL
			orbit_status.x = static_cast<double>(curr_wp(0));
			orbit_status.y = static_cast<double>(curr_wp(1));
			orbit_status.z = pos_sp_curr.alt;
			orbit_status.yaw_behaviour = orbit_status_s::ORBIT_YAW_BEHAVIOUR_HOLD_FRONT_TANGENT_TO_CIRCLE;
			_orbit_status_pub.publish(orbit_status);

			_l1_control.navigate_loiter(curr_wp, curr_pos, loiter_radius, loiter_direction, nav_speed_2d);

			_att_sp.roll_body = _l1_control.get_roll_setpoint();
			_att_sp.yaw_body = _l1_control.nav_bearing();

			float alt_sp = pos_sp_curr.alt;
			float adapted_mission_airspeed = 0.0f;

			if (PX4_ISFINITE(pos_sp_curr.cruising_speed) && pos_sp_curr.cruising_speed > 0.1f) {
				adapted_mission_airspeed = pos_sp_curr.cruising_speed;
			}

			if (pos_sp_next.type == position_setpoint_s::SETPOINT_TYPE_LAND && pos_sp_next.valid
			    && _l1_control.circle_mode() && _param_fw_lnd_earlycfg.get()) {
				// We're in a loiter directly before a landing WP. Enable our landing configuration (flaps,
				// landing airspeed and potentially tighter altitude control) already such that we don't
				// have to do this switch (which can cause significant altitude errors) close to the ground.
				_tecs.set_height_error_time_constant(_param_fw_thrtc_sc.get() * _param_fw_t_h_error_tc.get());
				adapted_mission_airspeed = _param_fw_lnd_airspd_sc.get() * _param_fw_airspd_min.get();

				_att_sp.apply_flaps = true;
			}

			if (in_takeoff_situation()) {
				alt_sp = max(alt_sp, _takeoff_ground_alt + _param_fw_clmbout_diff.get());
				_att_sp.roll_body = constrain(_att_sp.roll_body, radians(-5.0f), radians(5.0f));
			}

			if (_land_abort) {
				if (pos_sp_curr.alt - _current_altitude  < _param_fw_clmbout_diff.get()) {
					// aborted landing complete, normal loiter over landing point
					abort_landing(false);

				} else {
					// continue straight until vehicle has sufficient altitude
					_att_sp.roll_body = 0.0f;
				}

				_tecs.set_height_error_time_constant(_param_fw_thrtc_sc.get() * _param_fw_t_h_error_tc.get());
			}

			tecs_update_pitch_throttle(now, alt_sp,
<<<<<<< HEAD
						   get_cruise_airspeed_setpoint(now, adapted_mission_airspeed, ground_speed),
						   radians(_param_fw_p_lim_min.get()) - radians(_param_fw_psp_off.get()),
						   radians(_param_fw_p_lim_max.get()) - radians(_param_fw_psp_off.get()),
=======
						   calculate_target_airspeed(mission_airspeed, ground_speed),
						   radians(_param_fw_p_lim_min.get()),
						   radians(_param_fw_p_lim_max.get()),
>>>>>>> 0f29b871
						   tecs_fw_thr_min,
						   tecs_fw_thr_max,
						   tecs_fw_mission_throttle,
						   false,
						   radians(_param_fw_p_lim_min.get()));

		} else if (position_sp_type == position_setpoint_s::SETPOINT_TYPE_LAND) {
			control_landing(now, curr_pos, ground_speed, pos_sp_prev, pos_sp_curr);

		} else if (position_sp_type == position_setpoint_s::SETPOINT_TYPE_TAKEOFF) {
			control_takeoff(now, curr_pos, ground_speed, pos_sp_prev, pos_sp_curr);
		}

		/* reset landing state */
		if (position_sp_type != position_setpoint_s::SETPOINT_TYPE_LAND) {
			reset_landing_state();
		}

		/* reset takeoff/launch state */
		if (position_sp_type != position_setpoint_s::SETPOINT_TYPE_TAKEOFF) {
			reset_takeoff_state();
		}

		if (was_circle_mode && !_l1_control.circle_mode()) {
			/* just kicked out of loiter, reset roll integrals */
			_att_sp.roll_reset_integral = true;
		}

	} else if (_control_mode.flag_control_velocity_enabled &&
		   _control_mode.flag_control_altitude_enabled &&
		   _control_mode.flag_control_manual_enabled) {
		/* POSITION CONTROL: pitch stick moves altitude setpoint, throttle stick sets airspeed,
		   heading is set to a distant waypoint */

		if (_control_mode_current != FW_POSCTRL_MODE_POSITION) {
			/* Need to init because last loop iteration was in a different mode */
			_hold_alt = _current_altitude;
			_hdg_hold_yaw = _yaw;
			_hdg_hold_enabled = false; // this makes sure the waypoints are reset below
			_yaw_lock_engaged = false;

			/* reset setpoints from other modes (auto) otherwise we won't
			 * level out without new manual input */
			_att_sp.roll_body = _manual_control_setpoint.y * radians(_param_fw_man_r_max.get());
			_att_sp.yaw_body = 0;
		}

		_control_mode_current = FW_POSCTRL_MODE_POSITION;

		/* update desired altitude based on user pitch stick input */
		update_desired_altitude(dt);

		// if we assume that user is taking off then help by demanding altitude setpoint well above ground
		// and set limit to pitch angle to prevent steering into ground
		// this will only affect planes and not VTOL
		float pitch_limit_min = _param_fw_p_lim_min.get();
		do_takeoff_help(&_hold_alt, &pitch_limit_min);

		/* throttle limiting */
		throttle_max = _param_fw_thr_max.get();

		if (_landed && (fabsf(_manual_control_setpoint_airspeed) < THROTTLE_THRESH)) {
			throttle_max = 0.0f;
		}

		tecs_update_pitch_throttle(now, _hold_alt,
					   get_cruise_airspeed_setpoint(now, 0.0f, ground_speed),
					   radians(_param_fw_p_lim_min.get()),
					   radians(_param_fw_p_lim_max.get()),
					   _param_fw_thr_min.get(),
					   throttle_max,
					   _param_fw_thr_cruise.get(),
					   false,
					   pitch_limit_min,
					   tecs_status_s::TECS_MODE_NORMAL);

		/* heading control */
		if (fabsf(_manual_control_setpoint.y) < HDG_HOLD_MAN_INPUT_THRESH &&
		    fabsf(_manual_control_setpoint.r) < HDG_HOLD_MAN_INPUT_THRESH) {

			/* heading / roll is zero, lock onto current heading */
			if (fabsf(_yawrate) < HDG_HOLD_YAWRATE_THRESH && !_yaw_lock_engaged) {
				// little yaw movement, lock to current heading
				_yaw_lock_engaged = true;

			}

			/* user tries to do a takeoff in heading hold mode, reset the yaw setpoint on every iteration
			  to make sure the plane does not start rolling
			*/
			if (in_takeoff_situation()) {
				_hdg_hold_enabled = false;
				_yaw_lock_engaged = true;
			}

			if (_yaw_lock_engaged) {

				/* just switched back from non heading-hold to heading hold */
				if (!_hdg_hold_enabled) {
					_hdg_hold_enabled = true;
					_hdg_hold_yaw = _yaw;

					get_waypoint_heading_distance(_hdg_hold_yaw, _hdg_hold_prev_wp, _hdg_hold_curr_wp, true);
				}

				/* we have a valid heading hold position, are we too close? */
				float dist = get_distance_to_next_waypoint(_current_latitude, _current_longitude, _hdg_hold_curr_wp.lat,
						_hdg_hold_curr_wp.lon);

				if (dist < HDG_HOLD_REACHED_DIST) {
					get_waypoint_heading_distance(_hdg_hold_yaw, _hdg_hold_prev_wp, _hdg_hold_curr_wp, false);
				}

				Vector2d prev_wp{_hdg_hold_prev_wp.lat, _hdg_hold_prev_wp.lon};
				Vector2d curr_wp{_hdg_hold_curr_wp.lat, _hdg_hold_curr_wp.lon};

				/* populate l1 control setpoint */
				_l1_control.navigate_waypoints(prev_wp, curr_wp, curr_pos, ground_speed);

				_att_sp.roll_body = _l1_control.get_roll_setpoint();
				_att_sp.yaw_body = _l1_control.nav_bearing();

				if (in_takeoff_situation()) {
					/* limit roll motion to ensure enough lift */
					_att_sp.roll_body = constrain(_att_sp.roll_body, radians(-15.0f), radians(15.0f));
				}
			}
		}

		if (!_yaw_lock_engaged || fabsf(_manual_control_setpoint.y) >= HDG_HOLD_MAN_INPUT_THRESH ||
		    fabsf(_manual_control_setpoint.r) >= HDG_HOLD_MAN_INPUT_THRESH) {

			_hdg_hold_enabled = false;
			_yaw_lock_engaged = false;
			_att_sp.roll_body = _manual_control_setpoint.y * radians(_param_fw_man_r_max.get());
			_att_sp.yaw_body = 0;
		}

	} else if (_control_mode.flag_control_altitude_enabled && _control_mode.flag_control_manual_enabled) {
		/* ALTITUDE CONTROL: pitch stick moves altitude setpoint, throttle stick sets airspeed */

		if (_control_mode_current != FW_POSCTRL_MODE_POSITION && _control_mode_current != FW_POSCTRL_MODE_ALTITUDE) {
			/* Need to init because last loop iteration was in a different mode */
			_hold_alt = _current_altitude;
		}

		_control_mode_current = FW_POSCTRL_MODE_ALTITUDE;

		/* update desired altitude based on user pitch stick input */
		update_desired_altitude(dt);

		// if we assume that user is taking off then help by demanding altitude setpoint well above ground
		// and set limit to pitch angle to prevent steering into ground
		// this will only affect planes and not VTOL
		float pitch_limit_min = _param_fw_p_lim_min.get();
		do_takeoff_help(&_hold_alt, &pitch_limit_min);

		/* throttle limiting */
		throttle_max = _param_fw_thr_max.get();

		if (_landed && (fabsf(_manual_control_setpoint_airspeed) < THROTTLE_THRESH)) {
			throttle_max = 0.0f;
		}

		tecs_update_pitch_throttle(now, _hold_alt,
					   get_cruise_airspeed_setpoint(now, 0.0f, ground_speed),
					   radians(_param_fw_p_lim_min.get()),
					   radians(_param_fw_p_lim_max.get()),
					   _param_fw_thr_min.get(),
					   throttle_max,
					   _param_fw_thr_cruise.get(),
					   false,
					   pitch_limit_min,
					   tecs_status_s::TECS_MODE_NORMAL);

		_att_sp.roll_body = _manual_control_setpoint.y * radians(_param_fw_man_r_max.get());

		_att_sp.yaw_body = 0.f;

	} else if (_control_mode.flag_control_altitude_enabled && !_control_mode.flag_control_manual_enabled) {
		// if in Auto flight and position not valid, set fixed roll setpoint (GPS failure mode)
		_control_mode_current = FW_POSCTRL_MODE_AUTO_ALTITUDE;

		if (_control_mode_current != FW_POSCTRL_MODE_AUTO_ALTITUDE) {
			/* Need to init because last loop iteration was in a different mode */
			_hold_alt = _current_altitude;
		}

		tecs_update_pitch_throttle(now, _hold_alt,
					   get_cruise_airspeed_setpoint(now, 0.0f, ground_speed),
					   radians(_param_fw_p_lim_min.get()),
					   radians(_param_fw_p_lim_max.get()),
					   _param_fw_thr_min.get(),
					   _param_fw_thr_max.get(),
					   _param_fw_thr_cruise.get(),
					   false,
					   _param_fw_p_lim_min.get(),
					   tecs_status_s::TECS_MODE_NORMAL);


		_att_sp.roll_body = math::radians(_param_fw_gpsf_r.get()); // open loop loiter bank angle
		_att_sp.yaw_body = 0.f;

	} else if (_control_mode.flag_control_climb_rate_enabled && !_control_mode.flag_control_altitude_enabled) {
		/* DESCEND mode, without position and altitude control, just descend rate is controlled.
		   Descend rate is st to FW_T_SINK_MIN. */

		_control_mode_current = FW_POSCTRL_MODE_CLIMBRATE;

		tecs_update_pitch_throttle(now, _hold_alt,
					   get_cruise_airspeed_setpoint(now, 0.0f, ground_speed),
					   radians(_param_fw_p_lim_min.get()),
					   radians(_param_fw_p_lim_max.get()),
					   _param_fw_thr_min.get(),
					   throttle_max,
					   _param_fw_thr_cruise.get(),
					   false,
					   _param_fw_p_lim_min.get(),
					   tecs_status_s::TECS_MODE_NORMAL, _param_fw_t_sink_min.get());
		_att_sp.roll_body = math::radians(_param_fw_gpsf_r.get()); // open loop loiter bank angle
		_att_sp.yaw_body = 0.f;

	} else {
		_control_mode_current = FW_POSCTRL_MODE_OTHER;

		/* do not publish the setpoint */
		setpoint = false;

		// reset hold altitude
		_hold_alt = _current_altitude;

		/* reset landing and takeoff state */
		if (!_last_manual) {
			reset_landing_state();
			reset_takeoff_state();
		}
	}

	/* Copy thrust output for publication */
	if (_control_mode_current == FW_POSCTRL_MODE_AUTO && // launchdetector only available in auto
	    pos_sp_curr.type == position_setpoint_s::SETPOINT_TYPE_TAKEOFF &&
	    _launch_detection_state != LAUNCHDETECTION_RES_DETECTED_ENABLEMOTORS &&
	    !_runway_takeoff.runwayTakeoffEnabled()) {

		/* making sure again that the correct thrust is used,
		 * without depending on library calls for safety reasons.
		   the pre-takeoff throttle and the idle throttle normally map to the same parameter. */
		_att_sp.thrust_body[0] = _param_fw_thr_idle.get();

	} else if (_control_mode_current == FW_POSCTRL_MODE_AUTO &&
		   pos_sp_curr.type == position_setpoint_s::SETPOINT_TYPE_TAKEOFF &&
		   _runway_takeoff.runwayTakeoffEnabled()) {

		_att_sp.thrust_body[0] = _runway_takeoff.getThrottle(now, min(get_tecs_thrust(), throttle_max));

	} else if (_control_mode_current == FW_POSCTRL_MODE_AUTO &&
		   pos_sp_curr.type == position_setpoint_s::SETPOINT_TYPE_IDLE) {

		_att_sp.thrust_body[0] = 0.0f;

	} else if (_control_mode_current == FW_POSCTRL_MODE_OTHER) {
		_att_sp.thrust_body[0] = min(_att_sp.thrust_body[0], _param_fw_thr_max.get());

	} else {
		/* Copy thrust and pitch values from tecs */
		if (_landed) {
			// when we are landed state we want the motor to spin at idle speed
			_att_sp.thrust_body[0] = min(_param_fw_thr_idle.get(), throttle_max);

		} else {
			_att_sp.thrust_body[0] = min(get_tecs_thrust(), throttle_max);
		}
	}

	// decide when to use pitch setpoint from TECS because in some cases pitch
	// setpoint is generated by other means
	bool use_tecs_pitch = true;

	// auto runway takeoff
	use_tecs_pitch &= !(_control_mode_current == FW_POSCTRL_MODE_AUTO &&
			    pos_sp_curr.type == position_setpoint_s::SETPOINT_TYPE_TAKEOFF &&
			    (_launch_detection_state == LAUNCHDETECTION_RES_NONE || _runway_takeoff.runwayTakeoffEnabled()));

	// flaring during landing
	use_tecs_pitch &= !(pos_sp_curr.type == position_setpoint_s::SETPOINT_TYPE_LAND && _land_noreturn_vertical);

	// manual attitude control
	use_tecs_pitch &= !(_control_mode_current == FW_POSCTRL_MODE_OTHER);

	if (use_tecs_pitch) {
		_att_sp.pitch_body = get_tecs_pitch();
	}

	if (_control_mode.flag_control_position_enabled) {
		_last_manual = false;

	} else {
		_last_manual = true;
	}

	return setpoint;
}

void
FixedwingPositionControl::control_takeoff(const hrt_abstime &now, const Vector2d &curr_pos,
		const Vector2f &ground_speed, const position_setpoint_s &pos_sp_prev, const position_setpoint_s &pos_sp_curr)
{
	/* current waypoint (the one currently heading for) */
	Vector2d curr_wp(pos_sp_curr.lat, pos_sp_curr.lon);
	Vector2d prev_wp{0, 0}; /* previous waypoint */

	if (pos_sp_prev.valid) {
		prev_wp(0) = pos_sp_prev.lat;
		prev_wp(1) = pos_sp_prev.lon;

	} else {
		/*
		 * No valid previous waypoint, go for the current wp.
		 * This is automatically handled by the L1 library.
		 */
		prev_wp(0) = pos_sp_curr.lat;
		prev_wp(1) = pos_sp_curr.lon;
	}

	// apply flaps for takeoff according to the corresponding scale factor set
	// via FW_FLAPS_TO_SCL
	_att_sp.apply_flaps = vehicle_attitude_setpoint_s::FLAPS_TAKEOFF;

	// continuously reset launch detection and runway takeoff until armed
	if (!_control_mode.flag_armed) {
		_launchDetector.reset();
		_launch_detection_state = LAUNCHDETECTION_RES_NONE;
		_launch_detection_notify = 0;
	}

	if (_runway_takeoff.runwayTakeoffEnabled()) {
		if (!_runway_takeoff.isInitialized()) {
			_runway_takeoff.init(now, _yaw, _current_latitude, _current_longitude);

			/* need this already before takeoff is detected
			 * doesn't matter if it gets reset when takeoff is detected eventually */
			_takeoff_ground_alt = _current_altitude;

			mavlink_log_info(&_mavlink_log_pub, "Takeoff on runway");
		}

		float terrain_alt = get_terrain_altitude_takeoff(_takeoff_ground_alt);

		// update runway takeoff helper
		_runway_takeoff.update(now, _airspeed, _current_altitude - terrain_alt,
				       _current_latitude, _current_longitude, &_mavlink_log_pub);

		/*
		 * Update navigation: _runway_takeoff returns the start WP according to mode and phase.
		 * If we use the navigator heading or not is decided later.
		 */
		_l1_control.navigate_waypoints(_runway_takeoff.getStartWP(), curr_wp, curr_pos, ground_speed);

		// update tecs
		const float takeoff_pitch_max_deg = _runway_takeoff.getMaxPitch(_param_fw_p_lim_max.get());

		tecs_update_pitch_throttle(now, pos_sp_curr.alt,
					   get_cruise_airspeed_setpoint(now, _runway_takeoff.getMinAirspeedScaling() * _param_fw_airspd_min.get(), ground_speed),
					   radians(_param_fw_p_lim_min.get()),
					   radians(takeoff_pitch_max_deg),
					   _param_fw_thr_min.get(),
					   _param_fw_thr_max.get(), // XXX should we also set runway_takeoff_throttle here?
					   _param_fw_thr_cruise.get(),
					   _runway_takeoff.climbout(),
					   radians(_runway_takeoff.getMinPitch(_takeoff_pitch_min.get(), _param_fw_p_lim_min.get())),
					   tecs_status_s::TECS_MODE_TAKEOFF);

		// assign values
		_att_sp.roll_body = _runway_takeoff.getRoll(_l1_control.get_roll_setpoint());
		_att_sp.yaw_body = _runway_takeoff.getYaw(_l1_control.nav_bearing());
		_att_sp.fw_control_yaw = _runway_takeoff.controlYaw();
		_att_sp.pitch_body = _runway_takeoff.getPitch(get_tecs_pitch());

		// reset integrals except yaw (which also counts for the wheel controller)
		_att_sp.roll_reset_integral = _runway_takeoff.resetIntegrators();
		_att_sp.pitch_reset_integral = _runway_takeoff.resetIntegrators();

	} else {
		/* Perform launch detection */
		if (_launchDetector.launchDetectionEnabled() &&
		    _launch_detection_state != LAUNCHDETECTION_RES_DETECTED_ENABLEMOTORS) {

			if (_control_mode.flag_armed) {
				/* Perform launch detection */

				/* Inform user that launchdetection is running every 4s */
				if ((now - _launch_detection_notify) > 4_s) {
					mavlink_log_critical(&_mavlink_log_pub, "Launch detection running");
					_launch_detection_notify = now;
				}

				/* Detect launch using body X (forward) acceleration */
				_launchDetector.update(now, _body_acceleration(0));

				/* update our copy of the launch detection state */
				_launch_detection_state = _launchDetector.getLaunchDetected();
			}

		} else	{
			/* no takeoff detection --> fly */
			_launch_detection_state = LAUNCHDETECTION_RES_DETECTED_ENABLEMOTORS;
		}

		/* Set control values depending on the detection state */
		if (_launch_detection_state != LAUNCHDETECTION_RES_NONE) {
			/* Launch has been detected, hence we have to control the plane. */

			_l1_control.navigate_waypoints(prev_wp, curr_wp, curr_pos, ground_speed);
			_att_sp.roll_body = _l1_control.get_roll_setpoint();
			_att_sp.yaw_body = _l1_control.nav_bearing();

			/* Select throttle: only in LAUNCHDETECTION_RES_DETECTED_ENABLEMOTORS we want to use
			 * full throttle, otherwise we use idle throttle */
			float takeoff_throttle = _param_fw_thr_max.get();

			if (_launch_detection_state != LAUNCHDETECTION_RES_DETECTED_ENABLEMOTORS) {
				takeoff_throttle = _param_fw_thr_idle.get();
			}

			/* select maximum pitch: the launchdetector may impose another limit for the pitch
			 * depending on the state of the launch */
			const float takeoff_pitch_max_deg = _launchDetector.getPitchMax(_param_fw_p_lim_max.get());
			const float altitude_error = pos_sp_curr.alt - _current_altitude;

			/* apply minimum pitch and limit roll if target altitude is not within climbout_diff meters */
			if (_param_fw_clmbout_diff.get() > 0.0f && altitude_error > _param_fw_clmbout_diff.get()) {
				/* enforce a minimum of 10 degrees pitch up on takeoff, or take parameter */
				tecs_update_pitch_throttle(now, pos_sp_curr.alt,
							   _param_fw_airspd_cruise.get(),
							   radians(_param_fw_p_lim_min.get()),
							   radians(takeoff_pitch_max_deg),
							   _param_fw_thr_min.get(),
							   takeoff_throttle,
							   _param_fw_thr_cruise.get(),
							   true,
							   radians(_takeoff_pitch_min.get()),
							   tecs_status_s::TECS_MODE_TAKEOFF);

				/* limit roll motion to ensure enough lift */
				_att_sp.roll_body = constrain(_att_sp.roll_body, radians(-15.0f), radians(15.0f));

			} else {
				tecs_update_pitch_throttle(now, pos_sp_curr.alt,
							   get_cruise_airspeed_setpoint(now, _param_fw_airspd_cruise.get(), ground_speed),
							   radians(_param_fw_p_lim_min.get()),
							   radians(_param_fw_p_lim_max.get()),
							   _param_fw_thr_min.get(),
							   takeoff_throttle,
							   _param_fw_thr_cruise.get(),
							   false,
							   radians(_param_fw_p_lim_min.get()));
			}

		} else {
			/* Tell the attitude controller to stop integrating while we are waiting
			 * for the launch */
			_att_sp.roll_reset_integral = true;
			_att_sp.pitch_reset_integral = true;
			_att_sp.yaw_reset_integral = true;

			/* Set default roll and pitch setpoints during detection phase */
			_att_sp.roll_body = 0.0f;
			_att_sp.pitch_body = radians(_takeoff_pitch_min.get());
		}
	}
}

void
FixedwingPositionControl::control_landing(const hrt_abstime &now, const Vector2d &curr_pos,
		const Vector2f &ground_speed, const position_setpoint_s &pos_sp_prev, const position_setpoint_s &pos_sp_curr)
{
	/* current waypoint (the one currently heading for) */
	Vector2d curr_wp(pos_sp_curr.lat, pos_sp_curr.lon);
	Vector2d prev_wp{0, 0}; /* previous waypoint */

	if (pos_sp_prev.valid) {
		prev_wp(0) = pos_sp_prev.lat;
		prev_wp(1) = pos_sp_prev.lon;

	} else {
		/*
		 * No valid previous waypoint, go for the current wp.
		 * This is automatically handled by the L1 library.
		 */
		prev_wp(0) = pos_sp_curr.lat;
		prev_wp(1) = pos_sp_curr.lon;
	}

	// apply full flaps for landings. this flag will also trigger the use of flaperons
	// if they have been enabled using the corresponding parameter
	_att_sp.apply_flaps = vehicle_attitude_setpoint_s::FLAPS_LAND;

	// Enable tighter altitude control for landings
	_tecs.set_height_error_time_constant(_param_fw_thrtc_sc.get() * _param_fw_t_h_error_tc.get());

	// save time at which we started landing and reset abort_landing
	if (_time_started_landing == 0) {
		reset_landing_state();
		_time_started_landing = now;
	}

	const float bearing_airplane_currwp = get_bearing_to_next_waypoint((double)curr_pos(0), (double)curr_pos(1),
					      (double)curr_wp(0), (double)curr_wp(1));

	float bearing_lastwp_currwp = bearing_airplane_currwp;

	if (pos_sp_prev.valid) {
		bearing_lastwp_currwp = get_bearing_to_next_waypoint((double)prev_wp(0), (double)prev_wp(1), (double)curr_wp(0),
					(double)curr_wp(1));
	}

	/* Horizontal landing control */
	/* switch to heading hold for the last meters, continue heading hold after */
	float wp_distance = get_distance_to_next_waypoint((double)curr_pos(0), (double)curr_pos(1), (double)curr_wp(0),
			    (double)curr_wp(1));

	/* calculate a waypoint distance value which is 0 when the aircraft is behind the waypoint */
	float wp_distance_save = wp_distance;

	if (fabsf(wrap_pi(bearing_airplane_currwp - bearing_lastwp_currwp)) >= radians(90.0f)) {
		wp_distance_save = 0.0f;
	}

	// create virtual waypoint which is on the desired flight path but
	// some distance behind landing waypoint. This will make sure that the plane
	// will always follow the desired flight path even if we get close or past
	// the landing waypoint
	if (pos_sp_prev.valid) {
		double lat = pos_sp_curr.lat;
		double lon = pos_sp_curr.lon;

		create_waypoint_from_line_and_dist(pos_sp_curr.lat, pos_sp_curr.lon,
						   pos_sp_prev.lat, pos_sp_prev.lon, -1000.0f, &lat, &lon);

		curr_wp(0) = lat;
		curr_wp(1) = lon;
	}

	// we want the plane to keep tracking the desired flight path until we start flaring
	// if we go into heading hold mode earlier then we risk to be pushed away from the runway by cross winds
	if ((_param_fw_lnd_hhdist.get() > 0.0f) && !_land_noreturn_horizontal &&
	    ((wp_distance < _param_fw_lnd_hhdist.get()) || _land_noreturn_vertical)) {

		if (pos_sp_prev.valid) {
			/* heading hold, along the line connecting this and the last waypoint */
			_target_bearing = bearing_lastwp_currwp;

		} else {
			_target_bearing = _yaw;
		}

		_land_noreturn_horizontal = true;
		mavlink_log_info(&_mavlink_log_pub, "Landing, heading hold");
	}

	if (_land_noreturn_horizontal) {
		// heading hold
		_l1_control.navigate_heading(_target_bearing, _yaw, ground_speed);

	} else {
		// normal navigation
		_l1_control.navigate_waypoints(prev_wp, curr_wp, curr_pos, ground_speed);
	}

	_att_sp.roll_body = _l1_control.get_roll_setpoint();
	_att_sp.yaw_body = _l1_control.nav_bearing();

	if (_land_noreturn_horizontal) {
		/* limit roll motion to prevent wings from touching the ground first */
		_att_sp.roll_body = constrain(_att_sp.roll_body, radians(-10.0f), radians(10.0f));
	}

	/* Vertical landing control */
	/* apply minimum pitch (flare) and limit roll if close to touch down, altitude error is negative (going down) */

	// default to no terrain estimation, just use landing waypoint altitude
	float terrain_alt = pos_sp_curr.alt;

	if (_param_fw_lnd_useter.get() == 1) {
		if (_local_pos.dist_bottom_valid) {
			// all good, have valid terrain altitude
			float terrain_vpos = _local_pos.dist_bottom + _local_pos.z;
			terrain_alt = (_local_pos.ref_alt - terrain_vpos);
			_t_alt_prev_valid = terrain_alt;
			_time_last_t_alt = now;

		} else if (_time_last_t_alt == 0) {
			// we have started landing phase but don't have valid terrain
			// wait for some time, maybe we will soon get a valid estimate
			// until then just use the altitude of the landing waypoint
			if ((now - _time_started_landing) < 10_s) {
				terrain_alt = pos_sp_curr.alt;

			} else {
				// still no valid terrain, abort landing
				terrain_alt = pos_sp_curr.alt;
				abort_landing(true);
			}

		} else if ((!_local_pos.dist_bottom_valid && (now - _time_last_t_alt) < T_ALT_TIMEOUT)
			   || _land_noreturn_vertical) {
			// use previous terrain estimate for some time and hope to recover
			// if we are already flaring (land_noreturn_vertical) then just
			//  go with the old estimate
			terrain_alt = _t_alt_prev_valid;

		} else {
			// terrain alt was not valid for long time, abort landing
			terrain_alt = _t_alt_prev_valid;
			abort_landing(true);
		}
	}

	/* Check if we should start flaring with a vertical and a
	 * horizontal limit (with some tolerance)
	 * The horizontal limit is only applied when we are in front of the wp
	 */
	if ((_current_altitude < terrain_alt + _landingslope.flare_relative_alt()) ||
	    _land_noreturn_vertical) {  //checking for land_noreturn to avoid unwanted climb out

		/* land with minimal speed */

		/* force TECS to only control speed with pitch, altitude is only implicitly controlled now */
		// _tecs.set_speed_weight(2.0f);

		/* kill the throttle if param requests it */
		float throttle_max = _param_fw_thr_max.get();

		/* enable direct yaw control using rudder/wheel */
		if (_land_noreturn_horizontal) {
			_att_sp.yaw_body = _target_bearing;
			_att_sp.fw_control_yaw = true;
		}

		if (((_current_altitude < terrain_alt + _landingslope.motor_lim_relative_alt()) &&
		     (wp_distance_save < _landingslope.flare_length() + 5.0f)) || // Only kill throttle when close to WP
		    _land_motor_lim) {
			throttle_max = min(throttle_max, _param_fw_thr_lnd_max.get());

			if (!_land_motor_lim) {
				_land_motor_lim  = true;
				mavlink_log_info(&_mavlink_log_pub, "Landing, limiting throttle");
			}
		}

		float flare_curve_alt_rel = _landingslope.getFlareCurveRelativeAltitudeSave(wp_distance, bearing_lastwp_currwp,
					    bearing_airplane_currwp);

		/* avoid climbout */
		if ((_flare_curve_alt_rel_last < flare_curve_alt_rel && _land_noreturn_vertical) || _land_stayonground) {
			flare_curve_alt_rel = 0.0f; // stay on ground
			_land_stayonground = true;
		}

		const float airspeed_land = _param_fw_lnd_airspd_sc.get() * _param_fw_airspd_min.get();
		const float throttle_land = _param_fw_thr_min.get() + (_param_fw_thr_max.get() - _param_fw_thr_min.get()) * 0.1f;

		tecs_update_pitch_throttle(now, terrain_alt + flare_curve_alt_rel,
					   get_cruise_airspeed_setpoint(now, airspeed_land, ground_speed),
					   radians(_param_fw_lnd_fl_pmin.get()),
					   radians(_param_fw_lnd_fl_pmax.get()),
					   0.0f,
					   throttle_max,
					   throttle_land,
					   false,
					   _land_motor_lim ? radians(_param_fw_lnd_fl_pmin.get()) : radians(_param_fw_p_lim_min.get()),
					   _land_motor_lim ? tecs_status_s::TECS_MODE_LAND_THROTTLELIM : tecs_status_s::TECS_MODE_LAND);

		if (!_land_noreturn_vertical) {
			// just started with the flaring phase
			_flare_pitch_sp = radians(_param_fw_psp_off.get());
			_flare_height = _current_altitude - terrain_alt;
			mavlink_log_info(&_mavlink_log_pub, "Landing, flaring");
			_land_noreturn_vertical = true;

		} else {
			if (_local_pos.vz > 0.1f) {
				_flare_pitch_sp = radians(_param_fw_lnd_fl_pmin.get()) *
						  constrain((_flare_height - (_current_altitude - terrain_alt)) / _flare_height, 0.0f, 1.0f);
			}

			// otherwise continue using previous _flare_pitch_sp
		}

		_att_sp.pitch_body = _flare_pitch_sp;
		_flare_curve_alt_rel_last = flare_curve_alt_rel;

	} else {

		/* intersect glide slope:
		 * minimize speed to approach speed
		 * if current position is higher than the slope follow the glide slope (sink to the
		 * glide slope)
		 * also if the system captures the slope it should stay
		 * on the slope (bool land_onslope)
		 * if current position is below the slope continue at previous wp altitude
		 * until the intersection with slope
		 * */

		float altitude_desired = terrain_alt;

		const float landing_slope_alt_rel_desired = _landingslope.getLandingSlopeRelativeAltitudeSave(wp_distance,
				bearing_lastwp_currwp, bearing_airplane_currwp);

		if (_current_altitude > terrain_alt + landing_slope_alt_rel_desired || _land_onslope) {
			/* stay on slope */
			altitude_desired = terrain_alt + landing_slope_alt_rel_desired;

			if (!_land_onslope) {
				mavlink_log_info(&_mavlink_log_pub, "Landing, on slope");
				_land_onslope = true;
			}

		} else {
			/* continue horizontally */
			if (pos_sp_prev.valid) {
				altitude_desired = pos_sp_prev.alt;

			} else {
				altitude_desired = _current_altitude;
			}
		}

		const float airspeed_approach = _param_fw_lnd_airspd_sc.get() * _param_fw_airspd_min.get();

		tecs_update_pitch_throttle(now, altitude_desired,
					   get_cruise_airspeed_setpoint(now, airspeed_approach, ground_speed),
					   radians(_param_fw_p_lim_min.get()),
					   radians(_param_fw_p_lim_max.get()),
					   _param_fw_thr_min.get(),
					   _param_fw_thr_max.get(),
					   _param_fw_thr_cruise.get(),
					   false,
					   radians(_param_fw_p_lim_min.get()));
	}
}

float
FixedwingPositionControl::get_tecs_pitch()
{
	if (_is_tecs_running) {
		return _tecs.get_pitch_setpoint() + radians(_param_fw_psp_off.get());
	}

	// return level flight pitch offset to prevent stale tecs state when it's not running
	return radians(_param_fw_psp_off.get());
}

float
FixedwingPositionControl::get_tecs_thrust()
{
	if (_is_tecs_running) {
		return _tecs.get_throttle_setpoint();
	}

	// return 0 to prevent stale tecs state when it's not running
	return 0.0f;
}

void
FixedwingPositionControl::Run()
{
	if (should_exit()) {
		_local_pos_sub.unregisterCallback();
		exit_and_cleanup();
		return;
	}

	perf_begin(_loop_perf);

	/* only run controller if position changed */

	if (_local_pos_sub.update(&_local_pos)) {

		// check for parameter updates
		if (_parameter_update_sub.updated()) {
			// clear update
			parameter_update_s pupdate;
			_parameter_update_sub.copy(&pupdate);

			// update parameters from storage
			parameters_update();
		}

		vehicle_global_position_s gpos;

		if (_global_pos_sub.update(&gpos)) {
			_current_latitude = gpos.lat;
			_current_longitude = gpos.lon;
		}

		_current_altitude = -_local_pos.z + _local_pos.ref_alt; // Altitude AMSL in meters

		// handle estimator reset events. we only adjust setpoins for manual modes
		if (_control_mode.flag_control_manual_enabled) {
			if (_control_mode.flag_control_altitude_enabled && _local_pos.vz_reset_counter != _alt_reset_counter) {
				_hold_alt += -_local_pos.delta_z;
				// make TECS accept step in altitude and demanded altitude
				_tecs.handle_alt_step(-_local_pos.delta_z, _current_altitude);
			}

			// adjust navigation waypoints in position control mode
			if (_control_mode.flag_control_altitude_enabled && _control_mode.flag_control_velocity_enabled
			    && _local_pos.vxy_reset_counter != _pos_reset_counter) {

				// reset heading hold flag, which will re-initialise position control
				_hdg_hold_enabled = false;
			}
		}

		// update the reset counters in any case
		_alt_reset_counter = _local_pos.vz_reset_counter;
		_pos_reset_counter = _local_pos.vxy_reset_counter;


		if (_control_mode.flag_control_offboard_enabled) {
			// Convert Local setpoints to global setpoints
			if (!map_projection_initialized(&_global_local_proj_ref)
			    || (_global_local_proj_ref.timestamp != _local_pos.ref_timestamp)) {

				map_projection_init_timestamped(&_global_local_proj_ref, _local_pos.ref_lat, _local_pos.ref_lon,
								_local_pos.ref_timestamp);
				_global_local_alt0 = _local_pos.ref_alt;
			}

			vehicle_local_position_setpoint_s trajectory_setpoint;

			if (_trajectory_setpoint_sub.update(&trajectory_setpoint)) {
				if (PX4_ISFINITE(trajectory_setpoint.x) && PX4_ISFINITE(trajectory_setpoint.y) && PX4_ISFINITE(trajectory_setpoint.z)) {
					double lat;
					double lon;

					if (map_projection_reproject(&_global_local_proj_ref, trajectory_setpoint.x, trajectory_setpoint.y, &lat, &lon) == 0) {
						_pos_sp_triplet = {}; // clear any existing

						_pos_sp_triplet.timestamp = trajectory_setpoint.timestamp;
						_pos_sp_triplet.current.timestamp = trajectory_setpoint.timestamp;
						_pos_sp_triplet.current.valid = true;
						_pos_sp_triplet.current.type = position_setpoint_s::SETPOINT_TYPE_POSITION;
						_pos_sp_triplet.current.lat = lat;
						_pos_sp_triplet.current.lon = lon;
						_pos_sp_triplet.current.alt = _global_local_alt0 - trajectory_setpoint.z;
						_pos_sp_triplet.current.cruising_speed = NAN; // ignored
						_pos_sp_triplet.current.cruising_throttle = NAN; // ignored
					}

				} else {
					mavlink_log_critical(&_mavlink_log_pub, "Invalid offboard setpoint");
				}
			}

		} else {
			if (_pos_sp_triplet_sub.update(&_pos_sp_triplet)) {
				// reset the altitude foh (first order hold) logic
				_min_current_sp_distance_xy = FLT_MAX;
			}
		}

		airspeed_poll();
		manual_control_setpoint_poll();
		vehicle_attitude_poll();
		vehicle_command_poll();
		vehicle_control_mode_poll();

		if (_vehicle_land_detected_sub.updated()) {
			vehicle_land_detected_s vehicle_land_detected;

			if (_vehicle_land_detected_sub.update(&vehicle_land_detected)) {
				_landed = vehicle_land_detected.landed;
			}
		}

		_vehicle_status_sub.update(&_vehicle_status);

		Vector2d curr_pos(_current_latitude, _current_longitude);
		Vector2f ground_speed(_local_pos.vx, _local_pos.vy);

		/*
		 * Attempt to control position, on success (= sensors present and not in manual mode),
		 * publish setpoint.
		 */
		if (control_position(_local_pos.timestamp, curr_pos, ground_speed, _pos_sp_triplet.previous, _pos_sp_triplet.current,
				     _pos_sp_triplet.next)) {

			if (_control_mode.flag_control_manual_enabled) {
				_att_sp.roll_body = constrain(_att_sp.roll_body, -radians(_param_fw_man_r_max.get()),
							      radians(_param_fw_man_r_max.get()));
				_att_sp.pitch_body = constrain(_att_sp.pitch_body, -radians(_param_fw_man_p_max.get()),
							       radians(_param_fw_man_p_max.get()));
			}

			if (_control_mode.flag_control_position_enabled ||
			    _control_mode.flag_control_velocity_enabled ||
			    _control_mode.flag_control_acceleration_enabled ||
			    _control_mode.flag_control_altitude_enabled ||
			    _control_mode.flag_control_climb_rate_enabled) {

				const Quatf q(Eulerf(_att_sp.roll_body, _att_sp.pitch_body, _att_sp.yaw_body));
				q.copyTo(_att_sp.q_d);

				_att_sp.timestamp = hrt_absolute_time();
				_attitude_sp_pub.publish(_att_sp);

				// only publish status in full FW mode
				if (_vehicle_status.vehicle_type == vehicle_status_s::VEHICLE_TYPE_FIXED_WING
				    || _vehicle_status.in_transition_mode) {
					status_publish();

				}
			}

			_l1_control.reset_has_guidance_updated();
		}

		perf_end(_loop_perf);
	}
}

void
FixedwingPositionControl::reset_takeoff_state(bool force)
{
	// only reset takeoff if !armed or just landed
	if (!_control_mode.flag_armed || (_was_in_air && _landed) || force) {

		_runway_takeoff.reset();

		_launchDetector.reset();
		_launch_detection_state = LAUNCHDETECTION_RES_NONE;
		_launch_detection_notify = 0;

	} else {
		_launch_detection_state = LAUNCHDETECTION_RES_DETECTED_ENABLEMOTORS;
	}
}

void
FixedwingPositionControl::reset_landing_state()
{
	_time_started_landing = 0;

	// reset terrain estimation relevant values
	_time_last_t_alt = 0;

	_land_noreturn_horizontal = false;
	_land_noreturn_vertical = false;
	_land_stayonground = false;
	_land_motor_lim = false;
	_land_onslope = false;

	// reset abort land, unless loitering after an abort
	if (_land_abort && (_pos_sp_triplet.current.type != position_setpoint_s::SETPOINT_TYPE_LOITER)) {

		abort_landing(false);
	}
}

void
FixedwingPositionControl::tecs_update_pitch_throttle(const hrt_abstime &now, float alt_sp, float airspeed_sp,
		float pitch_min_rad, float pitch_max_rad,
		float throttle_min, float throttle_max, float throttle_cruise,
		bool climbout_mode, float climbout_pitch_min_rad,
		uint8_t mode, float hgt_rate_sp)
{
	const float dt = math::constrain((now - _last_tecs_update) * 1e-6f, 0.01f, 0.05f);
	_last_tecs_update = now;

	// do not run TECS if we are not in air
	bool run_tecs = !_landed;

	// do not run TECS if vehicle is a VTOL and we are in rotary wing mode or in transition
	// (it should also not run during VTOL blending because airspeed is too low still)
	if (_vehicle_status.is_vtol) {
		if (_vehicle_status.vehicle_type == vehicle_status_s::VEHICLE_TYPE_ROTARY_WING || _vehicle_status.in_transition_mode) {
			run_tecs = false;
		}

		if (_vehicle_status.in_transition_mode) {
			// we're in transition
			_was_in_transition = true;

			// set this to transition airspeed to init tecs correctly
			if (_param_fw_arsp_mode.get() == 1 && PX4_ISFINITE(_param_airspeed_trans)) {
				// some vtols fly without airspeed sensor
				_asp_after_transition = _param_airspeed_trans;

			} else {
				_asp_after_transition = _airspeed;
			}

			_asp_after_transition = constrain(_asp_after_transition, _param_fw_airspd_min.get(), _param_fw_airspd_max.get());

		} else if (_was_in_transition) {
			// after transition we ramp up desired airspeed from the speed we had coming out of the transition
			_asp_after_transition += dt * 2.0f; // increase 2m/s

			if (_asp_after_transition < airspeed_sp && _airspeed < airspeed_sp) {
				airspeed_sp = max(_asp_after_transition, _airspeed);

			} else {
				_was_in_transition = false;
				_asp_after_transition = 0.0f;
			}
		}
	}

	_is_tecs_running = run_tecs;

	if (!run_tecs) {
		// next time we run TECS we should reinitialize states
		_reinitialize_tecs = true;
		return;
	}

	if (_reinitialize_tecs) {
		_tecs.reset_state();
		_reinitialize_tecs = false;
	}

	if (_vehicle_status.engine_failure) {
		/* Force the slow downwards spiral */
		pitch_min_rad = radians(-1.0f);
		pitch_max_rad = radians(5.0f);
	}

	/* No underspeed protection in landing mode */
	_tecs.set_detect_underspeed_enabled(!(mode == tecs_status_s::TECS_MODE_LAND
					      || mode == tecs_status_s::TECS_MODE_LAND_THROTTLELIM));

	/* tell TECS to update its state, but let it know when it cannot actually control the plane */
	bool in_air_alt_control = (!_landed &&
				   (_control_mode.flag_control_auto_enabled ||
				    _control_mode.flag_control_velocity_enabled ||
				    _control_mode.flag_control_altitude_enabled ||
				    _control_mode.flag_control_climb_rate_enabled));

	/* update TECS vehicle state estimates */
	_tecs.update_vehicle_state_estimates(_airspeed, _body_acceleration(0), (_local_pos.timestamp > 0), in_air_alt_control,
					     _current_altitude, _local_pos.vz);

	/* scale throttle cruise by baro pressure */
	if (_param_fw_thr_alt_scl.get() > FLT_EPSILON) {
		vehicle_air_data_s air_data;

		if (_vehicle_air_data_sub.copy(&air_data)) {
			if (PX4_ISFINITE(air_data.baro_pressure_pa) && PX4_ISFINITE(_param_fw_thr_alt_scl.get())) {
				// scale throttle as a function of sqrt(p0/p) (~ EAS -> TAS at low speeds and altitudes ignoring temperature)
				const float eas2tas = sqrtf(CONSTANTS_STD_PRESSURE_PA / air_data.baro_pressure_pa);
				const float scale = constrain((eas2tas - 1.0f) * _param_fw_thr_alt_scl.get() + 1.f, 1.f, 2.f);

				throttle_max = constrain(throttle_max * scale, throttle_min, 1.0f);
				throttle_cruise = constrain(throttle_cruise * scale, throttle_min + 0.01f, throttle_max - 0.01f);
			}
		}
	}

	_tecs.update_pitch_throttle(_pitch - radians(_param_fw_psp_off.get()),
				    _current_altitude, alt_sp,
				    airspeed_sp, _airspeed, _eas2tas,
				    climbout_mode,
				    climbout_pitch_min_rad - radians(_param_fw_psp_off.get()),
				    throttle_min, throttle_max, throttle_cruise,
<<<<<<< HEAD
				    pitch_min_rad, pitch_max_rad, hgt_rate_sp);
=======
				    pitch_min_rad - radians(_param_fw_psp_off.get()),
				    pitch_max_rad - radians(_param_fw_psp_off.get()));
>>>>>>> 0f29b871

	tecs_status_publish();
}

int FixedwingPositionControl::task_spawn(int argc, char *argv[])
{
	bool vtol = false;

	if (argc > 1) {
		if (strcmp(argv[1], "vtol") == 0) {
			vtol = true;
		}
	}

	FixedwingPositionControl *instance = new FixedwingPositionControl(vtol);

	if (instance) {
		_object.store(instance);
		_task_id = task_id_is_work_queue;

		if (instance->init()) {
			return PX4_OK;
		}

	} else {
		PX4_ERR("alloc failed");
	}

	delete instance;
	_object.store(nullptr);
	_task_id = -1;

	return PX4_ERROR;
}

int FixedwingPositionControl::custom_command(int argc, char *argv[])
{
	return print_usage("unknown command");
}

int FixedwingPositionControl::print_usage(const char *reason)
{
	if (reason) {
		PX4_WARN("%s\n", reason);
	}

	PRINT_MODULE_DESCRIPTION(
		R"DESCR_STR(
### Description
fw_pos_control_l1 is the fixed wing position controller.

)DESCR_STR");

	PRINT_MODULE_USAGE_NAME("fw_pos_control_l1", "controller");
	PRINT_MODULE_USAGE_COMMAND("start");
	PRINT_MODULE_USAGE_ARG("vtol", "VTOL mode", true);
	PRINT_MODULE_USAGE_DEFAULT_COMMANDS();

	return 0;
}

extern "C" __EXPORT int fw_pos_control_l1_main(int argc, char *argv[])
{
	return FixedwingPositionControl::main(argc, argv);
}<|MERGE_RESOLUTION|>--- conflicted
+++ resolved
@@ -109,14 +109,9 @@
 	_tecs.set_max_climb_rate(_param_fw_t_clmb_max.get());
 	_tecs.set_max_sink_rate(_param_fw_t_sink_max.get());
 	_tecs.set_speed_weight(_param_fw_t_spdweight.get());
-<<<<<<< HEAD
 	_tecs.set_indicated_airspeed_cruise(_param_fw_airspd_cruise.get());
-	_tecs.set_indicated_airspeed_min(_param_fw_airspd_min.get());
-	_tecs.set_indicated_airspeed_max(_param_fw_airspd_max.get());
-=======
 	_tecs.set_equivalent_airspeed_min(_param_fw_airspd_min.get());
 	_tecs.set_equivalent_airspeed_max(_param_fw_airspd_max.get());
->>>>>>> 0f29b871
 	_tecs.set_min_sink_rate(_param_fw_t_sink_min.get());
 	_tecs.set_throttle_damp(_param_fw_t_thr_damp.get());
 	_tecs.set_integrator_gain_throttle(_param_fw_t_I_gain_thr.get());
@@ -321,9 +316,9 @@
 	 * resp. decrease (low wind). It takes longer to move to a lower wind state than to a higher,
 	 * as in general higher airspeed is safer. */
 
-	wind_estimate_s wind_estimate;
-
-	if (_wind_estimate_sub.update(&wind_estimate)) {
+	wind_s wind_estimate;
+
+	if (_wind_sub.update(&wind_estimate)) {
 		const matrix::Vector2f wind(wind_estimate.windspeed_north, wind_estimate.windspeed_east);
 		FW_WIND_MODE fw_wind_mode_detected(FW_WIND_MODE_NORMAL);
 
@@ -952,15 +947,9 @@
 			}
 
 			tecs_update_pitch_throttle(now, position_sp_alt,
-<<<<<<< HEAD
 						   get_cruise_airspeed_setpoint(now, adapted_mission_airspeed, ground_speed),
-						   radians(_param_fw_p_lim_min.get()) - radians(_param_fw_psp_off.get()),
-						   radians(_param_fw_p_lim_max.get()) - radians(_param_fw_psp_off.get()),
-=======
-						   calculate_target_airspeed(mission_airspeed, ground_speed),
 						   radians(_param_fw_p_lim_min.get()),
 						   radians(_param_fw_p_lim_max.get()),
->>>>>>> 0f29b871
 						   tecs_fw_thr_min,
 						   tecs_fw_thr_max,
 						   tecs_fw_mission_throttle,
@@ -1031,15 +1020,9 @@
 			}
 
 			tecs_update_pitch_throttle(now, alt_sp,
-<<<<<<< HEAD
 						   get_cruise_airspeed_setpoint(now, adapted_mission_airspeed, ground_speed),
-						   radians(_param_fw_p_lim_min.get()) - radians(_param_fw_psp_off.get()),
-						   radians(_param_fw_p_lim_max.get()) - radians(_param_fw_psp_off.get()),
-=======
-						   calculate_target_airspeed(mission_airspeed, ground_speed),
 						   radians(_param_fw_p_lim_min.get()),
 						   radians(_param_fw_p_lim_max.get()),
->>>>>>> 0f29b871
 						   tecs_fw_thr_min,
 						   tecs_fw_thr_max,
 						   tecs_fw_mission_throttle,
@@ -2106,12 +2089,9 @@
 				    climbout_mode,
 				    climbout_pitch_min_rad - radians(_param_fw_psp_off.get()),
 				    throttle_min, throttle_max, throttle_cruise,
-<<<<<<< HEAD
-				    pitch_min_rad, pitch_max_rad, hgt_rate_sp);
-=======
 				    pitch_min_rad - radians(_param_fw_psp_off.get()),
-				    pitch_max_rad - radians(_param_fw_psp_off.get()));
->>>>>>> 0f29b871
+				    pitch_max_rad - radians(_param_fw_psp_off.get()),
+				    hgt_rate_sp);
 
 	tecs_status_publish();
 }
