--- conflicted
+++ resolved
@@ -165,17 +165,11 @@
 PARAM_DEFINE_INT32(MNT_MAN_YAW, 0);
 
 /**
-<<<<<<< HEAD
-* Stabilize the mount (set to true for servo gimbal, false for passthrough).
-* (This is required for a gimbal which is not capable of stabilizing itself
-* and relies on the IMU's attitude estimation.)
-=======
 * Stabilize the mount
 *
 * Set to true for servo gimbal, false for passthrough.
 * This is required for a gimbal which is not capable of stabilizing itself
 * and relies on the IMU's attitude estimation.
->>>>>>> 0f29b871
 *
 * @value 0 Disable
 * @value 1 Stabilize all axis
@@ -248,10 +242,7 @@
 
 /**
  * Angular pitch rate for manual input in degrees/second.
-<<<<<<< HEAD
-=======
- *
->>>>>>> 0f29b871
+ *
  * Full stick input [-1..1] translats to [-pitch rate..pitch rate].
  *
  * @min 1.0
@@ -262,10 +253,7 @@
 
 /**
  * Angular yaw rate for manual input in degrees/second.
-<<<<<<< HEAD
-=======
- *
->>>>>>> 0f29b871
+ *
  * Full stick input [-1..1] translats to [-yaw rate..yaw rate].
  *
  * @min 1.0
