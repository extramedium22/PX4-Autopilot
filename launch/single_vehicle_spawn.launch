<?xml version="1.0"?>
<launch>
    <!-- Posix SITL environment launch script -->
    <!-- launchs PX4 SITL and spawns vehicle -->
    <!-- vehicle pose -->
    <arg name="x" default="0"/>
    <arg name="y" default="0"/>
    <arg name="z" default="0"/>
    <arg name="R" default="0"/>
    <arg name="P" default="0"/>
    <arg name="Y" default="0"/>
    <!-- vehicle model and config -->
    <arg name="est" default="ekf2"/>
    <arg name="vehicle" default="iris"/>
    <arg name="ID" default="1"/>
    <env name="PX4_SIM_MODEL" value="$(arg vehicle)" />
    <env name="PX4_ESTIMATOR" value="$(arg est)" />
    <arg name="mavlink_udp_port" default="14560"/>
    <arg name="mavlink_tcp_port" default="4560"/>
    <arg name="gst_udp_port" default="5600"/>
    <arg name="video_uri" default="5600"/>
    <arg name="mavlink_cam_udp_port" default="14530"/>
<<<<<<< HEAD
    <arg name="mavlink_id" value="$(eval 1 + arg('ID'))" />
    <!-- PX4 configs -->
    <arg name="interactive" default="true"/>
    <!-- generate sdf vehicle model -->
    <arg name="cmd" default="$(find mavlink_sitl_gazebo)/scripts/jinja_gen.py --stdout --mavlink_id=$(arg mavlink_id) --mavlink_udp_port=$(arg mavlink_udp_port) --mavlink_tcp_port=$(arg mavlink_tcp_port) --gst_udp_port=$(arg gst_udp_port) --video_uri=$(arg video_uri) --mavlink_cam_udp_port=$(arg mavlink_cam_udp_port) $(find mavlink_sitl_gazebo)/models/$(arg vehicle)/$(arg vehicle).sdf.jinja $(find mavlink_sitl_gazebo)"/>
=======
    <!-- PX4 configs -->
    <arg name="interactive" default="true"/>
    <!-- generate sdf vehicle model -->
    <arg name="cmd" default="$(find mavlink_sitl_gazebo)/scripts/jinja_gen.py --stdout --mavlink_id=$(eval 1 + arg('ID')) --mavlink_udp_port=$(arg mavlink_udp_port) --mavlink_tcp_port=$(arg mavlink_tcp_port) --gst_udp_port=$(arg gst_udp_port) --video_uri=$(arg video_uri) --mavlink_cam_udp_port=$(arg mavlink_cam_udp_port) $(find mavlink_sitl_gazebo)/models/$(arg vehicle)/$(arg vehicle).sdf.jinja $(find mavlink_sitl_gazebo)"/>
>>>>>>> 4a100ed3
    <param command="$(arg cmd)" name="sdf_$(arg vehicle)$(arg ID)"/>
    <!-- PX4 SITL -->
    <arg unless="$(arg interactive)" name="px4_command_arg1" value=""/>
    <arg     if="$(arg interactive)" name="px4_command_arg1" value="-d"/>
    <node name="sitl_$(arg ID)" pkg="px4" type="px4" output="screen" args="$(find px4)/build/px4_sitl_default/etc -s etc/init.d-posix/rcS -i $(arg ID) -w sitl_$(arg vehicle)_$(arg ID) $(arg px4_command_arg1)">
    </node>
    <!-- spawn vehicle -->
    <node name="$(anon vehicle_spawn)" pkg="gazebo_ros" type="spawn_model" output="screen" args="-sdf -param sdf_$(arg vehicle)$(arg ID) -model $(arg vehicle)$(arg ID) -x $(arg x) -y $(arg y) -z $(arg z) -R $(arg R) -P $(arg P) -Y $(arg Y)"/>
</launch><|MERGE_RESOLUTION|>--- conflicted
+++ resolved
@@ -20,18 +20,10 @@
     <arg name="gst_udp_port" default="5600"/>
     <arg name="video_uri" default="5600"/>
     <arg name="mavlink_cam_udp_port" default="14530"/>
-<<<<<<< HEAD
-    <arg name="mavlink_id" value="$(eval 1 + arg('ID'))" />
-    <!-- PX4 configs -->
-    <arg name="interactive" default="true"/>
-    <!-- generate sdf vehicle model -->
-    <arg name="cmd" default="$(find mavlink_sitl_gazebo)/scripts/jinja_gen.py --stdout --mavlink_id=$(arg mavlink_id) --mavlink_udp_port=$(arg mavlink_udp_port) --mavlink_tcp_port=$(arg mavlink_tcp_port) --gst_udp_port=$(arg gst_udp_port) --video_uri=$(arg video_uri) --mavlink_cam_udp_port=$(arg mavlink_cam_udp_port) $(find mavlink_sitl_gazebo)/models/$(arg vehicle)/$(arg vehicle).sdf.jinja $(find mavlink_sitl_gazebo)"/>
-=======
     <!-- PX4 configs -->
     <arg name="interactive" default="true"/>
     <!-- generate sdf vehicle model -->
     <arg name="cmd" default="$(find mavlink_sitl_gazebo)/scripts/jinja_gen.py --stdout --mavlink_id=$(eval 1 + arg('ID')) --mavlink_udp_port=$(arg mavlink_udp_port) --mavlink_tcp_port=$(arg mavlink_tcp_port) --gst_udp_port=$(arg gst_udp_port) --video_uri=$(arg video_uri) --mavlink_cam_udp_port=$(arg mavlink_cam_udp_port) $(find mavlink_sitl_gazebo)/models/$(arg vehicle)/$(arg vehicle).sdf.jinja $(find mavlink_sitl_gazebo)"/>
->>>>>>> 4a100ed3
     <param command="$(arg cmd)" name="sdf_$(arg vehicle)$(arg ID)"/>
     <!-- PX4 SITL -->
     <arg unless="$(arg interactive)" name="px4_command_arg1" value=""/>
