--- conflicted
+++ resolved
@@ -95,12 +95,6 @@
 		if (fds[0].revents & POLLIN)
 			locked |= dsm_input();
 		if (fds[1].revents & POLLIN)
-<<<<<<< HEAD
-=======
-<<<<<<< Updated upstream
-			sbus_input();
-=======
->>>>>>> 03076a72
 			locked |= sbus_input();
 
 		/*
@@ -116,14 +110,6 @@
 		if (!locked)
 			ppm_input();
 
-<<<<<<< HEAD
-		/* force manual input override */
-		if (system_state.rc_channel_data[4] > RC_CHANNEL_HIGH_THRESH) {
-			system_state.mixer_use_fmu = false;
-		} else {
-			/* override not engaged, use FMU */
-			system_state.mixer_use_fmu = true;
-=======
 		/* check for manual override status */
 		if (system_state.rc_channel_data[4] > RC_CHANNEL_HIGH_THRESH) {
 			/* force manual input override */
@@ -131,7 +117,6 @@
 		} else {
 			/* override not engaged, use FMU */
 			system_state.mixer_manual_override = false;
->>>>>>> 03076a72
 		}
 
 		/*
@@ -143,10 +128,6 @@
 			/* set the number of channels to zero - no inputs */
 			system_state.rc_channels = 0;
 			system_state.rc_lost = true;
-<<<<<<< HEAD
-=======
->>>>>>> Stashed changes
->>>>>>> 03076a72
 
 			/* trigger an immediate report to the FMU */
 			system_state.fmu_report_due = true;
