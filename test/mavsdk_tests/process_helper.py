--- conflicted
+++ resolved
@@ -238,15 +238,8 @@
         super().__init__(log_dir, model, case, verbose)
         self.name = "gzclient"
         self.cwd = workspace_dir
-<<<<<<< HEAD
-        self.env = {"PATH": os.environ['PATH'],
-                    "HOME": os.environ['HOME'],
-                    "GAZEBO_MODEL_PATH":
-                    workspace_dir + "/Tools/sitl_gazebo/models"}
-=======
         self.env = dict(os.environ, **{
             "GAZEBO_MODEL_PATH": workspace_dir + "/Tools/sitl_gazebo/models"})
->>>>>>> d791c8ba
         self.add_to_env_if_set("DISPLAY")
         self.cmd = "gzclient"
         self.args = ["--verbose"]
