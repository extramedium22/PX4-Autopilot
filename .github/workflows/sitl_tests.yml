name: SITL Tests

on:
  push:
    branches:
    - 'develop'
    - 'release/*'
  pull_request:
    branches:
    - '**'

jobs:
  build:
    runs-on: ubuntu-latest
    strategy:
      fail-fast: false
      matrix:
        config:
          - {latitude:  "59.617693", longitude: "-151.145316", altitude:  "48", build_type: "RelWithDebInfo", model: "iris"          } # Alaska
          - {latitude: "-38.071235", longitude:  "145.281220", altitude:  "31", build_type: "RelWithDebInfo", model: "standard_vtol" } # Australia
          - {latitude:  "29.660316", longitude:  "-82.316658", altitude:  "30", build_type: "RelWithDebInfo", model: "tailsitter"    } # Florida
          - {latitude:  "47.397742", longitude:    "8.545594", altitude: "488", build_type: "Coverage",       model: "standard_vtol" } # Zurich
    container:
      image: px4io/px4-dev-simulation-focal:2021-02-04
      options: --privileged --ulimit core=-1 --security-opt seccomp=unconfined
    steps:
    # see https://github.com/actions/checkout/issues/14
    - uses: actions/checkout@v1
    - name: disable the keychain credential helper
      run: git config --global credential.helper ""
    - name: enable the local store credential helper
      run: git config --global --add credential.helper store
    - name: add credential
      run: echo "https://x-access-token:${{ secrets.ACCESS_TOKEN }}@github.com" >> ~/.git-credentials
    - name: tell git to use https instead of ssh whenever it encounters it
      run: 'git config --global url."https://github.com/".insteadof git@github.com:'
    - name: get submodules
      run: 'git submodule update --init --recursive'

    - name: Download MAVSDK
<<<<<<< HEAD
      run: wget https://github.com/mavlink/MAVSDK/releases/download/v0.38.0/mavsdk_0.38.0_ubuntu20.04_amd64.deb
    - name: Install MAVSDK
      run: dpkg -i mavsdk_0.38.0_ubuntu20.04_amd64.deb
=======
      run: wget https://github.com/mavlink/MAVSDK/releases/download/v0.36.0/mavsdk_0.36.0_ubuntu20.04_amd64.deb
    - name: Install MAVSDK
      run: dpkg -i mavsdk_0.36.0_ubuntu20.04_amd64.deb
>>>>>>> 0f29b871

    - name: Prepare ccache timestamp
      id: ccache_cache_timestamp
      shell: cmake -P {0}
      run: |
        string(TIMESTAMP current_date "%Y-%m-%d-%H;%M;%S" UTC)
        message("::set-output name=timestamp::${current_date}")
    - name: ccache cache files
      uses: actions/cache@v2
      with:
        path: ~/.ccache
        key: sitl_tests-${{matrix.config.build_type}}-ccache-${{steps.ccache_cache_timestamp.outputs.timestamp}}
        restore-keys: sitl_tests-${{matrix.config.build_type}}-ccache-
    - name: setup ccache
      run: |
          mkdir -p ~/.ccache
          echo "base_dir = ${GITHUB_WORKSPACE}" > ~/.ccache/ccache.conf
          echo "compression = true" >> ~/.ccache/ccache.conf
          echo "compression_level = 5" >> ~/.ccache/ccache.conf
          echo "max_size = 100M" >> ~/.ccache/ccache.conf
          ccache -s
          ccache -z

    - name: check environment
      env:
        PX4_HOME_LAT: ${{matrix.config.latitude}}
        PX4_HOME_LON: ${{matrix.config.longitude}}
        PX4_HOME_ALT: ${{matrix.config.altitude}}
        PX4_CMAKE_BUILD_TYPE: ${{matrix.config.build_type}}
      run: |
          export
          ulimit -a
    - name: Build PX4
      env:
        PX4_CMAKE_BUILD_TYPE: ${{matrix.config.build_type}}
      run: make px4_sitl_default
    - name: ccache post-run px4/firmware
      run: ccache -s
    - name: Build SITL Gazebo
      env:
        PX4_CMAKE_BUILD_TYPE: ${{matrix.config.build_type}}
      run: make px4_sitl_default sitl_gazebo
    - name: ccache post-run sitl_gazebo
      run: ccache -s
    - name: Build MAVSDK tests
      env:
        PX4_CMAKE_BUILD_TYPE: ${{matrix.config.build_type}}
        DONT_RUN: 1
      run: make px4_sitl_default gazebo mavsdk_tests
    - name: ccache post-run mavsdk_tests
      run: ccache -s

    - name: Core dump settings
      run: |
          ulimit -c unlimited
          echo "`pwd`/%e.core" > /proc/sys/kernel/core_pattern

    - name: Run SITL tests
      env:
        PX4_HOME_LAT: ${{matrix.config.latitude}}
        PX4_HOME_LON: ${{matrix.config.longitude}}
        PX4_HOME_ALT: ${{matrix.config.altitude}}
        PX4_CMAKE_BUILD_TYPE: ${{matrix.config.build_type}}
      run: test/mavsdk_tests/mavsdk_test_runner.py --speed-factor 20 --abort-early --model ${{matrix.config.model}} --upload test/mavsdk_tests/configs/sitl.json

    - name: Look at core files
      if: failure()
      run: gdb build/px4_sitl_default/bin/px4 px4.core -ex "thread apply all bt" -ex "quit"
    - name: Upload px4 coredump
      if: failure()
      uses: actions/upload-artifact@v2-preview
      with:
        name: coredump
        path: px4.core

    - name: Upload px4 binary
      if: failure()
      uses: actions/upload-artifact@v2-preview
      with:
        name: binary
        path: build/px4_sitl_default/bin/px4

    # Report test coverage
    - name: Upload coverage
      if: contains(matrix.config.build_type, 'Coverage')
      run: |
          mkdir -p coverage
          lcov --directory build/px4_sitl_default --base-directory build/px4_sitl_default --gcov-tool gcov --capture -o coverage/lcov.info
    - name: Upload coverage information to Codecov
      if: contains(matrix.config.build_type, 'Coverage')
      uses: codecov/codecov-action@v1
      with:
        token: ${{ secrets.CODECOV_TOKEN }}
        flags: mavsdk
        file: coverage/lcov.info
    - name: ccache post-run
      run: ccache -s && ccache -z<|MERGE_RESOLUTION|>--- conflicted
+++ resolved
@@ -38,15 +38,9 @@
       run: 'git submodule update --init --recursive'
 
     - name: Download MAVSDK
-<<<<<<< HEAD
       run: wget https://github.com/mavlink/MAVSDK/releases/download/v0.38.0/mavsdk_0.38.0_ubuntu20.04_amd64.deb
     - name: Install MAVSDK
       run: dpkg -i mavsdk_0.38.0_ubuntu20.04_amd64.deb
-=======
-      run: wget https://github.com/mavlink/MAVSDK/releases/download/v0.36.0/mavsdk_0.36.0_ubuntu20.04_amd64.deb
-    - name: Install MAVSDK
-      run: dpkg -i mavsdk_0.36.0_ubuntu20.04_amd64.deb
->>>>>>> 0f29b871
 
     - name: Prepare ccache timestamp
       id: ccache_cache_timestamp
