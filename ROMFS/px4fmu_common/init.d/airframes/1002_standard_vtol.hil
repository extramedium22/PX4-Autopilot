--- conflicted
+++ resolved
@@ -13,59 +13,6 @@
 
 . ${R}etc/init.d/rc.vtol_defaults
 
-<<<<<<< HEAD
-if [ $AUTOCNF = yes ]
-then
-	param set BAT_N_CELLS 3
-
-	param set COM_RC_IN_MODE 1
-
-	param set EKF2_AID_MASK 1
-	param set EKF2_ANGERR_INIT 0.01
-	param set EKF2_GBIAS_INIT 0.01
-	param set EKF2_HGT_MODE 0
-	param set EKF2_MAG_TYPE 1
-
-	param set FW_AIRSPD_MAX 25
-	param set FW_AIRSPD_MIN 14
-	param set FW_AIRSPD_TRIM 16
-
-	param set MC_PITCH_P 6
-	param set MC_PITCHRATE_P 0.2
-	param set MC_ROLL_P 6
-	param set MC_ROLLRATE_P 0.3
-	param set MIS_LTRMIN_ALT 10
-	param set MIS_TAKEOFF_ALT 10
-	param set MIS_YAW_TMT 10
-
-	param set MPC_ACC_HOR_MAX 2
-	param set MPC_ACC_HOR_MAX 2
-	param set MPC_THR_MIN 0.1
-	param set MPC_TKO_SPEED 1
-	param set MPC_XY_P 0.8
-	param set MPC_XY_VEL_D_ACC 0.1
-	param set MPC_XY_VEL_I_ACC 4
-	param set MPC_XY_VEL_P_ACC 3
-	param set MPC_Z_VEL_P_ACC 12
-	param set MPC_Z_VEL_I_ACC 3
-	param set MPC_Z_VEL_MAX_DN 1.5
-
-	param set NAV_ACC_RAD 5
-	param set NAV_DLL_ACT 2
-	param set NAV_LOITER_RAD 80
-
-	param set RTL_DESCEND_ALT 10
-	param set RTL_RETURN_ALT 30
-
-	param set SDLOG_DIRS_MAX 7
-	param set SYS_RESTART_TYPE 2
-
-	param set VT_F_TRANS_THR 0.75
-	param set VT_MOT_ID 1234
-	param set VT_FW_MOT_OFFID 1234
-	param set VT_TYPE 2
-fi
-=======
 
 param set-default BAT_N_CELLS 3
 
@@ -116,7 +63,6 @@
 param set-default VT_FW_MOT_OFFID 1234
 param set-default VT_TYPE 2
 
->>>>>>> 0f29b871
 
 param set SYS_HITL 1
 
