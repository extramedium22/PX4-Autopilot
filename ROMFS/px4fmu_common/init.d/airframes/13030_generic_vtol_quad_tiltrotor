#!/bin/sh
#
# @name Generic Quadplane VTOL Tiltrotor
#
# @type VTOL Tiltrotor
# @class VTOL
#
# @maintainer
#
# @output MAIN1 motor 1
# @output MAIN2 motor 2
# @output MAIN3 motor 3
# @output MAIN4 motor 4
# @output AUX1 Motor tilt front left
# @output AUX2 Motor tilt front right
# @output AUX3 Motor tilt rear left
# @output AUX4 Motor tilt rear right
# @output AUX5 Aileron left
# @output AUX6 Aileron right
# @output AUX7 Elevator
# @output AUX8 Rudder
#
# @board px4_fmu-v2 exclude
# @board bitcraze_crazyflie exclude
# @board holybro_kakutef7 exclude
#

. ${R}etc/init.d/rc.vtol_defaults

<<<<<<< HEAD


=======
>>>>>>> 94884594
param set-default VT_IDLE_PWM_MC 1100
param set-default VT_TYPE 1
param set-default VT_MOT_ID 1234
param set-default VT_FW_MOT_OFFID 24
set MAV_TYPE 21

set MIXER quad_x
set MIXER_AUX vtol_TTTTAAER

set PWM_OUT 1234<|MERGE_RESOLUTION|>--- conflicted
+++ resolved
@@ -27,11 +27,6 @@
 
 . ${R}etc/init.d/rc.vtol_defaults
 
-<<<<<<< HEAD
-
-
-=======
->>>>>>> 94884594
 param set-default VT_IDLE_PWM_MC 1100
 param set-default VT_TYPE 1
 param set-default VT_MOT_ID 1234
