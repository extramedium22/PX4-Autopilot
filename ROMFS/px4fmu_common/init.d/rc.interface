--- conflicted
+++ resolved
@@ -19,20 +19,13 @@
 #
 if ! param compare -s MNT_MODE_IN -1
 then
-<<<<<<< HEAD
-	if param compare MNT_MODE_OUT 0
+	if param compare -s MNT_MODE_OUT 0
 	then
 		if [ $MIXER_AUX = none ]
 		then
 			set MIXER_AUX mount
 		fi
 	fi
-=======
-        if param compare -s MNT_MODE_OUT 0
-        then
-                set MIXER_AUX mount
-        fi
->>>>>>> 02e861b1
 fi
 
 # USE_IO is set to 'no' for all boards w/o px4io driver or SYS_USE_IO disabled
