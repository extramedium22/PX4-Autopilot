--- conflicted
+++ resolved
@@ -86,18 +86,6 @@
 )
 
 # create targets for each viewer/model/debugger combination
-<<<<<<< HEAD
-set(viewers none jmavsim gazebo)
-set(debuggers none ide gdb lldb ddd valgrind callgrind)
-set(models none shell
-	if750a iris iris_dual_gps iris_opt_flow iris_opt_flow_mockup iris_vision iris_rplidar iris_irlock iris_obs_avoid iris_depth_camera px4vision solo typhoon_h480
-	plane plane_cam plane_catapult plane_lidar techpod
-	standard_vtol tailsitter tiltrotor
-	standard_vtol_gimbal tiltrotor_tri
-	rover rover_gimbal r1_rover boat cloudship
-	uuv_hippocampus uuv_bluerov2_heavy)
-set(worlds none empty almend almend_castle baylands crane ksql_airport mcmillan_airfield sonoma_raceway warehouse windy yosemite)
-=======
 set(viewers
 	none
 	jmavsim
@@ -127,7 +115,7 @@
 	iris_opt_flow
 	iris_opt_flow_mockup
 	iris_rplidar
-	iris_rtps px4vision
+	px4vision
 	iris_vision
 	nxp_cupcar
 	plane
@@ -164,7 +152,6 @@
 	yosemite
 )
 
->>>>>>> e240128b
 set(all_posix_vmd_make_targets)
 foreach(viewer ${viewers})
 	foreach(debugger ${debuggers})
