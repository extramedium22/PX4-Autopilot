--- conflicted
+++ resolved
@@ -50,19 +50,6 @@
 {
 static constexpr wq_config_t rate_ctrl{"wq:rate_ctrl", 1600, 0}; // PX4 inner loop highest priority
 
-<<<<<<< HEAD
-static constexpr wq_config_t SPI1{"wq:SPI1", 1400, -1};
-static constexpr wq_config_t SPI2{"wq:SPI2", 1400, -2};
-static constexpr wq_config_t SPI3{"wq:SPI3", 1400, -3};
-static constexpr wq_config_t SPI4{"wq:SPI4", 1400, -4};
-static constexpr wq_config_t SPI5{"wq:SPI5", 1400, -5};
-static constexpr wq_config_t SPI6{"wq:SPI6", 1400, -6};
-
-static constexpr wq_config_t I2C1{"wq:I2C1", 1260, -7};
-static constexpr wq_config_t I2C2{"wq:I2C2", 1260, -8};
-static constexpr wq_config_t I2C3{"wq:I2C3", 1260, -9};
-static constexpr wq_config_t I2C4{"wq:I2C4", 1260, -10};
-=======
 static constexpr wq_config_t SPI0{"wq:SPI0", 1400, -1};
 static constexpr wq_config_t SPI1{"wq:SPI1", 1400, -2};
 static constexpr wq_config_t SPI2{"wq:SPI2", 1400, -3};
@@ -76,7 +63,6 @@
 static constexpr wq_config_t I2C2{"wq:I2C2", 1400, -10};
 static constexpr wq_config_t I2C3{"wq:I2C3", 1400, -11};
 static constexpr wq_config_t I2C4{"wq:I2C4", 1400, -12};
->>>>>>> 4c5e5ace
 
 static constexpr wq_config_t att_pos_ctrl{"wq:att_pos_ctrl", 6600, -11}; // PX4 att/pos controllers, highest priority after sensors
 
